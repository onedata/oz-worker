<<<<<<< HEAD
.PHONY: test deps generate test_gui
=======
REPO	        ?= oz_worker

# distro for package building (oneof: wily, fedora-23-x86_64)
DISTRIBUTION    ?= none
export DISTRIBUTION

PKG_REVISION    ?= $(shell git describe --tags --always)
PKG_VERSION     ?= $(shell git describe --tags --always | tr - .)
PKG_ID           = oz_worker-$(PKG_VERSION)
PKG_BUILD        = 1
BASE_DIR         = $(shell pwd)
ERLANG_BIN       = $(shell dirname $(shell which erl))
REBAR           ?= $(BASE_DIR)/rebar
PKG_VARS_CONFIG  = pkg.vars.config
OVERLAY_VARS    ?=
>>>>>>> 8697c852

BASE_DIR         = $(shell pwd)
GIT_URL := $(shell git config --get remote.origin.url | sed -e 's/\(\/[^/]*\)$$//g')
GIT_URL := $(shell if [ "${GIT_URL}" = "file:/" ]; then echo 'ssh://git@git.plgrid.pl:7999/vfs'; else echo ${GIT_URL}; fi)
ONEDATA_GIT_URL := $(shell if [ "${ONEDATA_GIT_URL}" = "" ]; then echo ${GIT_URL}; else echo ${ONEDATA_GIT_URL}; fi)
export ONEDATA_GIT_URL

<<<<<<< HEAD
all: test_rel
=======
.PHONY: deps test package

all: rel
>>>>>>> 8697c852

##
## Rebar targets
##

deps:
	./rebar get-deps

recompile:
	./rebar compile skip_deps=true

<<<<<<< HEAD
gui_dev:
	./deps/gui/build_gui.sh dev

gui_prod:
	./deps/gui/build_gui.sh prod

gui_doc:
	jsdoc -c src/http/gui/.jsdoc.conf src/http/gui/app

=======
##
## If performance is compiled in cluster_worker then annotations do not work.
## Make sure they are not included in cluster_worker build.
## todo: find better solution
##
>>>>>>> 8697c852
compile:
	sed -i "s/ \"deps\/ctool\/annotations\/performance\.erl\"/%%\"deps\/ctool\/annotations\/performance\.erl\"/" deps/cluster_worker/rebar.config
	rm deps/cluster_worker/ebin/performance.beam || true
	./rebar compile
	sed -i "s/%%\"deps\/ctool\/annotations\/performance\.erl\"/ \"deps\/ctool\/annotations\/performance\.erl\"/" deps/cluster_worker/rebar.config

<<<<<<< HEAD
## Generates a dev release
generate_dev: deps compile gui_dev
	# Move gui tmp dir away from sources, so as to prevent
	# rebar from entering it during spec generation and crashing
	mv src/http/gui/tmp /tmp/gui_tmp
	./rebar generate $(OVERLAY_VARS)
	# Bring back the tmp dir to its normal location
	mv /tmp/gui_tmp src/http/gui/tmp

## Generates a production release
generate: deps compile gui_prod
	# Move gui tmp dir away from sources, so as to prevent
	# rebar from entering it during spec generation and crashing
	mv src/http/gui/tmp /tmp/gui_tmp
	./rebar generate $(OVERLAY_VARS)
	# Bring back the tmp dir to its normal location
	mv /tmp/gui_tmp src/http/gui/tmp
=======
##
## Reltool configs introduce dependency on deps directories (which do not exist)
## Also a release is not necessary for us.
## We prevent reltool from creating a release.
## todo: find better solution
##
generate: deps compile
	sed -i "s/{sub_dirs, \[\"rel\"\]}\./{sub_dirs, \[\]}\./" deps/cluster_worker/rebar.config
	./rebar generate
	sed -i "s/{sub_dirs, \[\]}\./{sub_dirs, \[\"rel\"\]}\./" deps/cluster_worker/rebar.config
>>>>>>> 8697c852

clean:
	./rebar clean

distclean: clean
	./rebar delete-deps

##
## Release targets
##

rel: generate

test_rel: generate cm_rel

cm_rel:
	ln -sf deps/cluster_worker/cluster_manager/
	make -C cluster_manager/ rel

relclean:
	rm -rf rel/oz_worker
	rm -rf cluster_manager/rel/cluster_manager

##
## Testing
##

eunit:
	./rebar eunit skip_deps=true suites=${SUITES}
## Rename all tests in order to remove duplicated names (add _(++i) suffix to each test)
	@for tout in `find test -name "TEST-*.xml"`; do awk '/testcase/{gsub("_[0-9]+\"", "_" ++i "\"")}1' $$tout > $$tout.tmp; mv $$tout.tmp $$tout; done

test_gui:
	cd test_gui && ember test

coverage:
	$(BASE_DIR)/bamboos/docker/coverage.escript $(BASE_DIR)

##
## Dialyzer targets local
##

PLT ?= .dialyzer.plt

<<<<<<< HEAD
test_rel: generate_dev

relclean:
	rm -rf rel/globalregistry
=======
# Builds dialyzer's Persistent Lookup Table file.
.PHONY: plt
plt:
	dialyzer --check_plt --plt ${PLT}; \
	if [ $$? != 0 ]; then \
	    dialyzer --build_plt --output_plt ${PLT} --apps kernel stdlib sasl erts \
		ssl tools runtime_tools crypto inets xmerl snmp public_key eunit \
		mnesia edoc common_test test_server syntax_tools compiler ./deps/*/ebin; \
	fi; exit 0


# Dialyzes the project.
dialyzer: plt
	dialyzer ./ebin --plt ${PLT} -Werror_handling -Wrace_conditions --fullpath

##
## Packaging targets
##
>>>>>>> 8697c852

export PKG_VERSION PKG_ID PKG_BUILD BASE_DIR ERLANG_BIN REBAR OVERLAY_VARS RELEASE PKG_VARS_CONFIG

check_distribution:
ifeq ($(DISTRIBUTION), none)
	@echo "Please provide package distribution. Oneof: 'wily', 'fedora-23-x86_64'"
	@exit 1
else
	@echo "Building package for distribution $(DISTRIBUTION)"
endif

package/$(PKG_ID).tar.gz: deps
	mkdir -p package
	rm -rf package/$(PKG_ID)
	git archive --format=tar --prefix=$(PKG_ID)/ $(PKG_REVISION) | (cd package && tar -xf -)
	${MAKE} -C package/$(PKG_ID) deps
	for dep in package/$(PKG_ID) package/$(PKG_ID)/deps/*; do \
	     echo "Processing dependency: `basename $${dep}`"; \
	     vsn=`git --git-dir=$${dep}/.git describe --tags 2>/dev/null`; \
	     mkdir -p $${dep}/priv; \
	     echo "$${vsn}" > $${dep}/priv/vsn.git; \
	     sed -i'' "s/{vsn,\\s*git}/{vsn, \"$${vsn}\"}/" $${dep}/src/*.app.src 2>/dev/null || true; \
	done
	#find package/$(PKG_ID) -depth -name ".git" -not -path '*/cluster_worker/*' -exec rm -rf {} \;
	tar -C package -czf package/$(PKG_ID).tar.gz $(PKG_ID)

dist: package/$(PKG_ID).tar.gz
	cp package/$(PKG_ID).tar.gz .

package: check_distribution package/$(PKG_ID).tar.gz
	${MAKE} -C package -f $(PWD)/deps/node_package/Makefile

pkgclean:
	rm -rf package<|MERGE_RESOLUTION|>--- conflicted
+++ resolved
@@ -1,6 +1,3 @@
-<<<<<<< HEAD
-.PHONY: test deps generate test_gui
-=======
 REPO	        ?= oz_worker
 
 # distro for package building (oneof: wily, fedora-23-x86_64)
@@ -16,7 +13,6 @@
 REBAR           ?= $(BASE_DIR)/rebar
 PKG_VARS_CONFIG  = pkg.vars.config
 OVERLAY_VARS    ?=
->>>>>>> 8697c852
 
 BASE_DIR         = $(shell pwd)
 GIT_URL := $(shell git config --get remote.origin.url | sed -e 's/\(\/[^/]*\)$$//g')
@@ -24,13 +20,9 @@
 ONEDATA_GIT_URL := $(shell if [ "${ONEDATA_GIT_URL}" = "" ]; then echo ${GIT_URL}; else echo ${ONEDATA_GIT_URL}; fi)
 export ONEDATA_GIT_URL
 
-<<<<<<< HEAD
+.PHONY: test deps generate test_gui
+
 all: test_rel
-=======
-.PHONY: deps test package
-
-all: rel
->>>>>>> 8697c852
 
 ##
 ## Rebar targets
@@ -42,7 +34,6 @@
 recompile:
 	./rebar compile skip_deps=true
 
-<<<<<<< HEAD
 gui_dev:
 	./deps/gui/build_gui.sh dev
 
@@ -52,26 +43,34 @@
 gui_doc:
 	jsdoc -c src/http/gui/.jsdoc.conf src/http/gui/app
 
-=======
+gui_clean:
+	cd src/http/gui && rm -rf node_modules bower_components dist tmp
+
 ##
 ## If performance is compiled in cluster_worker then annotations do not work.
 ## Make sure they are not included in cluster_worker build.
 ## todo: find better solution
 ##
->>>>>>> 8697c852
 compile:
 	sed -i "s/ \"deps\/ctool\/annotations\/performance\.erl\"/%%\"deps\/ctool\/annotations\/performance\.erl\"/" deps/cluster_worker/rebar.config
 	rm deps/cluster_worker/ebin/performance.beam || true
 	./rebar compile
 	sed -i "s/%%\"deps\/ctool\/annotations\/performance\.erl\"/ \"deps\/ctool\/annotations\/performance\.erl\"/" deps/cluster_worker/rebar.config
 
-<<<<<<< HEAD
+##
+## Reltool configs introduce dependency on deps directories (which do not exist)
+## Also a release is not necessary for us.
+## We prevent reltool from creating a release.
+## todo: find better solution
+##
 ## Generates a dev release
 generate_dev: deps compile gui_dev
 	# Move gui tmp dir away from sources, so as to prevent
 	# rebar from entering it during spec generation and crashing
 	mv src/http/gui/tmp /tmp/gui_tmp
-	./rebar generate $(OVERLAY_VARS)
+	sed -i "s/{sub_dirs, \[\"rel\"\]}\./{sub_dirs, \[\]}\./" deps/cluster_worker/rebar.config
+	./rebar generate
+	sed -i "s/{sub_dirs, \[\]}\./{sub_dirs, \[\"rel\"\]}\./" deps/cluster_worker/rebar.config
 	# Bring back the tmp dir to its normal location
 	mv /tmp/gui_tmp src/http/gui/tmp
 
@@ -80,21 +79,11 @@
 	# Move gui tmp dir away from sources, so as to prevent
 	# rebar from entering it during spec generation and crashing
 	mv src/http/gui/tmp /tmp/gui_tmp
-	./rebar generate $(OVERLAY_VARS)
-	# Bring back the tmp dir to its normal location
-	mv /tmp/gui_tmp src/http/gui/tmp
-=======
-##
-## Reltool configs introduce dependency on deps directories (which do not exist)
-## Also a release is not necessary for us.
-## We prevent reltool from creating a release.
-## todo: find better solution
-##
-generate: deps compile
 	sed -i "s/{sub_dirs, \[\"rel\"\]}\./{sub_dirs, \[\]}\./" deps/cluster_worker/rebar.config
 	./rebar generate
 	sed -i "s/{sub_dirs, \[\]}\./{sub_dirs, \[\"rel\"\]}\./" deps/cluster_worker/rebar.config
->>>>>>> 8697c852
+	# Bring back the tmp dir to its normal location
+	mv /tmp/gui_tmp src/http/gui/tmp
 
 clean:
 	./rebar clean
@@ -108,7 +97,7 @@
 
 rel: generate
 
-test_rel: generate cm_rel
+test_rel: generate_dev cm_rel
 
 cm_rel:
 	ln -sf deps/cluster_worker/cluster_manager/
@@ -127,11 +116,11 @@
 ## Rename all tests in order to remove duplicated names (add _(++i) suffix to each test)
 	@for tout in `find test -name "TEST-*.xml"`; do awk '/testcase/{gsub("_[0-9]+\"", "_" ++i "\"")}1' $$tout > $$tout.tmp; mv $$tout.tmp $$tout; done
 
+coverage:
+	$(BASE_DIR)/bamboos/docker/coverage.escript $(BASE_DIR)
+
 test_gui:
 	cd test_gui && ember test
-
-coverage:
-	$(BASE_DIR)/bamboos/docker/coverage.escript $(BASE_DIR)
 
 ##
 ## Dialyzer targets local
@@ -139,12 +128,6 @@
 
 PLT ?= .dialyzer.plt
 
-<<<<<<< HEAD
-test_rel: generate_dev
-
-relclean:
-	rm -rf rel/globalregistry
-=======
 # Builds dialyzer's Persistent Lookup Table file.
 .PHONY: plt
 plt:
@@ -163,7 +146,6 @@
 ##
 ## Packaging targets
 ##
->>>>>>> 8697c852
 
 export PKG_VERSION PKG_ID PKG_BUILD BASE_DIR ERLANG_BIN REBAR OVERLAY_VARS RELEASE PKG_VARS_CONFIG
 
