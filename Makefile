--- conflicted
+++ resolved
@@ -1,16 +1,8 @@
 REPO	        ?= oz_worker
 
-<<<<<<< HEAD
 # distro for package building (oneof: wily, fedora-23-x86_64)
 DISTRIBUTION    ?= none
 export DISTRIBUTION
-=======
-DOCKER_REG_USER        ?= ""
-DOCKER_REG_PASSWORD    ?= ""
-DOCKER_REG_EMAIL       ?= ""
-PKG_VERSION            ?= $(shell git describe --tags --always | tr - .)
-PKG_ID                  = globalregistry-$(PKG_VERSION)
->>>>>>> e5c38c0b
 
 PKG_REVISION    ?= $(shell git describe --tags --always)
 PKG_VERSION     ?= $(shell git describe --tags --always | tr - .)
@@ -21,6 +13,10 @@
 REBAR           ?= $(BASE_DIR)/rebar
 PKG_VARS_CONFIG  = pkg.vars.config
 OVERLAY_VARS    ?=
+
+DOCKER_REG_USER        ?= ""
+DOCKER_REG_PASSWORD    ?= ""
+DOCKER_REG_EMAIL       ?= ""
 
 BASE_DIR         = $(shell pwd)
 GIT_URL := $(shell git config --get remote.origin.url | sed -e 's/\(\/[^/]*\)$$//g')
@@ -104,7 +100,6 @@
 
 PLT ?= .dialyzer.plt
 
-<<<<<<< HEAD
 # Builds dialyzer's Persistent Lookup Table file.
 .PHONY: plt
 plt:
@@ -157,23 +152,9 @@
 
 pkgclean:
 	rm -rf package
-=======
-relclean:
-	rm -rf rel/globalregistry
-
-rpmdirs:
-	rm -rf package
-	mkdir -p package/fedora-23-x86_64/SRPMS package/fedora-23-x86_64/x86_64
-
-package: rpmdirs
-	./rel/rpm/create_rpm
-	mv rel/rpm/build/$(PKG_ID)*.src.rpm package/fedora-23-x86_64/SRPMS
-	mv rel/rpm/build/$(PKG_ID)*.rpm package/fedora-23-x86_64/x86_64
-	tar -czf rpm.tar.gz package
 
 docker:
 	./dockerbuild.py --user $(DOCKER_REG_USER) --password $(DOCKER_REG_PASSWORD) \
-                     --email $(DOCKER_REG_EMAIL) --name globalregistry \
+                     --email $(DOCKER_REG_EMAIL) --name oz_worker \
                      --build-arg VERSION=$(PKG_VERSION) \
-                     --publish --remove packaging
->>>>>>> e5c38c0b
+                     --publish --remove packaging