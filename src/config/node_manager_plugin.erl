--- conflicted
+++ resolved
@@ -144,7 +144,6 @@
         onezone_plugins:init(),
 
         % Logic that should be run on a single node
-<<<<<<< HEAD
         case is_dedicated_node(cluster_setup) of
             false ->
                 ok;
@@ -152,17 +151,8 @@
                 cluster_logic:set_up_oz_worker_service(),
                 entity_graph:init_state(),
                 broadcast_dns_config(),
-                group_logic:create_predefined_groups()
+                group_logic:ensure_predefined_groups()
         end
-=======
-        is_dedicated_node(shared_token_secret) andalso shared_token_secret:init(),
-        is_dedicated_node(set_up_service) andalso cluster_logic:set_up_oz_worker_service(),
-        is_dedicated_node(init_entity_graph) andalso entity_graph:init_state(),
-        is_dedicated_node(dns) andalso broadcast_dns_config(),
-        is_dedicated_node(predefined_groups) andalso group_logic:ensure_predefined_groups(),
-
-        ok
->>>>>>> e9964754
     catch
         _:Error ->
             ?error_stacktrace("Error in node_manager_plugin:after_init: ~p", [Error]),
