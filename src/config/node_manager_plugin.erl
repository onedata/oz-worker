%%%-------------------------------------------------------------------
%%% @author Michal Zmuda
%%% @copyright (C) 2017 ACK CYFRONET AGH
%%% This software is released under the MIT license
%%% cited in 'LICENSE.txt'.
%%% @end
%%%-------------------------------------------------------------------
%%% @doc
%%% Plugin which extends node manager for op_worker
%%% @end
%%%-------------------------------------------------------------------
-module(node_manager_plugin).
-author("Michal Zmuda").

-include("registered_names.hrl").
-include_lib("cluster_worker/include/elements/node_manager/node_manager.hrl").
-include_lib("ctool/include/logging.hrl").
-include_lib("ctool/include/global_definitions.hrl").
-include_lib("ctool/include/onedata.hrl").

%% node_manager_plugin_default callbacks
-export([cluster_generations/0]).
-export([oldest_upgradable_cluster_generation/0]).
-export([app_name/0, cm_nodes/0, db_nodes/0]).
-export([before_init/0]).
-export([before_cluster_upgrade/0]).
-export([upgrade_cluster/1]).
-export([custom_workers/0]).
-export([on_db_and_workers_ready/0]).
-export([listeners/0]).
-export([handle_call/3, handle_cast/2]).

-export([reconcile_dns_config/0]).

-type state() :: #state{}.

-define(DNS_UPDATE_RETRY_INTERVAL, 5000).

% List of all known cluster generations.
% When cluster is not in newest generation it will be upgraded during initialization.
% This can be used to e.g. move models between services.
% Oldest upgradable generation is the lowest one that can be directly upgraded to newest.
% Human readable version is included to for logging purposes.
<<<<<<< HEAD
-define(INSTALLED_CLUSTER_GENERATION, 3).
-define(OLDEST_KNOWN_CLUSTER_GENERATION, {1, <<"19.02.*">>}).
=======
-define(CLUSTER_GENERATIONS, [
    {1, ?LINE_19_02},
    {2, oz_worker:get_release_version()}
]).
-define(OLDEST_UPGRADABLE_CLUSTER_GENERATION, 1).
>>>>>>> 1827c686

%%%===================================================================
%%% node_manager_plugin_default callbacks
%%%===================================================================

%%--------------------------------------------------------------------
%% @doc
%% Overrides {@link node_manager_plugin_default:cluster_generations/0}.
%% @end
%%--------------------------------------------------------------------
-spec cluster_generations() ->
    [{node_manager:cluster_generation(), onedata:release_version()}].
cluster_generations() ->
    ?CLUSTER_GENERATIONS.

%%--------------------------------------------------------------------
%% @doc
%% Overrides {@link node_manager_plugin_default:oldest_upgradable_cluster_generation/0}.
%% @end
%%--------------------------------------------------------------------
-spec oldest_upgradable_cluster_generation() ->
    node_manager:cluster_generation().
oldest_upgradable_cluster_generation() ->
    ?OLDEST_UPGRADABLE_CLUSTER_GENERATION.


%%--------------------------------------------------------------------
%% @doc
%% Overrides {@link node_manager_plugin_default:app_name/0}.
%% @end
%%--------------------------------------------------------------------
-spec app_name() -> {ok, Name :: atom()}.
app_name() ->
    {ok, ?APP_NAME}.

%%--------------------------------------------------------------------
%% @doc
%% Overrides {@link node_manager_plugin_default:cm_nodes/0}.
%% @end
%%--------------------------------------------------------------------
-spec cm_nodes() -> {ok, Nodes :: [atom()]}.
cm_nodes() ->
    {ok, oz_worker:get_env(cm_nodes)}.

%%--------------------------------------------------------------------
%% @doc
%% Overrides {@link node_manager_plugin_default:db_nodes/0}.
%% @end
%%--------------------------------------------------------------------
-spec db_nodes() -> {ok, Nodes :: [atom()]}.
db_nodes() ->
    {ok, oz_worker:get_env(db_nodes)}.

%%--------------------------------------------------------------------
%% @doc
%% Overrides {@link node_manager_plugin_default:before_init/0}.
%% This callback is executed on all cluster nodes.
%% @end
%%--------------------------------------------------------------------
-spec before_init() -> Result :: ok | {error, Reason :: term()}.
before_init() ->
    try
        oz_worker_sup:start_link(),
        ok
    catch
        _:Error ->
            ?error_stacktrace("Error in node_manager_plugin:before_init: ~p",
                [Error]),
            {error, cannot_start_node_manager_plugin}
    end.

%%--------------------------------------------------------------------
%% @doc
%% Callback executed before cluster upgrade so that any required preparation
%% can be done.
%% @end
%%--------------------------------------------------------------------
-spec before_cluster_upgrade() -> ok.
before_cluster_upgrade() -> ok.

%%--------------------------------------------------------------------
%% @doc
%% Overrides {@link node_manager_plugin_default:upgrade_cluster/1}.
%% This callback is executed only on one cluster node.
%% @end
%%--------------------------------------------------------------------
-spec upgrade_cluster(node_manager:cluster_generation()) ->
    {ok, node_manager:cluster_generation()}.
upgrade_cluster(1) ->
    token_logic:migrate_deprecated_tokens(),
    storage_logic:migrate_legacy_supports(),
    {ok, 2};
upgrade_cluster(2) ->
    space_logic:initialize_support_info(),
    {ok, 3}.

%%--------------------------------------------------------------------
%% @doc
%% Overrides {@link node_manager_plugin_default:custom_workers/0}.
%% @end
%%--------------------------------------------------------------------
-spec custom_workers() -> Models :: [{atom(), [any()]}].
custom_workers() ->
    [{gs_worker, [
        {supervisor_flags, gs_worker:supervisor_flags()}
    ]}].

%%--------------------------------------------------------------------
%% @doc
%% Overrides {@link node_manager_plugin_default:on_db_and_workers_ready/0}.
%% This callback is executed on all cluster nodes.
%% @end
%%--------------------------------------------------------------------
-spec on_db_and_workers_ready() -> ok | {error, Reason :: term()}.
on_db_and_workers_ready() ->
    try
        % Logic that should be run on every node of the cluster
        onezone_plugins:init(),

        % Logic that should be run on a single node
        case is_dedicated_node(cluster_setup) of
            false ->
                ok;
            true ->
                cluster_logic:set_up_oz_worker_service(),
                harvester_logic:deploy_default_gui_package(),
                entity_graph:init_state(),
                broadcast_dns_config(),
                group_logic:ensure_predefined_groups()
        end
    catch
        _:Error ->
            ?error_stacktrace("Error in node_manager_plugin:on_db_and_workers_ready: ~p", [Error]),
            {error, cannot_start_node_manager_plugin}
    end.

%%--------------------------------------------------------------------
%% @doc
%% Overrides {@link node_manager_plugin_default:listeners/0}.
%% @end
%%--------------------------------------------------------------------
-spec listeners() -> Listeners :: [atom()].
listeners() -> [
    http_listener,
    https_listener
].

%%--------------------------------------------------------------------
%% @private
%% @doc
%% Overrides {@link node_manager_plugin_default:handle_call/3}.
%% @end
%%--------------------------------------------------------------------
-spec handle_call(Request :: term(), From :: {pid(), Tag :: term()},
    State :: state()) ->
    {reply, Reply :: term(), NewState :: state()} |
    {reply, Reply :: term(), NewState :: state(), timeout() | hibernate} |
    {noreply, NewState :: state()} |
    {noreply, NewState :: state(), timeout() | hibernate} |
    {stop, Reason :: term(), Reply :: term(), NewState :: state()} |
    {stop, Reason :: term(), NewState :: state()}.
handle_call({update_dns_config, DnsZone}, _From, State) ->
    Result = dns_config:insert_config(DnsZone),
    {reply, Result, State};
handle_call(Request, _From, State) ->
    ?log_bad_request(Request),
    {noreply, State}.


%%--------------------------------------------------------------------
%% @private
%% @doc
%% Overrides {@link node_manager_plugin_default:handle_cast/2}.
%% @end
%%--------------------------------------------------------------------
-spec handle_cast(Request :: term(), State :: state()) ->
    {noreply, NewState :: state()} |
    {noreply, NewState :: state(), timeout() | hibernate} |
    {stop, Reason :: term(), NewState :: state()}.
handle_cast(broadcast_dns_config, State) ->
    broadcast_dns_config(),
    {noreply, State};
handle_cast(Request, State) ->
    ?log_bad_request(Request),
    {noreply, State}.


%%--------------------------------------------------------------------
%% @doc
%% Trigger broadcasting dns update from this node
%% @end
%%--------------------------------------------------------------------
-spec reconcile_dns_config() -> ok.
reconcile_dns_config() ->
    gen_server2:cast({?NODE_MANAGER_NAME, dedicated_node(dns)}, broadcast_dns_config).


%%%===================================================================
%%% Internal functions
%%%===================================================================

%%--------------------------------------------------------------------
%% @private
%% @doc
%% Returns if the current node is dedicated to perform the operation symbolized
%% by given (arbitrary) identifier. Used to prevent race conditions by choosing
%% one cluster node for the operation.
%% @end
%%--------------------------------------------------------------------
-spec is_dedicated_node(Identifier :: atom()) -> boolean().
is_dedicated_node(Identifier) ->
    node() =:= dedicated_node(Identifier).


%%--------------------------------------------------------------------
%% @private
%% @doc
%% Returns the dedicated node to perform the operation symbolized by given
%% (arbitrary) identifier.
%% @end
%%--------------------------------------------------------------------
-spec dedicated_node(Identifier :: atom()) -> node().
dedicated_node(Identifier) ->
    consistent_hashing:get_assigned_node(Identifier).


%%--------------------------------------------------------------------
%% @private
%% @doc
%% Builds up-to-date dns zone and broadcasts it to all nodes in the cluster.
%% Returns error and schedules a retry if inserting zone does not succeed
%% on all nodes.
%% @end
%%--------------------------------------------------------------------
-spec broadcast_dns_config() -> ok | error.
broadcast_dns_config() ->
    try
        DnsConfig = dns_config:build_config(),

        lists:map(fun(Node) ->
            case Node == node() of
                true -> ok = dns_config:insert_config(DnsConfig);
                false -> ok = gen_server2:call({?NODE_MANAGER_NAME, Node},
                    {update_dns_config, DnsConfig},
                    timer:seconds(30))
            end
        end, consistent_hashing:get_all_nodes()),
        ok
    catch
        Type:Message ->
            ?error_stacktrace(
                "Error sending dns zone update, scheduling retry after ~p seconds: ~p:~p",
                [?DNS_UPDATE_RETRY_INTERVAL div 1000, Type, Message]),
            erlang:send_after(?DNS_UPDATE_RETRY_INTERVAL, self(), {timer, broadcast_dns_config}),
            error
    end.<|MERGE_RESOLUTION|>--- conflicted
+++ resolved
@@ -41,16 +41,12 @@
 % This can be used to e.g. move models between services.
 % Oldest upgradable generation is the lowest one that can be directly upgraded to newest.
 % Human readable version is included to for logging purposes.
-<<<<<<< HEAD
--define(INSTALLED_CLUSTER_GENERATION, 3).
--define(OLDEST_KNOWN_CLUSTER_GENERATION, {1, <<"19.02.*">>}).
-=======
 -define(CLUSTER_GENERATIONS, [
     {1, ?LINE_19_02},
-    {2, oz_worker:get_release_version()}
+    {2, ?LINE_20_02},
+    {3, oz_worker:get_release_version()}
 ]).
 -define(OLDEST_UPGRADABLE_CLUSTER_GENERATION, 1).
->>>>>>> 1827c686
 
 %%%===================================================================
 %%% node_manager_plugin_default callbacks
