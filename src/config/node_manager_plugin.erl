%%%-------------------------------------------------------------------
%%% @author Michal Zmuda
%%% @copyright (C) 2013 ACK CYFRONET AGH
%%% This software is released under the MIT license
%%% cited in 'LICENSE.txt'.
%%% @end
%%%-------------------------------------------------------------------
%%% @doc
%%% Plugin which extends node manager for op_worker
%%% @end
%%%-------------------------------------------------------------------
-module(node_manager_plugin).
-author("Michal Zmuda").

-behaviour(node_manager_plugin_behaviour).

-include("registered_names.hrl").
-include("datastore/oz_datastore_models_def.hrl").
-include_lib("cluster_worker/include/elements/node_manager/node_manager.hrl").
-include_lib("cluster_worker/include/elements/worker_host/worker_protocol.hrl").
-include_lib("ctool/include/logging.hrl").
-include_lib("ctool/include/global_definitions.hrl").

%% node_manager_plugin_behaviour callbacks
-export([before_init/1, after_init/1, on_terminate/2, on_code_change/3,
    handle_call_extension/3, handle_cast_extension/2, handle_info_extension/2,
    modules_with_args/0, listeners/0, cm_nodes/0, db_nodes/0, check_node_ip_address/0, app_name/0, clear_memory/1]).

%%%===================================================================
%%% node_manager_plugin_behaviour callbacks
%%%===================================================================

%% @doc
%% Returns the name of the application that bases on cluster worker.
%% @end
%%--------------------------------------------------------------------
-spec app_name() -> {ok, Name :: atom()}.
app_name() ->
    {ok, oz_worker}.

%%--------------------------------------------------------------------
%% @doc
%% List ccm nodes to be used by node manager.
%% @end
%%--------------------------------------------------------------------
-spec cm_nodes() -> {ok, Nodes :: [atom()]} | undefined.
cm_nodes() ->
    application:get_env(?APP_Name, cm_nodes).

%%--------------------------------------------------------------------
%% @doc
%% List db nodes to be used by node manager.
%% @end
%%--------------------------------------------------------------------
-spec db_nodes() -> {ok, Nodes :: [atom()]} | undefined.
db_nodes() ->
    application:get_env(?APP_Name, db_nodes).

%%--------------------------------------------------------------------
%% @doc
%% {@link node_manager_plugin_behaviour} callback listeners/0.
%% @end
%%--------------------------------------------------------------------
-spec listeners() -> Listeners :: [atom()].
listeners() -> node_manager:cluster_worker_listeners() ++ [
    subscriptions_wss_listener,
    rest_listener,
    gui_listener
].

%%--------------------------------------------------------------------
%% @doc
%% {@link node_manager_plugin_behaviour} callback modules_with_args/0.
%% @end
%%--------------------------------------------------------------------
-spec modules_with_args() -> Models :: [{atom(), [any()]}].
modules_with_args() -> node_manager:cluster_worker_modules() ++ [
    {groups_graph_caches_worker, []},
    {changes_worker, []},
    {ozpca_worker, []},
    {subscriptions_worker, []}
].

%%--------------------------------------------------------------------
%% @doc
%% {@link node_manager_plugin_behaviour} callback before_init/0.
%% @end
%%--------------------------------------------------------------------
-spec before_init(Args :: term()) -> Result :: ok | {error, Reason :: term()}.
before_init([]) ->
    try
        ok
    catch
        _:Error ->
            ?error_stacktrace("Error in node_manager_plugin:before_init: ~p",
                [Error]),
            {error, cannot_start_node_manager_plugin}
    end.

%%--------------------------------------------------------------------
%% @doc
%% {@link node_manager_plugin_behaviour} callback after_init/0.
%% @end
%%--------------------------------------------------------------------
-spec after_init(Args :: term()) -> Result :: ok | {error, Reason :: term()}.
after_init([]) ->
    try
        %% This code will be run on every node_manager, so we need a
        %% transaction here that will prevent duplicates.
        critical_section:run(create_predefined_groups, fun() ->
            group_logic:create_predefined_groups()
        end)
    catch
        _:Error ->
            ?error_stacktrace("Error in node_manager_plugin:after_init: ~p",
                [Error]),
            {error, cannot_start_node_manager_plugin}
    end.

%%--------------------------------------------------------------------
%% @doc
%% Handling call messages
%% @end
%%--------------------------------------------------------------------
-spec handle_call_extension(Request :: term(), From :: {pid(), Tag :: term()}, State :: term()) -> Result when
    Result :: {reply, Reply, NewState}
    | {reply, Reply, NewState, Timeout}
    | {reply, Reply, NewState, hibernate}
    | {noreply, NewState}
    | {noreply, NewState, Timeout}
    | {noreply, NewState, hibernate}
    | {stop, Reason, Reply, NewState}
    | {stop, Reason, NewState},
    Reply :: nagios_handler:healthcheck_response() | term(),
    NewState :: term(),
    Timeout :: non_neg_integer() | infinity,
    Reason :: term().

handle_call_extension(_Request, _From, State) ->
    ?log_bad_request(_Request),
    {reply, wrong_request, State}.

%%--------------------------------------------------------------------
%% @doc
%% Handling cast messages
%% @end
%%--------------------------------------------------------------------
-spec handle_cast_extension(Request :: term(), State :: term()) -> Result when
    Result :: {noreply, NewState}
    | {noreply, NewState, Timeout}
    | {noreply, NewState, hibernate}
    | {stop, Reason :: term(), NewState},
    NewState :: term(),
    Timeout :: non_neg_integer() | infinity.

handle_cast_extension(_Request, State) ->
    ?log_bad_request(_Request),
    {noreply, State}.

%%--------------------------------------------------------------------
%% @doc
%% Handling all non call/cast messages
%% @end
%%--------------------------------------------------------------------
-spec handle_info_extension(Info :: timeout | term(), State :: term()) -> Result when
    Result :: {noreply, NewState}
    | {noreply, NewState, Timeout}
    | {noreply, NewState, hibernate}
    | {stop, Reason :: term(), NewState},
    NewState :: term(),
    Timeout :: non_neg_integer() | infinity.

handle_info_extension(_Request, State) ->
    ?log_bad_request(_Request),
    {noreply, State}.

%%--------------------------------------------------------------------
%% @doc
%% This function is called by a gen_server when it is about to
%% terminate. It should be the opposite of Module:init/1 and do any
%% necessary cleaning up. When it returns, the gen_server terminates
%% with Reason. The return value is ignored.
%% @end
%%--------------------------------------------------------------------
-spec on_terminate(Reason, State :: term()) -> Any :: term() when
    Reason :: normal
    | shutdown
    | {shutdown, term()}
    | term().
on_terminate(_Reason, _State) ->
    ok.

%%--------------------------------------------------------------------
%% @doc
%% Convert process state when code is changed
%% @end
%%--------------------------------------------------------------------
-spec on_code_change(OldVsn, State :: term(), Extra :: term()) -> Result when
    Result :: {ok, NewState :: term()} | {error, Reason :: term()},
    OldVsn :: Vsn | {down, Vsn},
    Vsn :: term().
on_code_change(_OldVsn, State, _Extra) ->
    {ok, State}.

%%--------------------------------------------------------------------
%% @doc
%% Get node IP. If there is no IP info in the env, then use 127.0.0.1.
%% @end
%%--------------------------------------------------------------------
-spec check_node_ip_address() -> IPV4Addr :: {A :: byte(), B :: byte(), C :: byte(), D :: byte()}.
check_node_ip_address() ->
    case application:get_env(?APP_Name, external_ip, undefined) of
        undefined ->
            ?alert_stacktrace("Cannot check external IP of node, defaulting to 127.0.0.1"),
            {127, 0, 0, 1};
        Ip ->
            {ok, Address} = inet_parse:ipv4_address(str_utils:to_list(Ip)),
            ?info("External IP: ~p", [Address]),
            Address
<<<<<<< HEAD
    end.
=======
    end.

%%--------------------------------------------------------------------
%% @doc
%% Clears memory when node_manager sees that usage of memory is too high.
%% @end
%%--------------------------------------------------------------------
-spec clear_memory(HighMemUse :: boolean()) -> ok.
clear_memory(_) ->
    ok.

%%%===================================================================
%%% Internal functions
%%%===================================================================

%%--------------------------------------------------------------------
%% @private
%% @doc
%% Creates a predefined group in the system, if it does not exist.
%% NOTE! This code will be run on every node_manager, so we need a
%% transaction here that will prevent duplicates.
%% @end
%%--------------------------------------------------------------------
-spec create_predefined_group(Id :: binary(), Name :: binary(),
    Privileges :: [oz_api_privileges:privilege()]) -> ok | error.
create_predefined_group(Id, Name, Privileges) ->
    critical_section:run([user_group, Id], fun() ->
        case user_group:exists(Id) of
            true ->
                ?info("Predefined group '~s' already exists, "
                "skipping.", [Name]);
            false ->
                NewGroup = #document{
                    key = Id,
                    value = #user_group{
                        name = Name,
                        type = role
                    }},
                case user_group:create(NewGroup) of
                    {ok, Id} ->
                        oz_api_privileges_logic:modify(
                            Id, user_group, Privileges),
                        ?info("Created predefined group '~s'", [Name]);
                    Other ->
                        ?error("Cannot create predefined group '~s' - ~p",
                            [Id, Other])
                end
        end,
        ok
    end).
>>>>>>> d111d540
<|MERGE_RESOLUTION|>--- conflicted
+++ resolved
@@ -24,7 +24,8 @@
 %% node_manager_plugin_behaviour callbacks
 -export([before_init/1, after_init/1, on_terminate/2, on_code_change/3,
     handle_call_extension/3, handle_cast_extension/2, handle_info_extension/2,
-    modules_with_args/0, listeners/0, cm_nodes/0, db_nodes/0, check_node_ip_address/0, app_name/0, clear_memory/1]).
+    modules_with_args/0, listeners/0, cm_nodes/0, db_nodes/0,
+    check_node_ip_address/0, app_name/0, clear_memory/1]).
 
 %%%===================================================================
 %%% node_manager_plugin_behaviour callbacks
@@ -217,9 +218,6 @@
             {ok, Address} = inet_parse:ipv4_address(str_utils:to_list(Ip)),
             ?info("External IP: ~p", [Address]),
             Address
-<<<<<<< HEAD
-    end.
-=======
     end.
 
 %%--------------------------------------------------------------------
@@ -229,45 +227,4 @@
 %%--------------------------------------------------------------------
 -spec clear_memory(HighMemUse :: boolean()) -> ok.
 clear_memory(_) ->
-    ok.
-
-%%%===================================================================
-%%% Internal functions
-%%%===================================================================
-
-%%--------------------------------------------------------------------
-%% @private
-%% @doc
-%% Creates a predefined group in the system, if it does not exist.
-%% NOTE! This code will be run on every node_manager, so we need a
-%% transaction here that will prevent duplicates.
-%% @end
-%%--------------------------------------------------------------------
--spec create_predefined_group(Id :: binary(), Name :: binary(),
-    Privileges :: [oz_api_privileges:privilege()]) -> ok | error.
-create_predefined_group(Id, Name, Privileges) ->
-    critical_section:run([user_group, Id], fun() ->
-        case user_group:exists(Id) of
-            true ->
-                ?info("Predefined group '~s' already exists, "
-                "skipping.", [Name]);
-            false ->
-                NewGroup = #document{
-                    key = Id,
-                    value = #user_group{
-                        name = Name,
-                        type = role
-                    }},
-                case user_group:create(NewGroup) of
-                    {ok, Id} ->
-                        oz_api_privileges_logic:modify(
-                            Id, user_group, Privileges),
-                        ?info("Created predefined group '~s'", [Name]);
-                    Other ->
-                        ?error("Cannot create predefined group '~s' - ~p",
-                            [Id, Other])
-                end
-        end,
-        ok
-    end).
->>>>>>> d111d540
+    ok.