--- conflicted
+++ resolved
@@ -249,11 +249,7 @@
 -spec create_predefined_group(Id :: binary(), Name :: binary(),
     Privileges :: [oz_api_privileges:privilege()]) -> ok | error.
 create_predefined_group(Id, Name, Privileges) ->
-<<<<<<< HEAD
-    datastore:run_transaction(user_group, Id, fun() ->
-=======
     critical_section:run([user_group, Id], fun() ->
->>>>>>> 74b431dd
         case user_group:exists(Id) of
             true ->
                 ?info("Predefined group '~s' already exists, "
