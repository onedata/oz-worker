--- conflicted
+++ resolved
@@ -175,18 +175,18 @@
                     fun({ProviderId, ProviderProps}) ->
                         FirstUser = hd(UserList),
                         SupportedSize = proplists:get_value(<<"supported_size">>, ProviderProps),
-<<<<<<< HEAD
-                        ok = space_logic:update_user_privileges(?ROOT, SpaceId, FirstUser, [?SPACE_ADD_SUPPORT], []),
-                        {ok, Token} = space_logic:create_space_support_token(?USER(FirstUser), SpaceId),
-                        {ok, ProviderId} = storage_logic:create(?PROVIDER(ProviderId), ProviderId, ?STORAGE_DEFAULT_NAME),
-                        {ok, SpaceId} = storage_logic:support_space(?ROOT, ProviderId, Token, SupportedSize)
-=======
-                        ok = space_logic:update_user_privileges(?ROOT, SpaceId, FirstUser, [?SPACE_ADD_PROVIDER], []),
-                        {ok, Token} = space_logic:create_provider_invite_token(?USER(FirstUser), SpaceId),
-                        {ok, SpaceId} = provider_logic:support_space(
+                        ok = space_logic:update_user_privileges(
+                            ?ROOT, SpaceId, FirstUser, [?SPACE_ADD_SUPPORT], []
+                        ),
+                        {ok, Token} = space_logic:create_space_support_token(
+                            ?USER(FirstUser), SpaceId
+                        ),
+                        {ok, ProviderId} = storage_logic:create(
+                            ?PROVIDER(ProviderId), ProviderId, ?STORAGE_DEFAULT_NAME
+                        ),
+                        {ok, SpaceId} = storage_logic:support_space(
                             ?PROVIDER(ProviderId), ProviderId, Token, SupportedSize
                         )
->>>>>>> 316bca15
                     end, ProviderList)
             end, Spaces),
 
