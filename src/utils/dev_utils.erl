%%%-------------------------------------------------------------------
%%% @author Lukasz Opiola
%%% @copyright (C): 2015 ACK CYFRONET AGH
%%% This software is released under the MIT license
%%% cited in 'LICENSE.txt'
%%% @end
%%%-------------------------------------------------------------------
%%% @doc This module contains functionas used for development purposes,
%%% mostly setting up test environment.
%%% The input arguments for set_up_test_entities/3, destroy_test_entities/3 are as follows:
%%%
%%%     Users = [
%%%         {<<"u1">>, [{<<"default_space">>, <<"sp1">>}]},
%%%         {<<"u2">>, [{<<"default_space">>, <<"sp2">>}]},
%%%         {<<"u3">>, [{<<"default_space">>, <<"sp1">>}]}
%%%     ].
%%%     Groups = [
%%%         {<<"g1">>, [{<<"users">>, [<<"u1">>, <<"u2">>]}]},
%%%         {<<"g2">>, [{<<"users">>, [<<"u2">>, <<"u3">>]}]}
%%%     ].
%%%     Spaces = [
%%%         {<<"s1">>, [
%%%             {<<"displayed_name">>, <<"space 1">>},
%%%             {<<"users">>, [<<"u1">>, <<"u3">>]},
%%%             {<<"groups">>, [<<"g1">>]},
%%%             {<<"providers">>, [
%%%                 {<<"provider">>, <<"p2">>}, {<<"supported_size">>, 1 * 1024 * 1024 * 1024}
%%%             ]}
%%%         ]},
%%%         {<<"s2">>, [
%%%             {<<"users">>, [<<"u2">>]},
%%%             {<<"groups">>, [<<"g2">>]},
%%%             {<<"providers">>, [
%%%                 {<<"provider">>, <<"p1">>}, {<<"supported_size">>, 2 * 1024 * 1024 * 1024},
%%%                 {<<"provider">>, <<"p2">>}, {<<"supported_size">>, 3 * 1024 * 1024 * 1024}
%%%             ]}
%%%         ]}
%%%     ].
%%%
%%% @end
%%%-------------------------------------------------------------------
-module(dev_utils).

-include_lib("ctool/include/logging.hrl").
-include("datastore/oz_datastore_models_def.hrl").
-include("handlers/rest_handler.hrl").

%% API
-export([set_up_test_entities/3, destroy_test_entities/3]).
-export([create_provider_with_uuid/5]).
-export([create_user_with_uuid/2]).
-export([create_group_with_uuid/3]).
-export([create_space_with_uuid/3, create_space_with_uuid/5, create_space_with_provider/5]).

%%%===================================================================
%%% API
%%%===================================================================

%%--------------------------------------------------------------------
%% @doc Creates given entities in GR database, with all the dependencies (supports, group joining etc).
%% Used for development purposes to set up an environment using the env_up script.
%% @end
%%--------------------------------------------------------------------
-spec set_up_test_entities(Users :: term(), Groups :: term(), Spaces :: term()) -> ok | error.
set_up_test_entities(Users, Groups, Spaces) ->
    try
        % Create users
        lists:foreach(
            fun({UserID, Props}) ->
                DefaultSpace = proplists:get_value(<<"default_space">>, Props),
                UserInfo = #onedata_user{
                    name = UserID,
                    alias = UserID,
                    email_list = [<<UserID/binary, "@email.com">>],
                    connected_accounts = [],
                    spaces = [],
                    default_space = DefaultSpace,
                    groups = [],
                    first_space_support_token = <<"">>,
                    default_provider = <<"">>
                },
                {ok, UserID} = create_user_with_uuid(UserInfo, UserID)
            end, Users),

        % Create groups
        lists:foreach(
            fun({GroupID, Props}) ->
                UserList = proplists:get_value(<<"users">>, Props),
                [FirstUser | UsersToAdd] = UserList,
                {ok, GroupID} = create_group_with_uuid(FirstUser, GroupID, GroupID),
                % Add all users to group
                lists:foreach(
                    fun(UserID) ->
                        {ok, SerializedGroupToken} = token_logic:create(#client{type = user, id = UserID}, group_invite_token, {group, GroupID}),
                        {ok, GroupToken} = macaroon:deserialize(SerializedGroupToken),
                        group_logic:join(UserID, GroupToken)
                    end, UsersToAdd)
            end, Groups),

        % Create spaces
        lists:foreach(
            fun({SpaceID, Props}) ->
                UserList = proplists:get_value(<<"users">>, Props),
                GroupList = proplists:get_value(<<"groups">>, Props),
                ProviderList = proplists:get_value(<<"providers">>, Props),
                {{_, MemberId} = Member, UsersToAdd, GroupsToAdd} =
                    case GroupList of
                        [] -> {{user, hd(UserList)}, tl(UserList), []};
                        _ -> {{group, hd(GroupList)}, UserList, tl(GroupList)}
                    end,
                %% create space with given name; if name is not defined, set ID as a name
                {ok, SpaceID} = case proplists:get_value(<<"displayed_name">>, Props) of
                    undefined -> create_space_with_uuid(Member, SpaceID, SpaceID);
                    SpaceName -> create_space_with_uuid(Member, SpaceName, SpaceID)
                end,
                % Support the space by all providers
                lists:foreach(
                    fun(ProviderProps) ->
                        ProviderID = proplists:get_value(<<"provider">>, ProviderProps),
                        SupportedSize = proplists:get_value(<<"supported_size">>, ProviderProps),
                        {ok, SerializedSpaceToken} = token_logic:create(#client{type = user, id = MemberId}, space_support_token, {space, SpaceID}),
                        {ok, SpaceToken} = macaroon:deserialize(SerializedSpaceToken),
                        space_logic:support(ProviderID, SpaceToken, SupportedSize)
                    end, ProviderList),
                % Add all users to space
                lists:foreach(
                    fun(UserID) ->
                        {ok, SerializedSpaceToken} = token_logic:create(#client{type = user, id = MemberId}, space_invite_user_token, {space, SpaceID}),
                        {ok, SpaceToken} = macaroon:deserialize(SerializedSpaceToken),
                        space_logic:join({user, UserID}, SpaceToken)
                    end, UsersToAdd),
                % Add all groups to space
                lists:foreach(
                    fun(GroupID) ->
                        {ok, SerializedSpaceToken} = token_logic:create(#client{type = user, id = MemberId}, space_invite_group_token, {space, SpaceID}),
                        {ok, SpaceToken} = macaroon:deserialize(SerializedSpaceToken),
                        space_logic:join({group, GroupID}, SpaceToken)
                    end, GroupsToAdd)
            end, Spaces),
        ok
    catch
        T:M ->
            ?error_stacktrace("Cannot set up test entities - ~p:~p", [T, M]),
            error
    end.


%%--------------------------------------------------------------------
%% @doc Removes all the given entities.
%% Used for development purposes to clean up the environment created using the env_up script.
%% @end
%%--------------------------------------------------------------------
-spec destroy_test_entities(Users :: term(), Groups :: term(), Spaces :: term()) -> ok.
destroy_test_entities(Users, Groups, Spaces) ->
    lists:foreach(
        fun({UserID, _}) ->
            try user_logic:remove(UserID) catch _:_ -> ok end
        end, Users),
    lists:foreach(
        fun({GroupID, _}) ->
            try group_logic:remove(GroupID) catch _:_ -> ok end
        end, Groups),
    lists:foreach(
        fun({SpaceID, _}) ->
            try space_logic:remove(SpaceID) catch _:_ -> ok end
        end, Spaces),
    ok.


%%--------------------------------------------------------------------
%% @doc Create a provider's account with implicit UUID.
%% Throws exception when call to the datastore fails.
%% @end
%%--------------------------------------------------------------------
-spec create_provider_with_uuid(ClientName :: binary(), URLs :: [binary()],
    RedirectionPoint :: binary(), CSR :: binary(), UUID :: binary()) ->
    {ok, ProviderId :: binary(), ProviderCertPem :: binary()}.
create_provider_with_uuid(ClientName, URLs, RedirectionPoint, CSRBin, UUID) ->
    {ok, {ProviderCertPem, Serial}} = ozpca:sign_provider_req(UUID, CSRBin),
    Provider = #provider{client_name = ClientName, urls = URLs, redirection_point = RedirectionPoint, serial = Serial},
    provider:save(#document{key = UUID, value = Provider}),
    {ok, UUID, ProviderCertPem}.


%%--------------------------------------------------------------------
%% @doc Creates a user account with implicit UUID.
%% Throws exception when call to the datastore fails.
%% @end
%%--------------------------------------------------------------------
-spec create_user_with_uuid(User :: #onedata_user{}, UUID :: binary()) -> {ok, UserId :: binary()}.
create_user_with_uuid(User, UUID) ->
    {ok, _} = onedata_user:save(#document{key = UUID, value = User}).


%%--------------------------------------------------------------------
%% @doc Creates a group for a user with implicit UUID.
%% Throws exception when call to the datastore fails, or user doesn't exist.
%% @end
%%--------------------------------------------------------------------
-spec create_group_with_uuid(UserId :: binary(), Name :: binary(), UUID :: binary()) ->
    {ok, GroupId :: binary()}.
create_group_with_uuid(UserId, Name, UUID) ->
    {ok, UserDoc} = onedata_user:get(UserId),
    #document{value = #onedata_user{groups = Groups} = User} = UserDoc,

    Privileges = privileges:group_admin(),
    Group = #user_group{name = Name, users = [{UserId, Privileges}]},
    {ok, GroupId} = user_group:save(#document{key = UUID, value = Group}),
    UserNew = User#onedata_user{groups = [GroupId | Groups]},
    onedata_user:save(UserDoc#document{value = UserNew}),

    {ok, GroupId}.


%%--------------------------------------------------------------------
%% @doc Creates a Space for a user or group with implicit UUID.
%% Throws exception when call to the datastore fails, or given member doesn't exist.
%% @end
%%--------------------------------------------------------------------
-spec create_space_with_uuid({user | group, Id :: binary()}, Name :: binary(), UUID :: binary()) ->
    {ok, SpaceId :: binary()} | no_return().
create_space_with_uuid(Member, Name, UUID) ->
    create_space_with_provider(Member, Name, [], [], UUID).


%%--------------------------------------------------------------------
%% @doc Creates a Space for a user or group with implicit UUID, by a provider that will support it.
%% Throws exception when call to the datastore fails, or token/member_from_token doesn't exist.
%% @end
%%--------------------------------------------------------------------
-spec create_space_with_uuid({provider, ProviderId :: binary()}, Name :: binary(),
    Token :: binary(), Size :: pos_integer(), UUID :: binary()) ->
    {ok, SpaceId :: binary()}.
create_space_with_uuid({provider, ProviderId}, Name, Token, Size, UUID) ->
    {ok, Macaroon} = macaroon:deserialize(Token),
    {ok, Member} = token_logic:consume(Macaroon),
    create_space_with_provider(Member, Name, [ProviderId], [{ProviderId, Size}], UUID).


%%--------------------------------------------------------------------
%% @doc Creates a Space for a user or a group with implicit UUID, with a preexisting provider.
%% Throws exception when call to the datastore fails, or user/group doesn't exist.
%% @end
%%--------------------------------------------------------------------
-spec create_space_with_provider({user | group, Id :: binary()}, Name :: binary(), Providers :: [binary()],
    Size :: [{Provider :: binary(), ProvidedSize :: pos_integer()}], UUID :: binary()) ->
    {ok, SpaceId :: binary()}.
create_space_with_provider({user, UserId}, Name, Providers, Size, UUID) ->
    {ok, UserDoc} = onedata_user:get(UserId),
    #document{value = #onedata_user{spaces = Spaces} = User} = UserDoc,

    Privileges = privileges:space_admin(),
    Space = #space{name = Name, size = Size, providers = Providers, users = [{UserId, Privileges}]},
    {ok, SpaceId} = space:save(#document{key = UUID, value = Space}),
    UserNew = User#onedata_user{spaces = [SpaceId | Spaces]},
    onedata_user:save(UserDoc#document{value = UserNew}),

<<<<<<< HEAD
    user_logic:set_space_name_mapping(UserId, SpaceId, Name),

    op_channel_logic:space_modified(Providers, SpaceId, Space),
    op_channel_logic:user_modified(Providers, UserId, UserNew),
=======
>>>>>>> 009af98a
    {ok, SpaceId};
create_space_with_provider({group, GroupId}, Name, Providers, Size, UUID) ->
    {ok, GroupDoc} = user_group:get(GroupId),
    #document{value = #user_group{spaces = Spaces} = Group} = GroupDoc,

    Privileges = privileges:space_admin(),
    Space = #space{name = Name, size = Size, providers = Providers, groups = [{GroupId, Privileges}]},
    {ok, SpaceId} = space:save(#document{key = UUID, value = Space}),
    GroupNew = Group#user_group{spaces = [SpaceId | Spaces]},
    user_group:save(GroupDoc#document{value = GroupNew}),

<<<<<<< HEAD
    lists:foreach(fun({UserId, _}) ->
        user_logic:set_space_name_mapping(UserId, SpaceId, Name),
        op_channel_logic:user_modified(Providers, UserId, dao_adapter:user(UserId))
    end, Users),

    op_channel_logic:space_modified(Providers, SpaceId, Space),
    op_channel_logic:group_modified(Providers, GroupId, Group),
=======
>>>>>>> 009af98a
    {ok, SpaceId}.<|MERGE_RESOLUTION|>--- conflicted
+++ resolved
@@ -254,18 +254,12 @@
     {ok, SpaceId} = space:save(#document{key = UUID, value = Space}),
     UserNew = User#onedata_user{spaces = [SpaceId | Spaces]},
     onedata_user:save(UserDoc#document{value = UserNew}),
-
-<<<<<<< HEAD
     user_logic:set_space_name_mapping(UserId, SpaceId, Name),
 
-    op_channel_logic:space_modified(Providers, SpaceId, Space),
-    op_channel_logic:user_modified(Providers, UserId, UserNew),
-=======
->>>>>>> 009af98a
     {ok, SpaceId};
 create_space_with_provider({group, GroupId}, Name, Providers, Size, UUID) ->
     {ok, GroupDoc} = user_group:get(GroupId),
-    #document{value = #user_group{spaces = Spaces} = Group} = GroupDoc,
+    #document{value = #user_group{users = Users, spaces = Spaces} = Group} = GroupDoc,
 
     Privileges = privileges:space_admin(),
     Space = #space{name = Name, size = Size, providers = Providers, groups = [{GroupId, Privileges}]},
@@ -273,14 +267,8 @@
     GroupNew = Group#user_group{spaces = [SpaceId | Spaces]},
     user_group:save(GroupDoc#document{value = GroupNew}),
 
-<<<<<<< HEAD
     lists:foreach(fun({UserId, _}) ->
-        user_logic:set_space_name_mapping(UserId, SpaceId, Name),
-        op_channel_logic:user_modified(Providers, UserId, dao_adapter:user(UserId))
+        user_logic:set_space_name_mapping(UserId, SpaceId, Name)
     end, Users),
 
-    op_channel_logic:space_modified(Providers, SpaceId, Space),
-    op_channel_logic:group_modified(Providers, GroupId, Group),
-=======
->>>>>>> 009af98a
     {ok, SpaceId}.