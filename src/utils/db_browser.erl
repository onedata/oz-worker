%%%-------------------------------------------------------------------
%%% @author Lukasz Opiola
%%% @copyright (C) 2019 ACK CYFRONET AGH
%%% This software is released under the MIT license
%%% cited in 'LICENSE.txt'.
%%% @end
%%%-------------------------------------------------------------------
%%% @doc
%%% Functions for viewing the Onezone database contents using the
%%% erlang VM console. Includes an interface for bash script.
%%% @end
%%%-------------------------------------------------------------------
-module(db_browser).
-author("Lukasz Opiola").

-include("datastore/oz_datastore_models.hrl").
-include_lib("ctool/include/logging.hrl").

% Denotes certain collection, e.g. 'users' or {'space_groups', <<"space_id">>}
-type collection() :: atom() | {atom(), binary()}.
% List of entity ids in the collection, or 'all' for all known ids.
-type entries() :: all | [gri:entity_id()].
% Basic table types - all collections reuse these tables to display the data
-type table_type() :: users | groups | spaces | shares | providers | clusters
| handle_services | handles | harvesters.
% Id of a column in displayed table, also used as display name
-type column_id() :: atom().
% Number of the column, counting from the left, starting with 1
-type column_number() :: pos_integer().
% By which column should data be sorted
-type sort_by() :: default | column_id().
% ascending | descending
-type sort_order() :: asc | desc.
% Type of the data in column, used for formatting
-type data_type() :: text | integer
| {boolean, TrueStr :: string(), FalseStr :: string()}
| creation_date | last_activity | byte_size | direct_and_eff
| {privileges, privileges:privileges(any())} | admin_privileges.
% Value of a field, corresponds to the data_type()
-type value() :: binary() | integer() | {integer(), integer()}.
% Width in chars
-type width() :: pos_integer().
% Function used to retrieve the value for a field
-type get_value_fun() :: fun((datastore:doc()) -> value()).
% Specification of a single field in a row
-type field_spec() :: {column_id(), data_type(), width(), get_value_fun()}.

% Padding between columns
-define(PADDING, "  ").
-define(TO_BIN(Term), str_utils:to_binary(Term)).

%% API
-export([users/0]).
-export([groups/0]).
-export([spaces/0]).
-export([shares/0]).
-export([providers/0]).
-export([clusters/0]).
-export([handle_services/0]).
-export([handles/0]).
-export([harvesters/0]).

-export([pr/1, pr/2, pr/3]).
-export([format/1, format/2, format/3]).
-export([call_from_script/2]).
-export([print_help/0]).
-export([all_collections/0]).

%%%===================================================================
%%% API
%%%===================================================================

-spec users() -> ok.
users() -> pr(users).

-spec groups() -> ok.
groups() -> pr(groups).

-spec spaces() -> ok.
spaces() -> pr(spaces).

-spec shares() -> ok.
shares() -> pr(shares).

-spec providers() -> ok.
providers() -> pr(providers).

-spec clusters() -> ok.
clusters() -> pr(clusters).

-spec handle_services() -> ok.
handle_services() -> pr(handle_services).

-spec handles() -> ok.
handles() -> pr(handles).

-spec harvesters() -> ok.
harvesters() -> pr(harvesters).


%%--------------------------------------------------------------------
%% @doc
%% Prints requested collection to the console in form of a table,
%% or error details and help in case of an error.
%% @end
%%--------------------------------------------------------------------
-spec pr(collection()) -> ok.
pr(Collection) ->
    pr(Collection, default).

-spec pr(collection(), sort_by() | sort_order()) -> ok.
pr(Collection, asc) ->
    pr(Collection, default, asc);
pr(Collection, desc) ->
    pr(Collection, default, desc);
pr(Collection, SortBy) ->
    pr(Collection, SortBy, asc).

-spec pr(collection(), sort_by(), sort_order()) -> ok.
pr(Collection, SortBy, SortOrder) ->
    io:format("~ts", [format(Collection, SortBy, SortOrder)]).


%%--------------------------------------------------------------------
%% @doc
%% Returns a formatted string representing a collection in form of a table,
%% or error details and help in case of an error.
%% @end
%%--------------------------------------------------------------------
-spec format(collection()) -> string().
format(Collection) ->
    format(Collection, default).

-spec format(collection(), sort_by() | sort_order()) -> string().
format(Collection, asc) ->
    format(Collection, default, asc);
format(Collection, desc) ->
    format(Collection, default, desc);
format(Collection, SortBy) ->
    format(Collection, SortBy, asc).

-spec format(collection(), sort_by(), sort_order()) -> string().
format(Collection, SortBy, SortOrder) ->
    try
        parse_and_format_collection(Collection, SortBy, SortOrder)
    catch Type:Reason ->
        str_utils:format(
            "~ts crashed with ~w:~w~n"
            "Stacktrace: ~ts~n"
            "~n"
            "~ts",
            [
                ?MODULE, Type, Reason,
                lager:pr_stacktrace(erlang:get_stacktrace()),
                format_help()
            ]
        )
    end.


%%--------------------------------------------------------------------
%% @doc
%% Interface for db_browser.sh script that can be used without manually
%% attaching to the erlang console. The output is written to given file,
%% which is then displayed by the script.
%% @end
%%--------------------------------------------------------------------
-spec call_from_script(OutputFile :: file:filename_all(), ArgsString :: string()) -> ok.
call_from_script(OutputFile, ArgsString) ->
    Output = try string:split(ArgsString, " ", all) of
        [""] -> format_help();
        [A] -> format(list_to_atom(A));
        [A, B] -> format(list_to_atom(A), list_to_atom(B));
        [A, B, C] -> format(list_to_atom(A), list_to_atom(B), list_to_atom(C));
        _ -> format_help()
    catch _:_ ->
        format_help()
    end,
    file:write_file(OutputFile, str_utils:unicode_list_to_binary(Output)).


-spec print_help() -> ok.
print_help() ->
    io:format("~ts", [format_help()]).


-spec all_collections() -> [collection()].
all_collections() -> [
    users, groups, spaces, shares, providers, clusters, handle_services, handles, harvesters,

    {user_groups, <<"user_id">>}, {user_spaces, <<"user_id">>},
    {user_providers, <<"user_id">>}, {user_clusters, <<"user_id">>},
    {user_handle_services, <<"user_id">>}, {user_handles, <<"user_id">>},
    {user_harvesters, <<"user_id">>},

    {group_users, <<"group_id">>}, {group_children, <<"group_id">>},
    {group_parents, <<"group_id">>}, {group_spaces, <<"group_id">>},
    {group_providers, <<"group_id">>}, {group_clusters, <<"group_id">>},
    {group_handle_services, <<"group_id">>}, {group_handles, <<"group_id">>},
    {group_harvesters, <<"group_id">>},

    {space_users, <<"space_id">>}, {space_groups, <<"space_id">>},
    {space_shares, <<"space_id">>}, {space_providers, <<"space_id">>},
    {space_harvesters, <<"space_id">>},

    {provider_users, <<"provider_id">>}, {provider_groups, <<"provider_id">>},
    {provider_spaces, <<"provider_id">>}, {provider_harvesters, <<"provider_id">>},

    {cluster_users, <<"cluster_id">>}, {cluster_groups, <<"cluster_id">>},

    {handle_service_users, <<"handle_service_id">>},
    {handle_service_groups, <<"handle_service_id">>},
    {handle_service_handles, <<"handle_service_id">>},

    {handle_users, <<"handle_id">>}, {handle_groups, <<"handle_id">>},

    {harvester_users, <<"harvester_id">>}, {harvester_groups, <<"harvester_id">>},
    {harvester_spaces, <<"harvester_id">>}, {harvester_providers, <<"harvester_id">>}
].

%%%===================================================================
%%% Internal functions
%%%===================================================================

%% @private
-spec format_help() -> string().
format_help() ->
    lists:flatten([
        str_utils:format("---------------------------------------------------------------------------~n", []),
        str_utils:format("~n"),
        str_utils:format("Usage (from console): ~s:pr/format(collection, [sort_by], [sort_order])~n", [?MODULE]),
        str_utils:format("             example: ~s:pr(help)    - print this help~n", [?MODULE]),
        str_utils:format("             example: ~s:pr(users)~n", [?MODULE]),
        str_utils:format("             example: ~s:pr(space_groups@da09aa798c7bd35d, type)~n", [?MODULE]),
        str_utils:format("             example: ~s:pr(handles, created, desc)~n", [?MODULE]),
        str_utils:format("~n"),
        str_utils:format("Usage  (from script): ~s.sh collection [sort_by] [sort_order]~n", [?MODULE]),
        str_utils:format("             example: ~s:sh help     - print this help~n", [?MODULE]),
        str_utils:format("             example: ~s:sh users~n", [?MODULE]),
        str_utils:format("             example: ~s:sh space_groups@da09aa798c7bd35d type~n", [?MODULE]),
        str_utils:format("             example: ~s:sh handles created desc~n", [?MODULE]),
        str_utils:format("~n"),
        str_utils:format("collection - collection to be printed, denoted by a single keyword or a pair~n"),
        str_utils:format("             keyword@entity_id, where entity_id should be substituted for an~n"),
        str_utils:format("             id of the corresponding entity (e.g. space_groups@da09aa798c7bd35d).~n"),
        str_utils:format("~n"),
        str_utils:format("sort_by [optional] - name of the column to be sorted (allowed values depend on the collection).~n"),
        str_utils:format("             Use 'default' for default column (the same as omitting the argument).~n"),
        str_utils:format("~n"),
        str_utils:format("sort_order [optional] - 'asc' or 'desc' (ascending or descending). Default: ascending.~n"),
        str_utils:format("~n"),
        str_utils:format("Available collections:~n"),
        lists:map(fun
            ({Collection, Id}) -> str_utils:format("    * ~s@~s~n", [Collection, Id]);
            (Collection) -> str_utils:format("    * ~s~n", [Collection])
        end, all_collections())
    ]).


%% @private
-spec parse_and_format_collection(collection(), sort_by(), sort_order()) -> string().
parse_and_format_collection(Collection, SortBy, SortOrder) ->
    Tokens = [string:trim(S) || S <- string:split(atom_to_list(Collection), "@", all)],
    ParsedCollection = case Tokens of
        [Res] -> list_to_atom(Res);
        [Res, Id] -> {list_to_atom(Res), list_to_binary(Id)}
    end,
    format_collection(ParsedCollection, SortBy, SortOrder).


%% @private
-spec format_collection(collection(), sort_by(), sort_order()) -> string().
format_collection(help, _SortBy, _SortOrder) ->
    format_help();


format_collection(TableType, SortBy, SortOrder) when is_atom(TableType) ->
    format_table(TableType, all, SortBy, SortOrder);


format_collection({user_groups, UserId}, SortBy, SortOrder) ->
    {ok, #document{value = #od_user{groups = Groups, eff_groups = EffGroups}}} = od_user:get(UserId),
    format_memberships(groups, maps:keys(EffGroups), SortBy, SortOrder, Groups);

format_collection({user_spaces, UserId}, SortBy, SortOrder) ->
    {ok, #document{value = #od_user{spaces = Spaces, eff_spaces = EffSpaces}}} = od_user:get(UserId),
    format_memberships(spaces, maps:keys(EffSpaces), SortBy, SortOrder, Spaces);

format_collection({user_providers, UserId}, SortBy, SortOrder) ->
    {ok, #document{value = #od_user{eff_providers = EffProviders}}} = od_user:get(UserId),
    format_table(providers, maps:keys(EffProviders), SortBy, SortOrder);

format_collection({user_clusters, UserId}, SortBy, SortOrder) ->
    {ok, #document{value = #od_user{clusters = Clusters, eff_clusters = EffClusters}}} = od_user:get(UserId),
    format_memberships(clusters, maps:keys(EffClusters), SortBy, SortOrder, Clusters);

format_collection({user_handle_services, UserId}, SortBy, SortOrder) ->
    {ok, #document{value = #od_user{handle_services = HServices, eff_handle_services = EffHServices}}} = od_user:get(UserId),
    format_memberships(handle_services, maps:keys(EffHServices), SortBy, SortOrder, HServices);

format_collection({user_handles, UserId}, SortBy, SortOrder) ->
    {ok, #document{value = #od_user{handles = Handles, eff_handles = EffHandles}}} = od_user:get(UserId),
    format_memberships(handles, maps:keys(EffHandles), SortBy, SortOrder, Handles);

format_collection({user_harvesters, UserId}, SortBy, SortOrder) ->
    {ok, #document{value = #od_user{harvesters = Harvesters, eff_harvesters = EffHarvesters}}} = od_user:get(UserId),
    format_memberships(harvesters, maps:keys(EffHarvesters), SortBy, SortOrder, Harvesters);


format_collection({group_users, GroupId}, SortBy, SortOrder) ->
    {ok, #document{value = #od_group{users = Users, eff_users = EffUsers}}} = od_group:get(GroupId),
    format_members(users, maps:keys(EffUsers), SortBy, SortOrder, Users, EffUsers, privileges:group_privileges());

format_collection({group_children, GroupId}, SortBy, SortOrder) ->
    {ok, #document{value = #od_group{children = Chldrn, eff_children = EffChldrn}}} = od_group:get(GroupId),
    format_members(groups, maps:keys(EffChldrn), SortBy, SortOrder, Chldrn, EffChldrn, privileges:group_privileges());

format_collection({group_parents, GroupId}, SortBy, SortOrder) ->
    {ok, #document{value = #od_group{parents = Parents, eff_parents = EffParents}}} = od_group:get(GroupId),
    format_memberships(groups, maps:keys(EffParents), SortBy, SortOrder, Parents);

format_collection({group_spaces, GroupId}, SortBy, SortOrder) ->
    {ok, #document{value = #od_group{spaces = Spaces, eff_spaces = EffSpaces}}} = od_group:get(GroupId),
    format_memberships(spaces, maps:keys(EffSpaces), SortBy, SortOrder, Spaces);

format_collection({group_providers, GroupId}, SortBy, SortOrder) ->
    {ok, #document{value = #od_group{eff_providers = EffProviders}}} = od_group:get(GroupId),
    format_table(providers, maps:keys(EffProviders), SortBy, SortOrder);

format_collection({group_clusters, GroupId}, SortBy, SortOrder) ->
    {ok, #document{value = #od_group{clusters = Clusters, eff_clusters = EffClusters}}} = od_group:get(GroupId),
    format_memberships(clusters, maps:keys(EffClusters), SortBy, SortOrder, Clusters);

format_collection({group_handle_services, GroupId}, SortBy, SortOrder) ->
    {ok, #document{value = #od_group{handle_services = HSrvs, eff_handle_services = EffHSrvs}}} = od_group:get(GroupId),
    format_memberships(handle_services, maps:keys(EffHSrvs), SortBy, SortOrder, HSrvs);

format_collection({group_handles, GroupId}, SortBy, SortOrder) ->
    {ok, #document{value = #od_group{handles = Handles, eff_handles = EffHandles}}} = od_group:get(GroupId),
    format_memberships(handles, maps:keys(EffHandles), SortBy, SortOrder, Handles);

format_collection({group_harvesters, GroupId}, SortBy, SortOrder) ->
    {ok, #document{value = #od_group{harvesters = Harvesters, eff_harvesters = EffHarvesters}}} = od_group:get(GroupId),
    format_memberships(harvesters, maps:keys(EffHarvesters), SortBy, SortOrder, Harvesters);


format_collection({space_users, SpaceId}, SortBy, SortOrder) ->
    {ok, #document{value = #od_space{users = Users, eff_users = EffUsers}}} = od_space:get(SpaceId),
    format_members(users, maps:keys(EffUsers), SortBy, SortOrder, Users, EffUsers, privileges:space_privileges());

format_collection({space_groups, SpaceId}, SortBy, SortOrder) ->
    {ok, #document{value = #od_space{groups = Groups, eff_groups = EffGroups}}} = od_space:get(SpaceId),
    format_members(groups, maps:keys(EffGroups), SortBy, SortOrder, Groups, EffGroups, privileges:space_privileges());

format_collection({space_shares, SpaceId}, SortBy, SortOrder) ->
    {ok, #document{value = #od_space{shares = Shares}}} = od_space:get(SpaceId),
    format_table(shares, Shares, SortBy, SortOrder);

format_collection({space_providers, SpaceId}, SortBy, SortOrder) ->
<<<<<<< HEAD
    {ok, #document{value = #od_space{eff_providers = EffProviders}}} = od_space:get(SpaceId),
    format_table(providers, maps:keys(EffProviders), SortBy, SortOrder, [id, online, version, name, domain], [
        {support, byte_size, 11, fun(Doc) ->
            {Support, _} = maps:get(SpaceId, Doc#document.value#od_provider.eff_spaces),
            Support
        end}
=======
    {ok, #document{value = #od_space{providers = Providers}}} = od_space:get(SpaceId),
    format_table(providers, maps:keys(Providers), SortBy, SortOrder, [id, last_activity, version, name, domain], [
        {support, byte_size, 11, fun(Doc) -> maps:get(SpaceId, Doc#document.value#od_provider.spaces) end}
>>>>>>> 15865e04
    ]);

format_collection({space_harvesters, SpaceId}, SortBy, SortOrder) ->
    {ok, #document{value = #od_space{harvesters = Harvesters}}} = od_space:get(SpaceId),
    format_table(harvesters, Harvesters, SortBy, SortOrder);


format_collection({provider_users, ProviderId}, SortBy, SortOrder) ->
    {ok, #document{value = #od_provider{eff_users = EffUsers}}} = od_provider:get(ProviderId),
    format_table(users, maps:keys(EffUsers), SortBy, SortOrder);

format_collection({provider_groups, ProviderId}, SortBy, SortOrder) ->
    {ok, #document{value = #od_provider{eff_groups = EffGroups}}} = od_provider:get(ProviderId),
    format_table(groups, maps:keys(EffGroups), SortBy, SortOrder);

format_collection({provider_spaces, ProviderId}, SortBy, SortOrder) ->
    {ok, #document{value = #od_provider{eff_spaces = EffSpaces}}} = od_provider:get(ProviderId),
    format_table(spaces, maps:keys(EffSpaces), SortBy, SortOrder, [id, name, users, groups, providers], [
        {granted_support, byte_size, 15, fun(#document{key = SpaceId}) ->
            {Support, _} = maps:get(SpaceId, EffSpaces),
            Support
        end},
        {total_support, byte_size, 13, fun(#document{value = Space}) ->
            lists:foldl(fun({Support, _}, AccSum) -> AccSum + Support end, 0, maps:values(Space#od_space.eff_providers))
        end}
    ]);

format_collection({provider_harvesters, ProviderId}, SortBy, SortOrder) ->
    {ok, #document{value = #od_provider{eff_harvesters = Harvesters}}} = od_provider:get(ProviderId),
    format_table(harvesters, maps:keys(Harvesters), SortBy, SortOrder);


format_collection({cluster_users, ClusterId}, SortBy, SortOrder) ->
    {ok, #document{value = #od_cluster{users = Users, eff_users = EffUsers}}} = od_cluster:get(ClusterId),
    format_members(users, maps:keys(EffUsers), SortBy, SortOrder, Users, EffUsers, privileges:cluster_privileges());

format_collection({cluster_groups, ClusterId}, SortBy, SortOrder) ->
    {ok, #document{value = #od_cluster{groups = Groups, eff_groups = EffGroups}}} = od_cluster:get(ClusterId),
    format_members(groups, maps:keys(EffGroups), SortBy, SortOrder, Groups, EffGroups, privileges:cluster_privileges());


format_collection({handle_service_users, HServiceId}, SortBy, SortOrder) ->
    {ok, #document{value = #od_handle_service{users = Users, eff_users = EffUsers}}} = od_handle_service:get(HServiceId),
    format_members(users, maps:keys(EffUsers), SortBy, SortOrder, Users, EffUsers, privileges:handle_service_privileges());

format_collection({handle_service_groups, HServiceId}, SortBy, SortOrder) ->
    {ok, #document{value = #od_handle_service{groups = Groups, eff_groups = EffGroups}}} = od_handle_service:get(HServiceId),
    format_members(groups, maps:keys(EffGroups), SortBy, SortOrder, Groups, EffGroups, privileges:handle_service_privileges());

format_collection({handle_service_handles, HServiceId}, SortBy, SortOrder) ->
    {ok, #document{value = #od_handle_service{handles = Handles}}} = od_handle_service:get(HServiceId),
    format_table(handles, Handles, SortBy, SortOrder);


format_collection({handle_users, HandleId}, SortBy, SortOrder) ->
    {ok, #document{value = #od_handle{users = Users, eff_users = EffUsers}}} = od_handle:get(HandleId),
    format_members(users, maps:keys(EffUsers), SortBy, SortOrder, Users, EffUsers, privileges:handle_privileges());

format_collection({handle_groups, HandleId}, SortBy, SortOrder) ->
    {ok, #document{value = #od_handle{groups = Groups, eff_groups = EffGroups}}} = od_handle:get(HandleId),
    format_members(groups, maps:keys(EffGroups), SortBy, SortOrder, Groups, EffGroups, privileges:handle_privileges());


format_collection({harvester_users, HarvesterId}, SortBy, SortOrder) ->
    {ok, #document{value = #od_harvester{users = Users, eff_users = EffUsers}}} = od_harvester:get(HarvesterId),
    format_members(users, maps:keys(EffUsers), SortBy, SortOrder, Users, EffUsers, privileges:harvester_privileges());

format_collection({harvester_groups, HarvesterId}, SortBy, SortOrder) ->
    {ok, #document{value = #od_harvester{groups = Groups, eff_groups = EffGroups}}} = od_harvester:get(HarvesterId),
    format_members(groups, maps:keys(EffGroups), SortBy, SortOrder, Groups, EffGroups, privileges:harvester_privileges());

format_collection({harvester_spaces, HarvesterId}, SortBy, SortOrder) ->
    {ok, #document{value = #od_harvester{spaces = Spaces}}} = od_harvester:get(HarvesterId),
    format_table(spaces, Spaces, SortBy, SortOrder);

format_collection({harvester_providers, HarvesterId}, SortBy, SortOrder) ->
    {ok, #document{value = #od_harvester{eff_providers = Providers}}} = od_harvester:get(HarvesterId),
    format_table(providers, maps:keys(Providers), SortBy, SortOrder).


%% @private
-spec format_members(table_type(), entries(), sort_by(), sort_order(),
    DirectMembers :: list() | map(), EffMembers :: map(),
    AllPrivileges :: privileges:privileges(any())) -> string().
format_members(TableType, Entries, SortBy, SortOrder, DirectMembers, EffMembers, AllPrivileges) ->
    Fields = case TableType of
        users -> [id, full_name, username, idp_and_email];
        groups -> [id, name, type, parents, children]
    end,
    format_table(TableType, Entries, SortBy, SortOrder, Fields, [
        {membership, {boolean, "direct", "effective"}, 10, fun(Doc) ->
            is_member(Doc#document.key, DirectMembers)
        end},
        {direct_privs, {privileges, AllPrivileges}, max(12, length(AllPrivileges)), fun(Doc) ->
            get_privileges(Doc#document.key, DirectMembers)
        end},
        {eff_privs, {privileges, AllPrivileges}, max(9, length(AllPrivileges)), fun(Doc) ->
            get_privileges(Doc#document.key, EffMembers)
        end}
    ]).


%% @private
-spec format_memberships(table_type(), entries(), sort_by(), sort_order(),
    DirectMemberships :: [gri:entity_id()]) -> string().
format_memberships(TableType, Entries, SortBy, SortOrder, DirectMemberships) ->
    format_table(TableType, Entries, SortBy, SortOrder, all, [
        {membership, {boolean, "direct", "effective"}, 10, fun(Doc) ->
            is_member(Doc#document.key, DirectMemberships)
        end}
    ]).


%% @private
-spec format_table(table_type(), entries(), sort_by(), sort_order()) ->
    string().
format_table(TableType, Entries, SortBy, SortOrder) ->
    format_table(TableType, Entries, SortBy, SortOrder, all, []).

%% @private
-spec format_table(table_type(), entries(), sort_by(), sort_order(),
    all | [column_id()], [field_spec()]) -> string().
format_table(TableType, Entries, SortBy, SortOrder, Fields, ExtraSpecs) ->
    Docs = fetch_docs(TableType, Entries),
    DefaultFieldSpecs = field_specs(TableType),
    RequestedFieldSpecs = case Fields of
        all -> DefaultFieldSpecs;
        _ -> [F || F = {ColumnId, _, _, _} <- DefaultFieldSpecs, lists:member(ColumnId, Fields)]
    end,
    FieldsToInclude = RequestedFieldSpecs ++ ExtraSpecs,
    ColumnsWidth = lists:sum([Width || {_, _, Width, _} <- FieldsToInclude]),
    TotalWidth = length(?PADDING) * (length(FieldsToInclude) - 1) + ColumnsWidth,
    RowValuesList = [get_row_values(Doc, FieldsToInclude) || Doc <- Docs],
    SortPos = find_sort_pos(TableType, SortBy, FieldsToInclude),
    SortedValues = lists:sort(fun(A, B) -> compare_values(A, B, SortPos, SortOrder) end, RowValuesList),
    lists:flatten([
        format_separator_line(TotalWidth),
        format_table_header(FieldsToInclude),
        format_separator_line(TotalWidth),
        case length(SortedValues) of
            0 -> [
                str_utils:format("<empty>~n"),
                format_separator_line(TotalWidth)
            ];
            _ -> [
                [format_row(Row, FieldsToInclude) || Row <- SortedValues],
                format_separator_line(TotalWidth),
                format_table_header(FieldsToInclude),
                format_separator_line(TotalWidth)
            ]
        end,
        str_utils:format("~B entries in total~n~n", [length(SortedValues)]),
        case bottom_note(TableType) of
            undefined -> [];
            BottomNote -> str_utils:format("~ts~n~n", [BottomNote])
        end
    ]).


%% @private
-spec field_specs(table_type()) -> [field_spec()].
field_specs(users) -> [
    {id, text, 38, fun(Doc) -> Doc#document.key end},
    {last_activity, last_activity, 16, fun(Doc) -> user_connections:get_last_activity(Doc#document.key) end},
    {full_name, text, 25, fun(Doc) -> Doc#document.value#od_user.full_name end},
    {username, text, 20, fun(Doc) ->
        case Doc#document.value#od_user.username of
            undefined -> <<"-">>;
            Username -> Username
        end
    end},
    {idp_and_email, text, 50, fun(Doc) ->
        case {Doc#document.value#od_user.linked_accounts, Doc#document.value#od_user.emails} of
            {[], []} ->
                <<"basic_auth / <no-email>">>;
            {[], [Email | _]} ->
                <<"basic_auth / ", Email/binary>>;
            {[#linked_account{idp = IdP, emails = []} | _], []} ->
                <<(atom_to_binary(IdP, utf8))/binary, " / <no-email>">>;
            {[#linked_account{idp = IdP, emails = []} | _], [Email | _]} ->
                <<(atom_to_binary(IdP, utf8))/binary, " / ", Email/binary>>;
            {[#linked_account{idp = IdP, emails = [Email | _]} | _], _} ->
                <<(atom_to_binary(IdP, utf8))/binary, " / ", Email/binary>>
        end
    end},
    {groups, direct_and_eff, 9, fun(#document{value = User}) ->
        {length(User#od_user.groups), maps:size(User#od_user.eff_groups)}
    end},
    {spaces, direct_and_eff, 9, fun(#document{value = User}) ->
        {length(User#od_user.spaces), maps:size(User#od_user.eff_spaces)}
    end},
    {eff_providers, integer, 13, fun(Doc) -> maps:size(Doc#document.value#od_user.eff_providers) end},
    {admin_privs, admin_privileges, 11, fun(Doc) -> Doc#document.value#od_user.eff_oz_privileges end},
    {created, creation_date, 10, fun(Doc) -> Doc#document.value#od_user.creation_time end}
];
field_specs(groups) -> [
    {id, text, 38, fun(Doc) -> Doc#document.key end},
    {name, text, 25, fun(Doc) -> Doc#document.value#od_group.name end},
    {type, text, 12, fun(Doc) -> Doc#document.value#od_group.type end},
    {parents, direct_and_eff, 9, fun(#document{value = Group}) ->
        {length(Group#od_group.parents), maps:size(Group#od_group.eff_parents)}
    end},
    {children, direct_and_eff, 9, fun(#document{value = Group}) ->
        {maps:size(Group#od_group.children), maps:size(Group#od_group.eff_children)}
    end},
    {users, direct_and_eff, 9, fun(#document{value = Group}) ->
        {maps:size(Group#od_group.users), maps:size(Group#od_group.eff_users)}
    end},
    {spaces, direct_and_eff, 9, fun(#document{value = Group}) ->
        {length(Group#od_group.spaces), maps:size(Group#od_group.eff_spaces)}
    end},
    {providers, integer, 9, fun(#document{value = Group}) ->
        maps:size(Group#od_group.eff_providers)
    end},
    {admin_privs, admin_privileges, 11, fun(Doc) -> Doc#document.value#od_group.eff_oz_privileges end},
    {created, creation_date, 10, fun(Doc) -> Doc#document.value#od_group.creation_time end}
];
field_specs(spaces) -> [
    {id, text, 38, fun(Doc) -> Doc#document.key end},
    {name, text, 25, fun(Doc) -> Doc#document.value#od_space.name end},
    {users, direct_and_eff, 9, fun(#document{value = Space}) ->
        {maps:size(Space#od_space.users), maps:size(Space#od_space.eff_users)}
    end},
    {groups, direct_and_eff, 9, fun(#document{value = Space}) ->
        {maps:size(Space#od_space.groups), maps:size(Space#od_space.eff_groups)}
    end},
    {shares, integer, 6, fun(#document{value = Space}) ->
        length(Space#od_space.shares)
    end},
    {providers, integer, 11, fun(#document{value = Space}) ->
        maps:size(Space#od_space.eff_providers)
    end},
    {support, byte_size, 11, fun(#document{value = #od_space{eff_providers = EffProviders}}) ->
        lists:foldl(fun({Support, _}, AccSum) -> AccSum + Support end, 0, maps:values(EffProviders))
    end},
    {created, creation_date, 10, fun(Doc) -> Doc#document.value#od_space.creation_time end}
];
field_specs(shares) -> [
    {id, text, 38, fun(Doc) -> Doc#document.key end},
    {name, text, 25, fun(Doc) -> Doc#document.value#od_share.name end},
    {space, text, 38, fun(Doc) -> Doc#document.value#od_share.space end},
    {handle, text, 38, fun(Doc) -> Doc#document.value#od_share.handle end}
];
field_specs(providers) -> [
    {id, text, 38, fun(Doc) -> Doc#document.key end},
    {last_activity, last_activity, 16, fun(Doc) -> provider_connections:get_last_activity(Doc#document.key) end},
    {version, text, 14, fun(Doc) ->
        {ok, Version} = cluster_logic:get_worker_release_version(?ROOT, Doc#document.key),
        Version
    end},
    {name, text, 25, fun(Doc) -> Doc#document.value#od_provider.name end},
    {domain, text, 40, fun(Doc) -> Doc#document.value#od_provider.domain end},
    {spaces, integer, 6, fun(Doc) -> maps:size(Doc#document.value#od_provider.eff_spaces) end},
    {support, byte_size, 11, fun(#document{value = #od_provider{eff_spaces = EffSpaces}}) ->
        lists:foldl(fun({Support, _}, AccSum) -> AccSum + Support end, 0, maps:values(EffSpaces))
    end},
    {eff_users, integer, 9, fun(Doc) -> maps:size(Doc#document.value#od_provider.eff_users) end},
    {eff_groups, integer, 10, fun(Doc) -> maps:size(Doc#document.value#od_provider.eff_groups) end},
    {created, creation_date, 10, fun(Doc) -> Doc#document.value#od_provider.creation_time end}
];
field_specs(clusters) -> [
    {id, text, 38, fun(Doc) -> Doc#document.key end},
    {type, text, 11, fun(Doc) -> Doc#document.value#od_cluster.type end},
    {name, text, 25, fun(Doc) -> case Doc#document.value#od_cluster.type of
        ?ONEZONE -> <<"@ ", (?TO_BIN(oz_worker:get_name()))/binary>>;
        ?ONEPROVIDER -> element(2, {ok, _} = provider_logic:get_name(?ROOT, Doc#document.key))
    end end},
    {users, direct_and_eff, 9, fun(#document{value = Cluster}) ->
        {maps:size(Cluster#od_cluster.users), maps:size(Cluster#od_cluster.eff_users)}
    end},
    {groups, direct_and_eff, 9, fun(#document{value = Cluster}) ->
        {maps:size(Cluster#od_cluster.groups), maps:size(Cluster#od_cluster.eff_groups)}
    end},
    {created, creation_date, 10, fun(Doc) -> Doc#document.value#od_cluster.creation_time end}
];
field_specs(handle_services) -> [
    {id, text, 38, fun(Doc) -> Doc#document.key end},
    {name, text, 25, fun(Doc) -> Doc#document.value#od_handle_service.name end},
    {proxy_endpoint, text, 40, fun(Doc) -> Doc#document.value#od_handle_service.proxy_endpoint end},
    {handles, integer, 7, fun(#document{value = HService}) ->
        length(HService#od_handle_service.handles)
    end},
    {users, direct_and_eff, 9, fun(#document{value = HService}) ->
        {maps:size(HService#od_handle_service.users), maps:size(HService#od_handle_service.eff_users)}
    end},
    {groups, direct_and_eff, 9, fun(#document{value = HService}) ->
        {maps:size(HService#od_handle_service.groups), maps:size(HService#od_handle_service.eff_groups)}
    end},
    {created, creation_date, 10, fun(Doc) -> Doc#document.value#od_handle_service.creation_time end}
];
field_specs(handles) -> [
    {id, text, 38, fun(Doc) -> Doc#document.key end},
    {public_handle, text, 45, fun(Doc) -> Doc#document.value#od_handle.public_handle end},
    {handle_service, text, 38, fun(Doc) -> Doc#document.value#od_handle.handle_service end},
    {share_id, text, 38, fun(Doc) -> Doc#document.value#od_handle.resource_id end},
    {users, direct_and_eff, 9, fun(#document{value = Handle}) ->
        {maps:size(Handle#od_handle.users), maps:size(Handle#od_handle.eff_users)}
    end},
    {groups, direct_and_eff, 9, fun(#document{value = Handle}) ->
        {maps:size(Handle#od_handle.groups), maps:size(Handle#od_handle.eff_groups)}
    end},
    {created, creation_date, 10, fun(Doc) -> Doc#document.value#od_handle.creation_time end}
];
field_specs(harvesters) -> [
    {id, text, 38, fun(Doc) -> Doc#document.key end},
    {name, text, 25, fun(Doc) -> Doc#document.value#od_harvester.name end},
    {endpoint, text, 45, fun(Doc) -> Doc#document.value#od_harvester.endpoint end},
    {access, {boolean, "public", "private"}, 10, fun(Doc) -> Doc#document.value#od_harvester.public end},
    {spaces, integer, 6, fun(#document{value = Harvester}) ->
        length(Harvester#od_harvester.spaces)
    end},
    {users, direct_and_eff, 9, fun(#document{value = Harvester}) ->
        {maps:size(Harvester#od_harvester.users), maps:size(Harvester#od_harvester.eff_users)}
    end},
    {groups, direct_and_eff, 9, fun(#document{value = Harvester}) ->
        {maps:size(Harvester#od_harvester.groups), maps:size(Harvester#od_harvester.eff_groups)}
    end},
    {eff_providers, integer, 13, fun(Doc) -> maps:size(Doc#document.value#od_harvester.eff_providers) end},
    {created, creation_date, 10, fun(Doc) -> Doc#document.value#od_harvester.creation_time end}
].


%% @private
-spec bottom_note(table_type()) -> undefined | string().
bottom_note(shares) ->
    str_utils:format(
        "Public share URL is equal to: ~ts",
        [share_logic:share_id_to_public_url(<<"${ID}">>)]
    );
bottom_note(_) ->
    undefined.


%% @private
-spec fetch_docs(table_type(), entries()) -> [datastore:doc()].
fetch_docs(TableType, all) ->
    Module = module(TableType),
    {ok, List} = Module:list(),
    List;
fetch_docs(TableType, Ids) ->
    Module = module(TableType),
    lists:map(fun(Id) ->
        {ok, Doc} = Module:get(Id),
        Doc
    end, Ids).


%% @private
-spec get_row_values(datastore:doc(), [field_spec()]) -> [value()].
get_row_values(Doc, FieldSpecs) ->
    lists:map(fun({_, _, _, GetValueFun}) ->
        GetValueFun(Doc)
    end, FieldSpecs).


%% @private
-spec format_separator_line(width()) -> string().
format_separator_line(Width) ->
    str_utils:format("~ts~n", [lists:duplicate(Width, "-")]).


%% @private
-spec format_table_header([field_spec()]) -> string().
format_table_header(FieldSpecs) ->
    Header = lists:map(fun({ColumnId, _, Width, _}) ->
        str_utils:format("~-*s", [Width, ColumnId])
    end, FieldSpecs),
    str_utils:format("~ts~n", [string:join(Header, ?PADDING)]).


%% @private
-spec format_row([value()], [field_spec()]) -> string().
format_row(RowValues, FieldSpecs) ->
    FormattedValues = lists:map(fun({Value, {_, DataType, Width, _}}) ->
        str_utils:format("~-*ts", [Width, format_value(DataType, Value)])
    end, lists:zip(RowValues, FieldSpecs)),
    str_utils:format("~ts~n", [string:join(FormattedValues, ?PADDING)]).


%% @private
-spec format_value(data_type(), value()) -> string() | binary().
format_value(text, Value) ->
    str_utils:format("~ts", [Value]);
format_value(integer, Value) ->
    str_utils:format("~B", [Value]);
format_value({boolean, TrueStr, FalseStr}, Value) ->
    case Value of
        true -> TrueStr;
        false -> FalseStr
    end;
format_value(creation_date, Value) ->
    {{Year, Month, Day}, _} = time_utils:epoch_to_datetime(Value),
    str_utils:format("~4..0B-~2..0B-~2..0B", [Year, Month, Day]);
format_value(last_activity, now) ->
    <<"✓ online"/utf8>>;
format_value(last_activity, 0) ->
    <<"✕ unknown"/utf8>>;
format_value(last_activity, Value) ->
    {{Year, Month, Day}, {Hour, Minute, _}} = time_utils:epoch_to_datetime(Value),
    str_utils:format("~4..0B-~2..0B-~2..0B ~2..0B:~2..0B", [Year, Month, Day, Hour, Minute]);
format_value(byte_size, Value) ->
    str_utils:format_byte_size(Value);
format_value(direct_and_eff, {Direct, Effective}) ->
    str_utils:format("~B (~B)", [Direct, Effective]);
format_value({privileges, _AllPrivileges}, undefined) ->
    "";
format_value({privileges, AllPrivileges}, Privileges) ->
    lists:flatten(lists:map(fun(CurrentPriv) ->
        case lists:member(CurrentPriv, Privileges) of
            true -> "x";
            false -> "-"
        end
    end, AllPrivileges));
format_value(admin_privileges, []) ->
    "-";
format_value(admin_privileges, Privileges) ->
    str_utils:format("~B / ~B", [length(Privileges), length(privileges:oz_privileges())]).


%% @private
-spec find_sort_pos(table_type(), sort_by(), [field_spec()]) -> column_number().
find_sort_pos(users, default, FieldSpecs) ->
    find_sort_pos(users, full_name, FieldSpecs);
find_sort_pos(handles, default, FieldSpecs) ->
    find_sort_pos(handles, public_handle, FieldSpecs);
find_sort_pos(TableType, default, FieldSpecs) ->
    find_sort_pos(TableType, name, FieldSpecs);
find_sort_pos(TableType, ColumnId, FieldSpecs) ->
    Columns = [C || {C, _, _, _} <- FieldSpecs],
    ColumnsWithIndices = lists:zip(Columns, lists:seq(1, length(Columns))),
    case proplists:get_value(ColumnId, ColumnsWithIndices, undefined) of
        undefined -> find_sort_pos(TableType, default, FieldSpecs);
        Index -> Index
    end.


%% @private
-spec compare_values([value()], [value()], column_number(), sort_order()) -> boolean().
compare_values(RowValuesA, RowValuesB, SortPos, SortOrder) ->
    ValueA = case lists:nth(SortPos, RowValuesA) of
        BinA when is_binary(BinA) -> string:casefold(BinA);
        ValA -> ValA
    end,
    ValueB = case lists:nth(SortPos, RowValuesB) of
        BinB when is_binary(BinB) -> string:casefold(BinB);
        ValB -> ValB
    end,
    case SortOrder of
        asc -> ValueA < ValueB;
        desc -> ValueB < ValueA
    end.


% Checks membership in a direct or effective relation
%% @private
-spec is_member(gri:entity_id(), list() | map()) -> boolean().
is_member(MemberId, Members) when is_list(Members) -> lists:member(MemberId, Members);
is_member(MemberId, Members) when is_map(Members) -> maps:is_key(MemberId, Members).


% Returns privileges of a direct or effective relation
%% @private
-spec get_privileges(gri:entity_id(), list() | map()) -> [privileges:privileges(any())].
get_privileges(MemberId, MembersWithPrivs) ->
    case maps:get(MemberId, MembersWithPrivs, undefined) of
        {Privs, _} -> Privs;
        Privs -> Privs
    end.


%% @private
-spec module(table_type()) -> module().
module(users) -> od_user;
module(groups) -> od_group;
module(spaces) -> od_space;
module(shares) -> od_share;
module(providers) -> od_provider;
module(clusters) -> od_cluster;
module(handle_services) -> od_handle_service;
module(handles) -> od_handle;
module(harvesters) -> od_harvester.<|MERGE_RESOLUTION|>--- conflicted
+++ resolved
@@ -357,18 +357,12 @@
     format_table(shares, Shares, SortBy, SortOrder);
 
 format_collection({space_providers, SpaceId}, SortBy, SortOrder) ->
-<<<<<<< HEAD
     {ok, #document{value = #od_space{eff_providers = EffProviders}}} = od_space:get(SpaceId),
-    format_table(providers, maps:keys(EffProviders), SortBy, SortOrder, [id, online, version, name, domain], [
+    format_table(providers, maps:keys(EffProviders), SortBy, SortOrder, [id, last_activity, version, name, domain], [
         {support, byte_size, 11, fun(Doc) ->
             {Support, _} = maps:get(SpaceId, Doc#document.value#od_provider.eff_spaces),
             Support
         end}
-=======
-    {ok, #document{value = #od_space{providers = Providers}}} = od_space:get(SpaceId),
-    format_table(providers, maps:keys(Providers), SortBy, SortOrder, [id, last_activity, version, name, domain], [
-        {support, byte_size, 11, fun(Doc) -> maps:get(SpaceId, Doc#document.value#od_provider.spaces) end}
->>>>>>> 15865e04
     ]);
 
 format_collection({space_harvesters, SpaceId}, SortBy, SortOrder) ->
@@ -749,7 +743,7 @@
 
 
 %% @private
--spec format_value(data_type(), value()) -> string() | binary().
+-spec format_value(data_type(), value()) -> string().
 format_value(text, Value) ->
     str_utils:format("~ts", [Value]);
 format_value(integer, Value) ->
@@ -763,9 +757,9 @@
     {{Year, Month, Day}, _} = time_utils:epoch_to_datetime(Value),
     str_utils:format("~4..0B-~2..0B-~2..0B", [Year, Month, Day]);
 format_value(last_activity, now) ->
-    <<"✓ online"/utf8>>;
+    str_utils:format("~ts", [<<"✓ online"/utf8>>]);
 format_value(last_activity, 0) ->
-    <<"✕ unknown"/utf8>>;
+    str_utils:format("~ts", [<<"✕ unknown"/utf8>>]);
 format_value(last_activity, Value) ->
     {{Year, Month, Day}, {Hour, Minute, _}} = time_utils:epoch_to_datetime(Value),
     str_utils:format("~4..0B-~2..0B-~2..0B ~2..0B:~2..0B", [Year, Month, Day, Hour, Minute]);
