%%%-------------------------------------------------------------------
%%% @author Lukasz Opiola
%%% @copyright (C) 2019 ACK CYFRONET AGH
%%% This software is released under the MIT license
%%% cited in 'LICENSE.txt'.
%%% @end
%%%-------------------------------------------------------------------
%%% @doc
%%% Functions for viewing the Onezone database contents using the
%%% erlang VM console. Includes an interface for bash script.
%%% @end
%%%-------------------------------------------------------------------
-module(db_browser).
-author("Lukasz Opiola").

-include("datastore/oz_datastore_models.hrl").
-include_lib("ctool/include/logging.hrl").
-include_lib("ctool/include/space_support/support_stage.hrl").

% Denotes certain collection, e.g. 'users' or {'space_groups', <<"space_id">>}
-type collection() :: atom() | {atom(), binary()}.
% List of entity ids in the collection, or 'all' for all known ids.
-type entries() :: all | [gri:entity_id()].
% Basic table types - all collections reuse these tables to display the data
-type table_type() :: users | groups | spaces | shares | providers | clusters
| handle_services | handles | harvesters | storages.
% Id of a column in displayed table, also used as display name
-type column_id() :: atom().
% Number of the column, counting from the left, starting with 1
-type column_number() :: pos_integer().
% By which column should data be sorted
-type sort_by() :: default | column_id().
% ascending | descending
-type sort_order() :: asc | desc.
% Type of the data in column, used for formatting
-type data_type() :: text | integer
| {boolean, TrueStr :: string(), FalseStr :: string()}
| creation_date | last_activity | byte_size | direct_and_eff
| {privileges, privileges:privileges(any())} | admin_privileges.
% Value of a field, corresponds to the data_type()
-type value() :: binary() | integer() | {integer(), integer()} | now.
% Width in chars
-type width() :: pos_integer().
% Function used to retrieve the value for a field
-type get_value_fun() :: fun((datastore:doc()) -> value()).
% Specification of a single field in a row
-type field_spec() :: {column_id(), data_type(), width(), get_value_fun()}.

% Padding between columns
-define(PADDING, "  ").
-define(TO_BIN(Term), str_utils:to_binary(Term)).

%% API
-export([users/0]).
-export([groups/0]).
-export([spaces/0]).
-export([shares/0]).
-export([providers/0]).
-export([clusters/0]).
-export([handle_services/0]).
-export([handles/0]).
-export([harvesters/0]).
-export([storages/0]).

-export([pr/1, pr/2, pr/3]).
-export([format/1, format/2, format/3]).
-export([call_from_script/2]).
-export([print_help/0]).
-export([all_collections/0]).

%%%===================================================================
%%% API
%%%===================================================================

-spec users() -> ok.
users() -> pr(users).

-spec groups() -> ok.
groups() -> pr(groups).

-spec spaces() -> ok.
spaces() -> pr(spaces).

-spec shares() -> ok.
shares() -> pr(shares).

-spec providers() -> ok.
providers() -> pr(providers).

-spec clusters() -> ok.
clusters() -> pr(clusters).

-spec handle_services() -> ok.
handle_services() -> pr(handle_services).

-spec handles() -> ok.
handles() -> pr(handles).

-spec harvesters() -> ok.
harvesters() -> pr(harvesters).

-spec storages() -> ok.
storages() -> pr(storages).


%%--------------------------------------------------------------------
%% @doc
%% Prints requested collection to the console in form of a table,
%% or error details and help in case of an error. Returns ok if the collection
%% was correctly printed or error otherwise.
%% @end
%%--------------------------------------------------------------------
-spec pr(collection()) -> ok | error.
pr(Collection) ->
    pr(Collection, default).

-spec pr(collection(), sort_by() | sort_order()) -> ok | error.
pr(Collection, asc) ->
    pr(Collection, default, asc);
pr(Collection, desc) ->
    pr(Collection, default, desc);
pr(Collection, SortBy) ->
    pr(Collection, SortBy, asc).

-spec pr(collection(), sort_by(), sort_order()) -> ok | error.
pr(Collection, SortBy, SortOrder) ->
    {OkOrError, Formatted} = parse_and_format_collection(Collection, SortBy, SortOrder),
    io:format("~ts", [Formatted]),
    OkOrError.


%%--------------------------------------------------------------------
%% @doc
%% Returns a formatted string representing a collection in form of a table,
%% or error details and help in case of an error.
%% @end
%%--------------------------------------------------------------------
-spec format(collection()) -> string().
format(Collection) ->
    format(Collection, default).

-spec format(collection(), sort_by() | sort_order()) -> string().
format(Collection, asc) ->
    format(Collection, default, asc);
format(Collection, desc) ->
    format(Collection, default, desc);
format(Collection, SortBy) ->
    format(Collection, SortBy, asc).

-spec format(collection(), sort_by(), sort_order()) -> string().
format(Collection, SortBy, SortOrder) ->
    {_OkOrError, Formatted} = parse_and_format_collection(Collection, SortBy, SortOrder),
    Formatted.


%%--------------------------------------------------------------------
%% @doc
%% Interface for db_browser.sh script that can be used without manually
%% attaching to the erlang console. The output is written to given file,
%% which is then displayed by the script.
%% @end
%%--------------------------------------------------------------------
-spec call_from_script(OutputFile :: file:filename_all(), ArgsString :: string()) -> ok.
call_from_script(OutputFile, ArgsString) ->
    Output = try string:split(ArgsString, " ", all) of
        [""] -> format_help();
        [A] -> format(list_to_atom(A));
        [A, B] -> format(list_to_atom(A), list_to_atom(B));
        [A, B, C] -> format(list_to_atom(A), list_to_atom(B), list_to_atom(C));
        _ -> format_help()
    catch _:_ ->
        format_help()
    end,
    file:write_file(OutputFile, str_utils:unicode_list_to_binary(Output)).


-spec print_help() -> ok.
print_help() ->
    io:format("~ts", [format_help()]).


-spec all_collections() -> [collection()].
all_collections() -> [
    users, groups, spaces, shares, providers, clusters, handle_services, handles, harvesters, storages,

    {user_groups, <<"user_id">>}, {user_spaces, <<"user_id">>},
    {user_providers, <<"user_id">>}, {user_clusters, <<"user_id">>},
    {user_handle_services, <<"user_id">>}, {user_handles, <<"user_id">>},
    {user_harvesters, <<"user_id">>},

    {group_users, <<"group_id">>}, {group_children, <<"group_id">>},
    {group_parents, <<"group_id">>}, {group_spaces, <<"group_id">>},
    {group_providers, <<"group_id">>}, {group_clusters, <<"group_id">>},
    {group_handle_services, <<"group_id">>}, {group_handles, <<"group_id">>},
    {group_harvesters, <<"group_id">>},

    {space_users, <<"space_id">>}, {space_groups, <<"space_id">>},
    {space_shares, <<"space_id">>}, {space_providers, <<"space_id">>},
    {space_harvesters, <<"space_id">>}, {space_storages, <<"space_id">>},

    {provider_users, <<"provider_id">>}, {provider_groups, <<"provider_id">>},
    {provider_spaces, <<"provider_id">>}, {provider_storages, <<"provider_id">>},
    {provider_harvesters, <<"provider_id">>},

    {cluster_users, <<"cluster_id">>}, {cluster_groups, <<"cluster_id">>},

    {handle_service_users, <<"handle_service_id">>},
    {handle_service_groups, <<"handle_service_id">>},
    {handle_service_handles, <<"handle_service_id">>},

    {handle_users, <<"handle_id">>}, {handle_groups, <<"handle_id">>},

    {harvester_users, <<"harvester_id">>}, {harvester_groups, <<"harvester_id">>},
    {harvester_spaces, <<"harvester_id">>}, {harvester_providers, <<"harvester_id">>},

    {storage_users, <<"storage_id">>}, {storage_groups, <<"storage_id">>},
    {storage_spaces, <<"storage_id">>}, {storage_harvesters, <<"storage_id">>}
].

%%%===================================================================
%%% Internal functions
%%%===================================================================

%% @private
-spec format_help() -> string().
format_help() ->
    lists:flatten([
        str_utils:format("---------------------------------------------------------------------------~n", []),
        str_utils:format("~n"),
        str_utils:format("Usage (from console): ~s:pr/format(collection, [sort_by], [sort_order])~n", [?MODULE]),
        str_utils:format("             example: ~s:pr(help)    - print this help~n", [?MODULE]),
        str_utils:format("             example: ~s:pr(users)~n", [?MODULE]),
        str_utils:format("             example: ~s:pr(space_groups@da09aa798c7bd35d, type)~n", [?MODULE]),
        str_utils:format("             example: ~s:pr(handles, created, desc)~n", [?MODULE]),
        str_utils:format("~n"),
        str_utils:format("Usage  (from script): ~s.sh collection [sort_by] [sort_order]~n", [?MODULE]),
        str_utils:format("             example: ~s:sh help     - print this help~n", [?MODULE]),
        str_utils:format("             example: ~s:sh users~n", [?MODULE]),
        str_utils:format("             example: ~s:sh space_groups@da09aa798c7bd35d type~n", [?MODULE]),
        str_utils:format("             example: ~s:sh handles created desc~n", [?MODULE]),
        str_utils:format("~n"),
        str_utils:format("collection - collection to be printed, denoted by a single keyword or a pair~n"),
        str_utils:format("             keyword@entity_id, where entity_id should be substituted for an~n"),
        str_utils:format("             id of the corresponding entity (e.g. space_groups@da09aa798c7bd35d).~n"),
        str_utils:format("~n"),
        str_utils:format("sort_by [optional] - name of the column to be sorted (allowed values depend on the collection).~n"),
        str_utils:format("             Use 'default' for default column (the same as omitting the argument).~n"),
        str_utils:format("~n"),
        str_utils:format("sort_order [optional] - 'asc' or 'desc' (ascending or descending). Default: ascending.~n"),
        str_utils:format("~n"),
        str_utils:format("Available collections:~n"),
        lists:map(fun
            ({Collection, Id}) -> str_utils:format("    * ~s@~s~n", [Collection, Id]);
            (Collection) -> str_utils:format("    * ~s~n", [Collection])
        end, all_collections())
    ]).


%% @private
-spec parse_and_format_collection(collection(), sort_by(), sort_order()) -> {ok | error, string()}.
parse_and_format_collection(Collection, SortBy, SortOrder) ->
    try
        Tokens = [string:trim(S) || S <- string:split(atom_to_list(Collection), "@", all)],
        ParsedCollection = case Tokens of
            [Res] -> list_to_atom(Res);
            [Res, Id] -> {list_to_atom(Res), list_to_binary(Id)}
        end,
        {ok, format_collection(ParsedCollection, SortBy, SortOrder)}
    catch Type:Reason ->
        {error, str_utils:format(
            "~ts crashed with ~w:~p~n"
            "Stacktrace: ~ts~n"
            "~n"
            "~ts",
            [
                ?MODULE, Type, Reason,
                lager:pr_stacktrace(erlang:get_stacktrace()),
                format_help()
            ]
        )}
    end.


%% @private
-spec format_collection(collection(), sort_by(), sort_order()) -> string().
format_collection(help, _SortBy, _SortOrder) ->
    format_help();


format_collection(TableType, SortBy, SortOrder) when is_atom(TableType) ->
    format_table(TableType, all, SortBy, SortOrder);


format_collection({user_groups, UserId}, SortBy, SortOrder) ->
    {ok, #document{value = #od_user{groups = Groups, eff_groups = EffGroups}}} = od_user:get(UserId),
    format_memberships(groups, maps:keys(EffGroups), SortBy, SortOrder, Groups);

format_collection({user_spaces, UserId}, SortBy, SortOrder) ->
    {ok, #document{value = #od_user{spaces = Spaces, eff_spaces = EffSpaces}}} = od_user:get(UserId),
    format_memberships(spaces, maps:keys(EffSpaces), SortBy, SortOrder, Spaces);

format_collection({user_providers, UserId}, SortBy, SortOrder) ->
    {ok, #document{value = #od_user{eff_providers = EffProviders}}} = od_user:get(UserId),
    format_table(providers, maps:keys(EffProviders), SortBy, SortOrder);

format_collection({user_clusters, UserId}, SortBy, SortOrder) ->
    {ok, #document{value = #od_user{clusters = Clusters, eff_clusters = EffClusters}}} = od_user:get(UserId),
    format_memberships(clusters, maps:keys(EffClusters), SortBy, SortOrder, Clusters);

format_collection({user_handle_services, UserId}, SortBy, SortOrder) ->
    {ok, #document{value = #od_user{handle_services = HServices, eff_handle_services = EffHServices}}} = od_user:get(UserId),
    format_memberships(handle_services, maps:keys(EffHServices), SortBy, SortOrder, HServices);

format_collection({user_handles, UserId}, SortBy, SortOrder) ->
    {ok, #document{value = #od_user{handles = Handles, eff_handles = EffHandles}}} = od_user:get(UserId),
    format_memberships(handles, maps:keys(EffHandles), SortBy, SortOrder, Handles);

format_collection({user_harvesters, UserId}, SortBy, SortOrder) ->
    {ok, #document{value = #od_user{harvesters = Harvesters, eff_harvesters = EffHarvesters}}} = od_user:get(UserId),
    format_memberships(harvesters, maps:keys(EffHarvesters), SortBy, SortOrder, Harvesters);


format_collection({group_users, GroupId}, SortBy, SortOrder) ->
    {ok, #document{value = #od_group{users = Users, eff_users = EffUsers}}} = od_group:get(GroupId),
    format_members(users, maps:keys(EffUsers), SortBy, SortOrder, Users, EffUsers, privileges:group_privileges());

format_collection({group_children, GroupId}, SortBy, SortOrder) ->
    {ok, #document{value = #od_group{children = Chldrn, eff_children = EffChldrn}}} = od_group:get(GroupId),
    format_members(groups, maps:keys(EffChldrn), SortBy, SortOrder, Chldrn, EffChldrn, privileges:group_privileges());

format_collection({group_parents, GroupId}, SortBy, SortOrder) ->
    {ok, #document{value = #od_group{parents = Parents, eff_parents = EffParents}}} = od_group:get(GroupId),
    format_memberships(groups, maps:keys(EffParents), SortBy, SortOrder, Parents);

format_collection({group_spaces, GroupId}, SortBy, SortOrder) ->
    {ok, #document{value = #od_group{spaces = Spaces, eff_spaces = EffSpaces}}} = od_group:get(GroupId),
    format_memberships(spaces, maps:keys(EffSpaces), SortBy, SortOrder, Spaces);

format_collection({group_providers, GroupId}, SortBy, SortOrder) ->
    {ok, #document{value = #od_group{eff_providers = EffProviders}}} = od_group:get(GroupId),
    format_table(providers, maps:keys(EffProviders), SortBy, SortOrder);

format_collection({group_clusters, GroupId}, SortBy, SortOrder) ->
    {ok, #document{value = #od_group{clusters = Clusters, eff_clusters = EffClusters}}} = od_group:get(GroupId),
    format_memberships(clusters, maps:keys(EffClusters), SortBy, SortOrder, Clusters);

format_collection({group_handle_services, GroupId}, SortBy, SortOrder) ->
    {ok, #document{value = #od_group{handle_services = HSrvs, eff_handle_services = EffHSrvs}}} = od_group:get(GroupId),
    format_memberships(handle_services, maps:keys(EffHSrvs), SortBy, SortOrder, HSrvs);

format_collection({group_handles, GroupId}, SortBy, SortOrder) ->
    {ok, #document{value = #od_group{handles = Handles, eff_handles = EffHandles}}} = od_group:get(GroupId),
    format_memberships(handles, maps:keys(EffHandles), SortBy, SortOrder, Handles);

format_collection({group_harvesters, GroupId}, SortBy, SortOrder) ->
    {ok, #document{value = #od_group{harvesters = Harvesters, eff_harvesters = EffHarvesters}}} = od_group:get(GroupId),
    format_memberships(harvesters, maps:keys(EffHarvesters), SortBy, SortOrder, Harvesters);


format_collection({space_users, SpaceId}, SortBy, SortOrder) ->
    {ok, #document{value = #od_space{users = Users, eff_users = EffUsers}}} = od_space:get(SpaceId),
    format_members(users, maps:keys(EffUsers), SortBy, SortOrder, Users, EffUsers, privileges:space_privileges());

format_collection({space_groups, SpaceId}, SortBy, SortOrder) ->
    {ok, #document{value = #od_space{groups = Groups, eff_groups = EffGroups}}} = od_space:get(SpaceId),
    format_members(groups, maps:keys(EffGroups), SortBy, SortOrder, Groups, EffGroups, privileges:space_privileges());

format_collection({space_shares, SpaceId}, SortBy, SortOrder) ->
    {ok, #document{value = #od_space{shares = Shares}}} = od_space:get(SpaceId),
    format_table(shares, Shares, SortBy, SortOrder);

format_collection({space_providers, SpaceId}, SortBy, SortOrder) ->
    {ok, #document{value = #od_space{
        eff_providers = EffProviders,
        support_parameters_per_provider = ParametersPerProvider,
        support_stage_per_provider = SupportStagePerProvider
    }}} = od_space:get(SpaceId),
    {ok, #space_stats{
        sync_progress_per_provider = SyncProgressPerProvider
    }} = space_logic:get_stats(?ROOT, SpaceId),
    format_table(providers, maps:keys(EffProviders), SortBy, SortOrder, [id, last_activity, version, name, domain], [
        {support, byte_size, 11, fun(Doc) ->
            {Support, _} = maps:get(SpaceId, Doc#document.value#od_provider.eff_spaces),
            Support
        end},
        {dwrite_mrepl, text, 12, fun(#document{key = ProvId}) ->
            {ok, Parameters} = support_parameters:lookup_by_provider(ParametersPerProvider, ProvId),
            str_utils:format("~s,~s", [
                support_parameters:get_data_write(Parameters),
                support_parameters:get_metadata_replication(Parameters)
            ])
        end},
        {support_stage, text, 13, fun(#document{key = ProvId}) ->
            {ok, #support_stage_details{
                provider_stage = SupportStage
            }} = support_stage:lookup_details_by_provider(SupportStagePerProvider, ProvId),
            SupportStage
        end},
        {sync_progress, text, 41, fun(#document{key = ProvId}) ->
            {KnownSeqs, AllSeqs} = lists:foldl(fun(OtherProvider, {AccKnown, AccAll}) ->
                {Known, Latest} = try
                    provider_sync_progress:inspect_progress_between(SyncProgressPerProvider, ProvId, OtherProvider)
                catch _:_ ->
                    {0, 0}
                end,
                {AccKnown + Known, AccAll + Latest}
            end, {0, 0}, maps:keys(EffProviders)),
            KnownPerCent = case AllSeqs of
                0 -> 100;
                _ -> KnownSeqs * 100 div AllSeqs
            end,

            {ok, ProviderSyncProgress} = provider_sync_progress:lookup_by_provider(SyncProgressPerProvider, ProvId),
            {_, LastUpdate} = maps:get(ProvId, ProviderSyncProgress),
            TodayDate = format_date(time_utils:timestamp_seconds()),
            LastUpdateStr = case format_date(LastUpdate) of
                TodayDate -> format_time(LastUpdate, hour_min_sec);
                OtherDate -> OtherDate
            end,
            str_utils:format("~B/~B (~B%) @ ~s", [KnownSeqs, AllSeqs, KnownPerCent, LastUpdateStr])
        end}
    ]);

format_collection({space_harvesters, SpaceId}, SortBy, SortOrder) ->
    {ok, #document{value = #od_space{harvesters = Harvesters}}} = od_space:get(SpaceId),
    format_table(harvesters, Harvesters, SortBy, SortOrder);

format_collection({space_storages, SpaceId}, SortBy, SortOrder) ->
    {ok, #document{value = #od_space{storages = Storages}}} = od_space:get(SpaceId),
    format_table(storages, maps:keys(Storages), SortBy, SortOrder, all, [
        {support, byte_size, 11, fun(Doc) -> maps:get(SpaceId, Doc#document.value#od_storage.spaces) end}
    ]);


format_collection({provider_users, ProviderId}, SortBy, SortOrder) ->
    {ok, #document{value = #od_provider{eff_users = EffUsers}}} = od_provider:get(ProviderId),
    format_table(users, maps:keys(EffUsers), SortBy, SortOrder);

format_collection({provider_groups, ProviderId}, SortBy, SortOrder) ->
    {ok, #document{value = #od_provider{eff_groups = EffGroups}}} = od_provider:get(ProviderId),
    format_table(groups, maps:keys(EffGroups), SortBy, SortOrder);

format_collection({provider_spaces, ProviderId}, SortBy, SortOrder) ->
    {ok, #document{value = #od_provider{eff_spaces = EffSpaces}}} = od_provider:get(ProviderId),
    format_table(spaces, maps:keys(EffSpaces), SortBy, SortOrder, [id, name, users, groups, providers, storages], [
        {granted_support, byte_size, 15, fun(#document{key = SpaceId}) ->
            {Support, _} = maps:get(SpaceId, EffSpaces),
            Support
        end},
        {total_support, byte_size, 13, fun(#document{value = Space}) ->
            lists:foldl(fun({Support, _}, AccSum) -> AccSum + Support end, 0, maps:values(Space#od_space.eff_providers))
        end}
    ]);

format_collection({provider_storages, ProviderId}, SortBy, SortOrder) ->
    {ok, #document{value = #od_provider{storages = Storages}}} = od_provider:get(ProviderId),
    format_table(storages, Storages, SortBy, SortOrder);

format_collection({provider_harvesters, ProviderId}, SortBy, SortOrder) ->
    {ok, #document{value = #od_provider{eff_harvesters = Harvesters}}} = od_provider:get(ProviderId),
    format_table(harvesters, maps:keys(Harvesters), SortBy, SortOrder);


format_collection({cluster_users, ClusterId}, SortBy, SortOrder) ->
    {ok, #document{value = #od_cluster{users = Users, eff_users = EffUsers}}} = od_cluster:get(ClusterId),
    format_members(users, maps:keys(EffUsers), SortBy, SortOrder, Users, EffUsers, privileges:cluster_privileges());

format_collection({cluster_groups, ClusterId}, SortBy, SortOrder) ->
    {ok, #document{value = #od_cluster{groups = Groups, eff_groups = EffGroups}}} = od_cluster:get(ClusterId),
    format_members(groups, maps:keys(EffGroups), SortBy, SortOrder, Groups, EffGroups, privileges:cluster_privileges());


format_collection({handle_service_users, HServiceId}, SortBy, SortOrder) ->
    {ok, #document{value = #od_handle_service{users = Users, eff_users = EffUsers}}} = od_handle_service:get(HServiceId),
    format_members(users, maps:keys(EffUsers), SortBy, SortOrder, Users, EffUsers, privileges:handle_service_privileges());

format_collection({handle_service_groups, HServiceId}, SortBy, SortOrder) ->
    {ok, #document{value = #od_handle_service{groups = Groups, eff_groups = EffGroups}}} = od_handle_service:get(HServiceId),
    format_members(groups, maps:keys(EffGroups), SortBy, SortOrder, Groups, EffGroups, privileges:handle_service_privileges());

format_collection({handle_service_handles, HServiceId}, SortBy, SortOrder) ->
    {ok, #document{value = #od_handle_service{handles = Handles}}} = od_handle_service:get(HServiceId),
    format_table(handles, Handles, SortBy, SortOrder);


format_collection({handle_users, HandleId}, SortBy, SortOrder) ->
    {ok, #document{value = #od_handle{users = Users, eff_users = EffUsers}}} = od_handle:get(HandleId),
    format_members(users, maps:keys(EffUsers), SortBy, SortOrder, Users, EffUsers, privileges:handle_privileges());

format_collection({handle_groups, HandleId}, SortBy, SortOrder) ->
    {ok, #document{value = #od_handle{groups = Groups, eff_groups = EffGroups}}} = od_handle:get(HandleId),
    format_members(groups, maps:keys(EffGroups), SortBy, SortOrder, Groups, EffGroups, privileges:handle_privileges());


format_collection({harvester_users, HarvesterId}, SortBy, SortOrder) ->
    {ok, #document{value = #od_harvester{users = Users, eff_users = EffUsers}}} = od_harvester:get(HarvesterId),
    format_members(users, maps:keys(EffUsers), SortBy, SortOrder, Users, EffUsers, privileges:harvester_privileges());

format_collection({harvester_groups, HarvesterId}, SortBy, SortOrder) ->
    {ok, #document{value = #od_harvester{groups = Groups, eff_groups = EffGroups}}} = od_harvester:get(HarvesterId),
    format_members(groups, maps:keys(EffGroups), SortBy, SortOrder, Groups, EffGroups, privileges:harvester_privileges());

format_collection({harvester_spaces, HarvesterId}, SortBy, SortOrder) ->
    {ok, #document{value = #od_harvester{spaces = Spaces}}} = od_harvester:get(HarvesterId),
    format_table(spaces, Spaces, SortBy, SortOrder);

format_collection({harvester_providers, HarvesterId}, SortBy, SortOrder) ->
    {ok, #document{value = #od_harvester{eff_providers = Providers}}} = od_harvester:get(HarvesterId),
    format_table(providers, maps:keys(Providers), SortBy, SortOrder);


format_collection({storage_users, StorageId}, SortBy, SortOrder) ->
    {ok, #document{value = #od_storage{eff_users = EffUsers}}} = od_storage:get(StorageId),
    format_table(users, maps:keys(EffUsers), SortBy, SortOrder);

format_collection({storage_groups, StorageId}, SortBy, SortOrder) ->
    {ok, #document{value = #od_storage{eff_groups = EffGroups}}} = od_storage:get(StorageId),
    format_table(groups, maps:keys(EffGroups), SortBy, SortOrder);

format_collection({storage_spaces, StorageId}, SortBy, SortOrder) ->
    {ok, #document{value = #od_storage{spaces = Spaces}}} = od_storage:get(StorageId),
    format_table(spaces, maps:keys(Spaces), SortBy, SortOrder, [id, name, users, groups, providers, storages], [
        {granted_support, byte_size, 15, fun(#document{key = SpaceId}) -> maps:get(SpaceId, Spaces) end},
        {total_support, byte_size, 13, fun(#document{value = Space}) ->
            lists:sum(maps:values(Space#od_space.storages))
        end}
    ]);

format_collection({storage_harvesters, StorageId}, SortBy, SortOrder) ->
    {ok, #document{value = #od_storage{eff_harvesters = Harvesters}}} = od_storage:get(StorageId),
    format_table(harvesters, maps:keys(Harvesters), SortBy, SortOrder).


%% @private
-spec format_members(table_type(), entries(), sort_by(), sort_order(),
    DirectMembers :: list() | map(), EffMembers :: map(),
    AllPrivileges :: privileges:privileges(any())) -> string().
format_members(TableType, Entries, SortBy, SortOrder, DirectMembers, EffMembers, AllPrivileges) ->
    Fields = case TableType of
        users -> [id, full_name, username, idp_and_email];
        groups -> [id, name, type, parents, children]
    end,
    format_table(TableType, Entries, SortBy, SortOrder, Fields, [
        {membership, {boolean, "direct", "effective"}, 10, fun(Doc) ->
            is_member(Doc#document.key, DirectMembers)
        end},
        {direct_privs, {privileges, AllPrivileges}, max(12, length(AllPrivileges)), fun(Doc) ->
            get_privileges(Doc#document.key, DirectMembers)
        end},
        {eff_privs, {privileges, AllPrivileges}, max(9, length(AllPrivileges)), fun(Doc) ->
            get_privileges(Doc#document.key, EffMembers)
        end}
    ]).


%% @private
-spec format_memberships(table_type(), entries(), sort_by(), sort_order(),
    DirectMemberships :: [gri:entity_id()]) -> string().
format_memberships(TableType, Entries, SortBy, SortOrder, DirectMemberships) ->
    format_table(TableType, Entries, SortBy, SortOrder, all, [
        {membership, {boolean, "direct", "effective"}, 10, fun(Doc) ->
            is_member(Doc#document.key, DirectMemberships)
        end}
    ]).


%% @private
-spec format_table(table_type(), entries(), sort_by(), sort_order()) ->
    string().
format_table(TableType, Entries, SortBy, SortOrder) ->
    format_table(TableType, Entries, SortBy, SortOrder, all, []).

%% @private
-spec format_table(table_type(), entries(), sort_by(), sort_order(),
    all | [column_id()], [field_spec()]) -> string().
format_table(TableType, Entries, SortBy, SortOrder, Fields, ExtraSpecs) ->
    Docs = fetch_docs(TableType, Entries),
    DefaultFieldSpecs = field_specs(TableType),
    RequestedFieldSpecs = case Fields of
        all -> DefaultFieldSpecs;
        _ -> [F || F = {ColumnId, _, _, _} <- DefaultFieldSpecs, lists:member(ColumnId, Fields)]
    end,
    FieldsToInclude = RequestedFieldSpecs ++ ExtraSpecs,
    ColumnsWidth = lists:sum([Width || {_, _, Width, _} <- FieldsToInclude]),
    TotalWidth = length(?PADDING) * (length(FieldsToInclude) - 1) + ColumnsWidth,
    RowValuesList = [get_row_values(Doc, FieldsToInclude) || Doc <- Docs],
    SortPos = find_sort_pos(TableType, SortBy, FieldsToInclude),
    SortedValues = lists:sort(fun(A, B) -> compare_values(A, B, SortPos, SortOrder) end, RowValuesList),
    lists:flatten([
        format_separator_line(TotalWidth),
        format_table_header(FieldsToInclude),
        format_separator_line(TotalWidth),
        case length(SortedValues) of
            0 -> [
                str_utils:format("<empty>~n"),
                format_separator_line(TotalWidth)
            ];
            _ -> [
                [format_row(Row, FieldsToInclude) || Row <- SortedValues],
                format_separator_line(TotalWidth),
                format_table_header(FieldsToInclude),
                format_separator_line(TotalWidth)
            ]
        end,
        str_utils:format("~B entries in total~n~n", [length(SortedValues)]),
        case bottom_note(TableType) of
            undefined -> [];
            BottomNote -> str_utils:format("~ts~n~n", [BottomNote])
        end
    ]).


%% @private
-spec field_specs(table_type()) -> [field_spec()].
field_specs(users) -> [
    {id, text, 38, fun(Doc) -> Doc#document.key end},
    {last_activity, last_activity, 16, fun(Doc) -> user_connections:get_last_activity(Doc#document.key) end},
    {full_name, text, 28, fun(Doc) -> Doc#document.value#od_user.full_name end},
    {username, text, 20, fun(Doc) ->
        case Doc#document.value#od_user.username of
            undefined -> <<"-">>;
            Username -> Username
        end
    end},
    {idp_and_email, text, 50, fun(Doc) ->
        case {Doc#document.value#od_user.linked_accounts, Doc#document.value#od_user.emails} of
            {[], []} ->
                <<"basic_auth / <no-email>">>;
            {[], [Email | _]} ->
                <<"basic_auth / ", Email/binary>>;
            {[#linked_account{idp = IdP, emails = []} | _], []} ->
                <<(atom_to_binary(IdP, utf8))/binary, " / <no-email>">>;
            {[#linked_account{idp = IdP, emails = []} | _], [Email | _]} ->
                <<(atom_to_binary(IdP, utf8))/binary, " / ", Email/binary>>;
            {[#linked_account{idp = IdP, emails = [Email | _]} | _], _} ->
                <<(atom_to_binary(IdP, utf8))/binary, " / ", Email/binary>>
        end
    end},
    {groups, direct_and_eff, 9, fun(#document{value = User}) ->
        {length(User#od_user.groups), maps:size(User#od_user.eff_groups)}
    end},
    {spaces, direct_and_eff, 9, fun(#document{value = User}) ->
        {length(User#od_user.spaces), maps:size(User#od_user.eff_spaces)}
    end},
    {eff_providers, integer, 13, fun(Doc) -> maps:size(Doc#document.value#od_user.eff_providers) end},
    {admin_privs, admin_privileges, 11, fun(Doc) -> Doc#document.value#od_user.eff_oz_privileges end},
    {created, creation_date, 10, fun(Doc) -> Doc#document.value#od_user.creation_time end}
];
field_specs(groups) -> [
    {id, text, 38, fun(Doc) -> Doc#document.key end},
    {name, text, 28, fun(Doc) -> Doc#document.value#od_group.name end},
    {type, text, 12, fun(Doc) -> Doc#document.value#od_group.type end},
    {parents, direct_and_eff, 9, fun(#document{value = Group}) ->
        {length(Group#od_group.parents), maps:size(Group#od_group.eff_parents)}
    end},
    {children, direct_and_eff, 9, fun(#document{value = Group}) ->
        {maps:size(Group#od_group.children), maps:size(Group#od_group.eff_children)}
    end},
    {users, direct_and_eff, 9, fun(#document{value = Group}) ->
        {maps:size(Group#od_group.users), maps:size(Group#od_group.eff_users)}
    end},
    {spaces, direct_and_eff, 9, fun(#document{value = Group}) ->
        {length(Group#od_group.spaces), maps:size(Group#od_group.eff_spaces)}
    end},
    {providers, integer, 9, fun(#document{value = Group}) ->
        maps:size(Group#od_group.eff_providers)
    end},
    {admin_privs, admin_privileges, 11, fun(Doc) -> Doc#document.value#od_group.eff_oz_privileges end},
    {created, creation_date, 10, fun(Doc) -> Doc#document.value#od_group.creation_time end}
];
field_specs(spaces) -> [
    {id, text, 38, fun(Doc) -> Doc#document.key end},
    {name, text, 28, fun(Doc) -> Doc#document.value#od_space.name end},
    {users, direct_and_eff, 9, fun(#document{value = Space}) ->
        {maps:size(Space#od_space.users), maps:size(Space#od_space.eff_users)}
    end},
    {groups, direct_and_eff, 9, fun(#document{value = Space}) ->
        {maps:size(Space#od_space.groups), maps:size(Space#od_space.eff_groups)}
    end},
    {shares, integer, 6, fun(#document{value = Space}) ->
        length(Space#od_space.shares)
    end},
    {providers, integer, 11, fun(#document{value = Space}) ->
        maps:size(Space#od_space.eff_providers)
    end},
    {storages, integer, 10, fun(#document{value = Space}) ->
        maps:size(Space#od_space.storages)
    end},
    {support, byte_size, 11, fun(#document{value = #od_space{eff_providers = EffProviders}}) ->
        lists:foldl(fun({Support, _}, AccSum) -> AccSum + Support end, 0, maps:values(EffProviders))
    end},
    {created, creation_date, 10, fun(Doc) -> Doc#document.value#od_space.creation_time end}
];
field_specs(shares) -> [
    {id, text, 38, fun(Doc) -> Doc#document.key end},
    {name, text, 28, fun(Doc) -> Doc#document.value#od_share.name end},
    {space, text, 38, fun(Doc) -> Doc#document.value#od_share.space end},
    {handle, text, 38, fun(Doc) -> Doc#document.value#od_share.handle end}
];
field_specs(providers) -> [
    {id, text, 38, fun(Doc) -> Doc#document.key end},
    {last_activity, last_activity, 16, fun(Doc) -> provider_connections:get_last_activity(Doc) end},
    {version, text, 14, fun(Doc) ->
        {ok, Version} = cluster_logic:get_worker_release_version(?ROOT, Doc#document.key),
        Version
    end},
    {name, text, 28, fun(Doc) -> Doc#document.value#od_provider.name end},
    {domain, text, 40, fun(Doc) -> Doc#document.value#od_provider.domain end},
    {admin_email, text, 40, fun(Doc) -> Doc#document.value#od_provider.admin_email end},
    {spaces, integer, 6, fun(Doc) -> maps:size(Doc#document.value#od_provider.eff_spaces) end},
    {support, byte_size, 11, fun(#document{value = #od_provider{eff_spaces = EffSpaces}}) ->
        lists:foldl(fun({Support, _}, AccSum) -> AccSum + Support end, 0, maps:values(EffSpaces))
    end},
    {eff_users, integer, 9, fun(Doc) -> maps:size(Doc#document.value#od_provider.eff_users) end},
    {eff_groups, integer, 10, fun(Doc) -> maps:size(Doc#document.value#od_provider.eff_groups) end},
    {created, creation_date, 10, fun(Doc) -> Doc#document.value#od_provider.creation_time end}
];
field_specs(clusters) -> [
    {id, text, 38, fun(Doc) -> Doc#document.key end},
    {type, text, 11, fun(Doc) -> Doc#document.value#od_cluster.type end},
    {name, text, 28, fun(Doc) -> case Doc#document.value#od_cluster.type of
        ?ONEZONE -> <<"@ ", (?TO_BIN(oz_worker:get_name()))/binary>>;
        ?ONEPROVIDER -> element(2, {ok, _} = od_provider:get_name(Doc#document.key))
    end end},
    {users, direct_and_eff, 9, fun(#document{value = Cluster}) ->
        {maps:size(Cluster#od_cluster.users), maps:size(Cluster#od_cluster.eff_users)}
    end},
    {groups, direct_and_eff, 9, fun(#document{value = Cluster}) ->
        {maps:size(Cluster#od_cluster.groups), maps:size(Cluster#od_cluster.eff_groups)}
    end},
    {created, creation_date, 10, fun(Doc) -> Doc#document.value#od_cluster.creation_time end}
];
field_specs(handle_services) -> [
    {id, text, 38, fun(Doc) -> Doc#document.key end},
    {name, text, 28, fun(Doc) -> Doc#document.value#od_handle_service.name end},
    {proxy_endpoint, text, 40, fun(Doc) -> Doc#document.value#od_handle_service.proxy_endpoint end},
    {handles, integer, 7, fun(#document{value = HService}) ->
        length(HService#od_handle_service.handles)
    end},
    {users, direct_and_eff, 9, fun(#document{value = HService}) ->
        {maps:size(HService#od_handle_service.users), maps:size(HService#od_handle_service.eff_users)}
    end},
    {groups, direct_and_eff, 9, fun(#document{value = HService}) ->
        {maps:size(HService#od_handle_service.groups), maps:size(HService#od_handle_service.eff_groups)}
    end},
    {created, creation_date, 10, fun(Doc) -> Doc#document.value#od_handle_service.creation_time end}
];
field_specs(handles) -> [
    {id, text, 38, fun(Doc) -> Doc#document.key end},
    {public_handle, text, 45, fun(Doc) -> Doc#document.value#od_handle.public_handle end},
    {handle_service, text, 38, fun(Doc) -> Doc#document.value#od_handle.handle_service end},
    {share_id, text, 38, fun(Doc) -> Doc#document.value#od_handle.resource_id end},
    {users, direct_and_eff, 9, fun(#document{value = Handle}) ->
        {maps:size(Handle#od_handle.users), maps:size(Handle#od_handle.eff_users)}
    end},
    {groups, direct_and_eff, 9, fun(#document{value = Handle}) ->
        {maps:size(Handle#od_handle.groups), maps:size(Handle#od_handle.eff_groups)}
    end},
    {created, creation_date, 10, fun(Doc) -> Doc#document.value#od_handle.creation_time end}
];
field_specs(harvesters) -> [
    {id, text, 38, fun(Doc) -> Doc#document.key end},
    {name, text, 28, fun(Doc) -> Doc#document.value#od_harvester.name end},
    {endpoint, text, 45, fun(Doc) -> Doc#document.value#od_harvester.endpoint end},
    {access, {boolean, "public", "private"}, 10, fun(Doc) -> Doc#document.value#od_harvester.public end},
    {spaces, integer, 6, fun(#document{value = Harvester}) ->
        length(Harvester#od_harvester.spaces)
    end},
    {users, direct_and_eff, 9, fun(#document{value = Harvester}) ->
        {maps:size(Harvester#od_harvester.users), maps:size(Harvester#od_harvester.eff_users)}
    end},
    {groups, direct_and_eff, 9, fun(#document{value = Harvester}) ->
        {maps:size(Harvester#od_harvester.groups), maps:size(Harvester#od_harvester.eff_groups)}
    end},
    {eff_providers, integer, 13, fun(Doc) -> maps:size(Doc#document.value#od_harvester.eff_providers) end},
    {created, creation_date, 10, fun(Doc) -> Doc#document.value#od_harvester.creation_time end}
];
field_specs(storages) -> [
    {id, text, 38, fun(Doc) -> Doc#document.key end},
    {name, text, 28, fun(Doc) -> Doc#document.value#od_storage.name end},
    {provider, text, 38, fun(Doc) -> Doc#document.value#od_storage.provider end},
    {spaces, integer, 6, fun(Doc) -> maps:size(Doc#document.value#od_storage.spaces) end},
    {support, byte_size, 11, fun(Doc) -> lists:sum(maps:values(Doc#document.value#od_storage.spaces)) end},
    {eff_users, integer, 9, fun(Doc) -> maps:size(Doc#document.value#od_storage.eff_users) end},
    {eff_groups, integer, 10, fun(Doc) -> maps:size(Doc#document.value#od_storage.eff_groups) end},
    {created, creation_date, 10, fun(Doc) -> Doc#document.value#od_storage.creation_time end},
    {qos_params, text, 55, fun(#document{value = #od_storage{qos_parameters = QosParameters}}) ->
        KeyValuePairs = lists:map(fun({Key, Value}) ->
            str_utils:format_bin("~ts=~ts", [Key, Value])
        end, maps:to_list(QosParameters)),
        str_utils:join_binary(KeyValuePairs, <<", ">>)
    end}
].


%% @private
-spec bottom_note(table_type()) -> undefined | string().
bottom_note(shares) ->
    str_utils:format(
        "Public share URL is equal to: ~ts",
        [share_logic:share_id_to_public_url(<<"${ID}">>)]
    );
bottom_note(_) ->
    undefined.


%% @private
-spec fetch_docs(table_type(), entries()) -> [datastore:doc()].
fetch_docs(TableType, all) ->
    Module = module(TableType),
    {ok, List} = Module:list(),
    List;
fetch_docs(TableType, Ids) ->
    Module = module(TableType),
    lists:map(fun(Id) ->
        {ok, Doc} = Module:get(Id),
        Doc
    end, Ids).


%% @private
-spec get_row_values(datastore:doc(), [field_spec()]) -> [value()].
get_row_values(Doc, FieldSpecs) ->
    lists:map(fun({_, _, _, GetValueFun}) ->
        GetValueFun(Doc)
    end, FieldSpecs).


%% @private
-spec format_separator_line(width()) -> string().
format_separator_line(Width) ->
    str_utils:format("~ts~n", [lists:duplicate(Width, "-")]).


%% @private
-spec format_table_header([field_spec()]) -> string().
format_table_header(FieldSpecs) ->
    Header = lists:map(fun({ColumnId, _, Width, _}) ->
        str_utils:format("~-*s", [Width, ColumnId])
    end, FieldSpecs),
    str_utils:format("~ts~n", [string:join(Header, ?PADDING)]).


%% @private
-spec format_row([value()], [field_spec()]) -> string().
format_row(RowValues, FieldSpecs) ->
    FormattedValues = lists:map(fun({Value, {_, DataType, Width, _}}) ->
        str_utils:format("~-*ts", [Width, format_value(DataType, Value)])
    end, lists:zip(RowValues, FieldSpecs)),
    str_utils:format("~ts~n", [string:join(FormattedValues, ?PADDING)]).


%% @private
-spec format_value(data_type(), value()) -> string().
format_value(text, Value) ->
    str_utils:format("~ts", [Value]);
format_value(integer, Value) ->
    str_utils:format("~B", [Value]);
format_value({boolean, TrueStr, FalseStr}, Value) ->
    case Value of
        true -> TrueStr;
        false -> FalseStr
    end;
format_value(creation_date, Timestamp) ->
    format_date(Timestamp);
format_value(last_activity, now) ->
    str_utils:format("~ts", [<<"✓ online"/utf8>>]);
format_value(last_activity, 0) ->
    str_utils:format("~ts", [<<"✕ unknown"/utf8>>]);
format_value(last_activity, Timestamp) ->
    str_utils:format("~s ~s", [format_date(Timestamp), format_time(Timestamp, hour_min)]);
format_value(byte_size, Value) ->
    str_utils:format_byte_size(Value);
format_value(direct_and_eff, {Direct, Effective}) ->
    str_utils:format("~B (~B)", [Direct, Effective]);
format_value({privileges, _AllPrivileges}, undefined) ->
    "";
format_value({privileges, AllPrivileges}, Privileges) ->
    lists:flatten(lists:map(fun(CurrentPriv) ->
        case lists:member(CurrentPriv, Privileges) of
            true -> "x";
            false -> "-"
        end
    end, AllPrivileges));
format_value(admin_privileges, []) ->
    "-";
format_value(admin_privileges, Privileges) ->
    str_utils:format("~B / ~B", [length(Privileges), length(privileges:oz_privileges())]).


%% @private
-spec format_date(time:seconds()) -> string().
format_date(Timestamp) ->
    {{Year, Month, Day}, _} = time:seconds_to_datetime(Timestamp),
    str_utils:format("~4..0B-~2..0B-~2..0B", [Year, Month, Day]).


%% @private
<<<<<<< HEAD
-spec format_time(time_utils:seconds(), hour_min | hour_min_sec) -> string().
format_time(Timestamp, hour_min) ->
    {_, {Hour, Minute, _}} = time_utils:seconds_to_datetime(Timestamp),
    str_utils:format("~2..0B:~2..0B", [Hour, Minute]);
format_time(Timestamp, hour_min_sec) ->
    {_, {Hour, Minute, Second}} = time_utils:seconds_to_datetime(Timestamp),
    str_utils:format("~2..0B:~2..0B:~2..0B", [Hour, Minute, Second]).
=======
-spec format_time(time:seconds(), hour_min) -> string().
format_time(Timestamp, hour_min) ->
    {_, {Hour, Minute, _}} = time:seconds_to_datetime(Timestamp),
    str_utils:format("~2..0B:~2..0B", [Hour, Minute]).
>>>>>>> 83841dd9


%% @private
-spec find_sort_pos(table_type(), sort_by(), [field_spec()]) -> column_number().
find_sort_pos(users, default, FieldSpecs) ->
    find_sort_pos(users, full_name, FieldSpecs);
find_sort_pos(handles, default, FieldSpecs) ->
    find_sort_pos(handles, public_handle, FieldSpecs);
find_sort_pos(TableType, default, FieldSpecs) ->
    find_sort_pos(TableType, name, FieldSpecs);
find_sort_pos(TableType, ColumnId, FieldSpecs) ->
    Columns = [C || {C, _, _, _} <- FieldSpecs],
    ColumnsWithIndices = lists:zip(Columns, lists:seq(1, length(Columns))),
    case proplists:get_value(ColumnId, ColumnsWithIndices, undefined) of
        undefined -> find_sort_pos(TableType, default, FieldSpecs);
        Index -> Index
    end.


%% @private
-spec compare_values([value()], [value()], column_number(), sort_order()) -> boolean().
compare_values(RowValuesA, RowValuesB, SortPos, SortOrder) ->
    ValueA = case lists:nth(SortPos, RowValuesA) of
        BinA when is_binary(BinA) -> string:casefold(BinA);
        ValA -> ValA
    end,
    ValueB = case lists:nth(SortPos, RowValuesB) of
        BinB when is_binary(BinB) -> string:casefold(BinB);
        ValB -> ValB
    end,
    case SortOrder of
        asc -> ValueA < ValueB;
        desc -> ValueB < ValueA
    end.


% Checks membership in a direct or effective relation
%% @private
-spec is_member(gri:entity_id(), list() | map()) -> boolean().
is_member(MemberId, Members) when is_list(Members) -> lists:member(MemberId, Members);
is_member(MemberId, Members) when is_map(Members) -> maps:is_key(MemberId, Members).


% Returns privileges of a direct or effective relation
%% @private
-spec get_privileges(gri:entity_id(), list() | map()) -> [privileges:privileges(any())].
get_privileges(MemberId, MembersWithPrivs) ->
    case maps:get(MemberId, MembersWithPrivs, undefined) of
        {Privs, _} -> Privs;
        Privs -> Privs
    end.


%% @private
-spec module(table_type()) -> module().
module(users) -> od_user;
module(groups) -> od_group;
module(spaces) -> od_space;
module(shares) -> od_share;
module(providers) -> od_provider;
module(clusters) -> od_cluster;
module(handle_services) -> od_handle_service;
module(handles) -> od_handle;
module(harvesters) -> od_harvester;
module(storages) -> od_storage.<|MERGE_RESOLUTION|>--- conflicted
+++ resolved
@@ -412,7 +412,7 @@
 
             {ok, ProviderSyncProgress} = provider_sync_progress:lookup_by_provider(SyncProgressPerProvider, ProvId),
             {_, LastUpdate} = maps:get(ProvId, ProviderSyncProgress),
-            TodayDate = format_date(time_utils:timestamp_seconds()),
+            TodayDate = format_date(global_clock:timestamp_seconds()),
             LastUpdateStr = case format_date(LastUpdate) of
                 TodayDate -> format_time(LastUpdate, hour_min_sec);
                 OtherDate -> OtherDate
@@ -896,20 +896,13 @@
 
 
 %% @private
-<<<<<<< HEAD
--spec format_time(time_utils:seconds(), hour_min | hour_min_sec) -> string().
+-spec format_time(time:seconds(), hour_min | hour_min_sec) -> string().
 format_time(Timestamp, hour_min) ->
-    {_, {Hour, Minute, _}} = time_utils:seconds_to_datetime(Timestamp),
+    {_, {Hour, Minute, _}} = time:seconds_to_datetime(Timestamp),
     str_utils:format("~2..0B:~2..0B", [Hour, Minute]);
 format_time(Timestamp, hour_min_sec) ->
-    {_, {Hour, Minute, Second}} = time_utils:seconds_to_datetime(Timestamp),
+    {_, {Hour, Minute, Second}} = time:seconds_to_datetime(Timestamp),
     str_utils:format("~2..0B:~2..0B:~2..0B", [Hour, Minute, Second]).
-=======
--spec format_time(time:seconds(), hour_min) -> string().
-format_time(Timestamp, hour_min) ->
-    {_, {Hour, Minute, _}} = time:seconds_to_datetime(Timestamp),
-    str_utils:format("~2..0B:~2..0B", [Hour, Minute]).
->>>>>>> 83841dd9
 
 
 %% @private
