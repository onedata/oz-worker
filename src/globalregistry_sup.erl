--- conflicted
+++ resolved
@@ -33,7 +33,6 @@
 %% @doc Starts the supervisor
 -spec(start_link() ->
 	{ok, Pid :: pid()} | ignore | {error, Reason :: term()}).
-%% ===================================================================
 start_link() ->
 	supervisor:start_link({local, ?SERVER}, ?MODULE, []).
 
@@ -48,7 +47,9 @@
 %% this function is called by the new process to find out about
 %% restart strategy, maximum restart frequency and child
 %% specifications.
+%%
 %% @end
+%%--------------------------------------------------------------------
 -spec(init(Args :: term()) ->
 	{ok, {SupFlags :: {RestartStrategy :: supervisor:strategy(),
 		MaxR :: non_neg_integer(), MaxT :: non_neg_integer()},
@@ -67,17 +68,9 @@
 	Shutdown = 2000,
 	Type = worker,
 
-<<<<<<< HEAD
-	Globalregisty = {?Global_Registry, {globalregistry, start_link, []},
-		Restart, Shutdown, Type, [globalregistry]},
 	Dao = {?Dao, {dao_worker, start_link, []},
 		Restart, Shutdown, Type, [dao_worker]},
-	{ok, {SupFlags, [Globalregisty,Dao]}}.
-=======
-	Dao = {?Dao, {dao, start_link, []},
-		Restart, Shutdown, Type, [dao]},
 	{ok, {SupFlags, [Dao]}}.
->>>>>>> 97be26a5
 
 %%%===================================================================
 %%% Internal functions
