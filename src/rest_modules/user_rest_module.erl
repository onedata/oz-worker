--- conflicted
+++ resolved
@@ -104,31 +104,6 @@
 %% @see rest_module_behavior
 %% @end
 %% ====================================================================
-<<<<<<< HEAD
--spec accept_resource(Resource :: atom(), Method :: method(),
-                      UserId :: binary() | undefined,
-                      Data :: [proplists:property()], Client :: client(),
-                      Req :: cowboy_req:req()) ->
-    {true, {url, URL :: binary()} | {data, Data :: [proplists:property()]}} |
-        boolean().
-%% ====================================================================
-accept_resource(user, post, _UserId, Data, _Client, _Req) ->
-    Name = proplists:get_value(<<"name">>, Data),
-    if
-        Name =:= undefined -> false;
-        true ->
-            {ok, _} = user_logic:create(#user{name = Name}),
-            true
-    end;
-accept_resource(user, patch, UserId, Data, _Client, _Req) ->
-    Name = proplists:get_value(<<"name">>, Data),
-    if
-        Name =:= undefined -> false;
-        true ->
-            ok = user_logic:modify(UserId, [{name, Name}]),
-            true
-    end;
-=======
 -spec accept_resource(Resource :: accepted_resource(), Method :: accept_method(),
                       UserId :: binary() | undefined, Data :: data(),
                       Client :: client(), Req :: cowboy_req:req()) ->
@@ -142,7 +117,6 @@
     Name = rest_module_helper:assert_key(<<"name">>, Data, binary, Req),
     ok = user_logic:modify(UserId, [{name, Name}]),
     {true, Req};
->>>>>>> 023f4a32
 accept_resource(spaces, post, _UserId, Data, Client, Req) ->
     spaces_rest_module:accept_resource(spaces, post, undefined, Data, Client, Req);
 accept_resource(defspace, put, UserId, Data, _Client, Req) ->
