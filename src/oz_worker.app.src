%% ===================================================================
%% @author Krzysztof Trzepla
%% @copyright (C) 2014 ACK CYFRONET AGH
%% This software is released under the MIT license
%% cited in 'LICENSE.txt'.
%% @end
%% ===================================================================
%% @doc This file contains the oz-worker application description.
%% @end
%% ===================================================================

{application, oz_worker, [
    {description, "Onezone worker node."},
<<<<<<< HEAD
    {vsn, "20.02.18"},
=======
    {vsn, "21.02.0-alpha27"},
>>>>>>> 3a536200
    {registered, [oz_worker_sup]},
    {applications, [
        kernel,
        stdlib,
        sasl,
        public_key,
        crypto,
        ssl,
        xmerl,
        %% Meck is needed only for development purposes, should be removed before release.
        meck,
        esaml,
        gui,
        erldns,
        ctool,
        %% ctool already requires those apps below, but they are here
        %% for awareness of them being used in the project and
        %% to make sure they are started before the application.
        lager,
        hackney,
        cowboy
    ]},
    {mod, {cluster_worker_app, []}},
    {env, []}
]}.<|MERGE_RESOLUTION|>--- conflicted
+++ resolved
@@ -11,11 +11,7 @@
 
 {application, oz_worker, [
     {description, "Onezone worker node."},
-<<<<<<< HEAD
-    {vsn, "20.02.18"},
-=======
     {vsn, "21.02.0-alpha27"},
->>>>>>> 3a536200
     {registered, [oz_worker_sup]},
     {applications, [
         kernel,
