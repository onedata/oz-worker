%% ===================================================================
%% @author Krzysztof Trzepla
%% @copyright (C) 2014 ACK CYFRONET AGH
%% This software is released under the MIT license
%% cited in 'LICENSE.txt'.
%% @end
%% ===================================================================
%% @doc This file contains the oz-worker application description.
%% @end
%% ===================================================================

{application, oz_worker, [
    {description, "Onezone worker node."},
<<<<<<< HEAD
    {vsn, "20.02.11"},
=======
    {vsn, "21.02.0-alpha17"},
>>>>>>> 53159d80
    {registered, [oz_worker_sup]},
    {applications, [
        kernel,
        stdlib,
        sasl,
        public_key,
        crypto,
        ssl,
        xmerl,
        %% Meck is needed only for development purposes, should be removed before release.
        meck,
        esaml,
        gui,
        erldns,
        ctool,
        %% ctool already requires those apps below, but they are here
        %% for awareness of them being used in the project and
        %% to make sure they are started before the application.
        lager,
        hackney,
        cowboy
    ]},
    {mod, {cluster_worker_app, []}},
    {env, []}
]}.<|MERGE_RESOLUTION|>--- conflicted
+++ resolved
@@ -11,11 +11,7 @@
 
 {application, oz_worker, [
     {description, "Onezone worker node."},
-<<<<<<< HEAD
-    {vsn, "20.02.11"},
-=======
     {vsn, "21.02.0-alpha17"},
->>>>>>> 53159d80
     {registered, [oz_worker_sup]},
     {applications, [
         kernel,
