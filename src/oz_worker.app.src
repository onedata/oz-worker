--- conflicted
+++ resolved
@@ -11,11 +11,7 @@
 
 {application, oz_worker, [
     {description, "Onezone worker node."},
-<<<<<<< HEAD
-    {vsn, "21.02.0-alpha15"},
-=======
     {vsn, "21.02.0-alpha16"},
->>>>>>> 6ef50d68
     {registered, [oz_worker_sup]},
     {applications, [
         kernel,
