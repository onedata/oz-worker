%% ===================================================================
%% @author Krzysztof Trzepla
%% @copyright (C): 2014 ACK CYFRONET AGH
%% This software is released under the MIT license
%% cited in 'LICENSE.txt'.
%% @end
%% ===================================================================
%% @doc This file contains the application description.
%% @end
%% ===================================================================

{application, oz_worker, [
<<<<<<< HEAD
    {description, "OneZone worker node."},
    {vsn, "3.0.0-rc10"},
=======
    {description, "Global registry of data."},
    {vsn, "3.0.0-rc11"},
>>>>>>> 270a875b
    {registered, [oz_worker_sup]},
    {applications, [
        kernel,
        stdlib,
        sasl,
        public_key,
        crypto,
        ssl,
        xmerl,
        %% Meck is needed only for development purposes, should be removed before release.
        meck,
        gui,
        %% ctool already requires those apps below, but they are here
        %% for awareness of them being used in the project and
        %% to make sure they are started before the application.
        lager,
        etls,
        hackney,
        web_client,
        cowboy
    ]},
    {mod, {oz_worker_app, []}},
    {env, []}
]}.<|MERGE_RESOLUTION|>--- conflicted
+++ resolved
@@ -10,13 +10,8 @@
 %% ===================================================================
 
 {application, oz_worker, [
-<<<<<<< HEAD
     {description, "OneZone worker node."},
-    {vsn, "3.0.0-rc10"},
-=======
-    {description, "Global registry of data."},
     {vsn, "3.0.0-rc11"},
->>>>>>> 270a875b
     {registered, [oz_worker_sup]},
     {applications, [
         kernel,
