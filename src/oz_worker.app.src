--- conflicted
+++ resolved
@@ -11,18 +11,14 @@
 
 {application, oz_worker, [
     {description, "Onezone worker node."},
-<<<<<<< HEAD
-    % NOTE: 21.02 will not be compatible with Oneproviders 20.02.0-beta* as
+    % NOTE: 22.02 will not be compatible with Oneproviders 20.02.0-beta* as
     % some support for deprecated API has been removed
     % (e.g. <<"qos_parameters">> key in storage API)
-    % NOTE: in case the next release isn't in fact 21.02, adjust the space support
+    % NOTE: in case the next release isn't in fact 22.02, adjust the space support
     % code that depends on that assumption (search for the version in code)
-    % NOTE: remove this note when 21.02 is released
+    % NOTE: remove this note when 22.02 is released
     % NOTE: prematurely bump the version for the sake of the future software line
-    {vsn, "21.02.0-alpha1"},
-=======
-    {vsn, "20.02.6"},
->>>>>>> 9d96b05a
+    {vsn, "22.02.0-alpha1"},
     {registered, [oz_worker_sup]},
     {applications, [
         kernel,
