--- conflicted
+++ resolved
@@ -65,7 +65,6 @@
 %% @end
 -spec get_user(UserId :: uuid()) -> {ok, user_doc()} | {error, any()} | no_return().
 %% ====================================================================
-<<<<<<< HEAD
 get_user(UUID) when is_list(UUID) ->
     dao:set_db(?USERS_DB_NAME),
     dao:get_record(UUID);
@@ -105,8 +104,4 @@
         Other ->
             ?error("Invalid view response: ~p", [Other]),
             throw(invalid_data)
-    end.
-=======
-get_user(UserId) ->
-    {ok, #veil_document{record = #user{}}} = dao_records:get_record(UserId).
->>>>>>> d33cdabc
+    end.