%% ===================================================================
%% @author Tomasz Lichon
%% @copyright (C): 2014 ACK CYFRONET AGH
%% This software is released under the MIT license
%% cited in 'LICENSE.txt'.
%% @end
%% ===================================================================
%% @doc This module provides high level DB API for handling users documents.
%% @end
%% ===================================================================
-module(dao_users).
-author("Tomasz Lichon").

%% Includes
-include_lib("ctool/include/logging.hrl").
-include_lib("dao/include/dao_helper.hrl").
-include("dao/dao_users.hrl").
-include("dao/dao_types.hrl").
-include("dao/dao_external.hrl").


%% API
-export([save_user/1, remove_user/1, exist_user/1, get_user/1]).

%% save_user/1
%% ====================================================================
%% @doc Saves user to DB. Argument should be either #user{} record
%% (if you want to save it as new document) <br/>
%% or #veil_document{} that wraps #user{} if you want to update descriptor in DB. <br/>
%% See {@link dao_records:save_record/1} and {@link dao_records:get_record/1} for more details about #veil_document{} wrapper.<br/>
%% Should not be used directly, use {@link dao_worker:handle_call/3} instead (See {@link dao_worker:handle_call/3} for more details).
%% @end
-spec save_user(User :: user_info() | user_doc()) -> {ok, user_id()} | {error, any()} | no_return().
%% ====================================================================
save_user(#user{} = User) ->
    save_user(#veil_document{record = User});
save_user(#veil_document{record = #user{}, uuid = UUID} = UserDoc) when is_list(UUID) ->
    dao_external:set_db(?USERS_DB_NAME),
    dao_records:save_record(UserDoc).


%% remove_user/1
%% ====================================================================
%% @doc Removes user from DB
%% Should not be used directly, use {@link dao_worker:handle_call/3} instead (See {@link dao_worker:handle_call/3} for more details).
%% @end
-spec remove_user(UserId :: uuid()) ->
    ok | {error, any()} | no_return().
%% ====================================================================
remove_user(UserId) ->
    dao_external:set_db(?USERS_DB_NAME),
    dao_records:remove_record(UserId).

%% exist_user/1
%% ====================================================================
%% @doc Checks whether user exists in DB.
%% Should not be used directly, use {@link dao_worker:handle_call/3} instead (See {@link dao_worker:handle_call/3} for more details).
%% @end
-spec exist_user(UserId :: uuid()) -> {ok, true | false} | {error, any()}.
%% ====================================================================
exist_user(UserId) ->
    dao_external:set_db(?USERS_DB_NAME),
    dao_records:exist_record(UserId).

%% get_user/1
%% ====================================================================
%% @doc Gets user from DB
%% Non-error return value is always {ok, #veil_document{record = #user}.
%% See {@link dao_records:save_record/1} and {@link dao_records:get_record/1} for more details about #veil_document{} wrapper.<br/>
%% Should not be used directly, use {@link dao_worker:handle_call/3} instead (See {@link dao_worker:handle_call/3} for more details).
%% @end
-spec get_user(Key) -> {ok, user_doc()} | {error, any()} | no_return() when
    Key :: UserId :: binary() | {connected_account_user_id, {ProviderID :: binary(), UserID :: binary()}} | {email, binary()}.
%% ====================================================================
get_user(UUID) when is_list(UUID) ->
    dao_external:set_db(?USERS_DB_NAME),
    dao_records:get_record(UUID);

get_user({Key, Value}) ->
    dao_external:set_db(?USERS_DB_NAME),

    {View, QueryArgs} = case Key of
                            connected_account_user_id ->
                                {ProviderID, UserID} = Value,
                                {?USER_BY_CONNECTED_ACCOUNT_USER_ID_VIEW, #view_query_args{keys =
<<<<<<< HEAD
                                [[
                                    <<?RECORD_FIELD_ATOM_PREFIX, ProviderID/binary>>,
                                    <<?RECORD_FIELD_BINARY_PREFIX, UserID/binary>>
                                ]], include_docs = true}};
=======
                                [
                                    <<?RECORD_FIELD_ATOM_PREFIX,
                                    (gui_str:to_binary(ProviderID))/binary,
                                    "_",
                                    ?RECORD_FIELD_BINARY_PREFIX,
                                    UserID/binary>>
                                ], include_docs = true}};
>>>>>>> c2d52ee9
                            email ->
                                {?USER_BY_EMAIL_VIEW, #view_query_args{keys =
                                [<<?RECORD_FIELD_BINARY_PREFIX, (dao_helper:name(Value))/binary>>], include_docs = true}}
                        end,

    case dao_records:list_records(View, QueryArgs) of
        {ok, #view_result{rows = [#view_row{doc = FDoc}]}} ->
            {ok, FDoc};
        {ok, #view_result{rows = []}} ->
            ?warning("User by ~p: ~p not found", [Key, Value]),
            throw(user_not_found);
        {ok, #view_result{rows = [#view_row{doc = FDoc} | Tail] = AllRows}} ->
            case length(lists:usort(AllRows)) of
                Count when Count > 1 ->
                    ?warning("User ~p is duplicated. Returning first copy. Others: ~p", [FDoc#veil_document.uuid, Tail]);
                _ -> ok
            end,
            {ok, FDoc};
        Other ->
            ?error("Invalid view response: ~p", [Other]),
            throw(invalid_data)
    end.<|MERGE_RESOLUTION|>--- conflicted
+++ resolved
@@ -83,20 +83,11 @@
                             connected_account_user_id ->
                                 {ProviderID, UserID} = Value,
                                 {?USER_BY_CONNECTED_ACCOUNT_USER_ID_VIEW, #view_query_args{keys =
-<<<<<<< HEAD
                                 [[
-                                    <<?RECORD_FIELD_ATOM_PREFIX, ProviderID/binary>>,
+                                    <<?RECORD_FIELD_ATOM_PREFIX, (vcn_utils:ensure_binary(ProviderID))/binary>>,
                                     <<?RECORD_FIELD_BINARY_PREFIX, UserID/binary>>
                                 ]], include_docs = true}};
-=======
-                                [
-                                    <<?RECORD_FIELD_ATOM_PREFIX,
-                                    (gui_str:to_binary(ProviderID))/binary,
-                                    "_",
-                                    ?RECORD_FIELD_BINARY_PREFIX,
-                                    UserID/binary>>
-                                ], include_docs = true}};
->>>>>>> c2d52ee9
+
                             email ->
                                 {?USER_BY_EMAIL_VIEW, #view_query_args{keys =
                                 [<<?RECORD_FIELD_BINARY_PREFIX, (dao_helper:name(Value))/binary>>], include_docs = true}}
