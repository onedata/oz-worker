--- conflicted
+++ resolved
@@ -165,31 +165,6 @@
 create(Req = #el_req{gri = #gri{id = ProposedGroupId, aspect = instance} = GRI, auth = Auth}) ->
     Name = maps:get(<<"name">>, Req#el_req.data),
     Type = maps:get(<<"type">>, Req#el_req.data, ?DEFAULT_GROUP_TYPE),
-<<<<<<< HEAD
-    {ok, #document{key = GroupId}} = od_group:create(
-        #document{value = #od_group{
-            name = Name, type = Type, creator = Auth#auth.subject
-        }}
-    ),
-    case Req#el_req.auth_hint of
-        ?AS_USER(UserId) ->
-            entity_graph:add_relation(
-                od_user, UserId,
-                od_group, GroupId,
-                privileges:group_admin()
-            );
-        ?AS_GROUP(ChildGroupId) ->
-            entity_graph:add_relation(
-                od_group, ChildGroupId,
-                od_group, GroupId,
-                privileges:group_admin()
-            );
-        _ ->
-            ok
-    end,
-    {true, {Group, Rev}} = fetch_entity(#gri{aspect = instance, id = GroupId}),
-    {ok, resource, {GRI#gri{id = GroupId}, {Group, Rev}}};
-=======
     GroupRecord = #document{key = ProposedGroupId, value = #od_group{
         name = Name, type = Type, creator = Auth#auth.subject
     }},
@@ -213,10 +188,9 @@
                 _ ->
                     ok
             end,
-            {ok, {Group, Rev}} = fetch_entity(GroupId),
+            {true, {Group, Rev}} = fetch_entity(#gri{aspect = instance, id = GroupId}),
             {ok, resource, {GRI#gri{id = GroupId}, {Group, Rev}}}
     end;
->>>>>>> e9964754
 
 create(Req = #el_req{auth = Auth, gri = #gri{id = undefined, aspect = join}}) ->
     Token = maps:get(<<"token">>, Req#el_req.data),
