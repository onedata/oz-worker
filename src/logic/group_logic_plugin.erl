--- conflicted
+++ resolved
@@ -99,13 +99,11 @@
 operation_supported(get, handles, private) -> true;
 operation_supported(get, eff_handles, private) -> true;
 
-<<<<<<< HEAD
 operation_supported(get, harvesters, private) -> true;
 operation_supported(get, eff_harvesters, private) -> true;
-=======
+
 operation_supported(get, clusters, private) -> true;
 operation_supported(get, eff_clusters, private) -> true;
->>>>>>> 05c6bf0c
 
 operation_supported(update, instance, private) -> true;
 operation_supported(update, oz_privileges, private) -> true;
@@ -120,11 +118,8 @@
 operation_supported(delete, {space, _}, private) -> true;
 operation_supported(delete, {handle_service, _}, private) -> true;
 operation_supported(delete, {handle, _}, private) -> true;
-<<<<<<< HEAD
-operation_supported(delete, {harvester, _}, private) -> true.
-=======
+operation_supported(delete, {harvester, _}, private) -> true;
 operation_supported(delete, {cluster, _}, private) -> true.
->>>>>>> 05c6bf0c
 
 
 %%--------------------------------------------------------------------
@@ -359,17 +354,15 @@
 get(#el_req{gri = #gri{aspect = eff_handles}}, Group) ->
     {ok, entity_graph:get_relations(effective, top_down, od_handle, Group)};
 
-<<<<<<< HEAD
 get(#el_req{gri = #gri{aspect = harvesters}}, Group) ->
     {ok, entity_graph:get_relations(direct, top_down, od_harvester, Group)};
 get(#el_req{gri = #gri{aspect = eff_harvesters}}, Group) ->
-    {ok, entity_graph:get_relations(effective, top_down, od_harvester, Group)}.
-=======
+    {ok, entity_graph:get_relations(effective, top_down, od_harvester, Group)};
+
 get(#el_req{gri = #gri{aspect = clusters}}, Group) ->
     {ok, entity_graph:get_relations(direct, top_down, od_cluster, Group)};
 get(#el_req{gri = #gri{aspect = eff_clusters}}, Group) ->
     {ok, entity_graph:get_relations(effective, top_down, od_cluster, Group)}.
->>>>>>> 05c6bf0c
 
 
 %%--------------------------------------------------------------------
@@ -467,17 +460,16 @@
         od_handle, HandleId
     );
 
-<<<<<<< HEAD
 delete(#el_req{gri = #gri{id = GroupId, aspect = {harvester, HarvesterId}}}) ->
     entity_graph:remove_relation(
         od_group, GroupId,
         od_harvester, HarvesterId
-=======
+    );
+
 delete(#el_req{gri = #gri{id = GroupId, aspect = {cluster, ClusterId}}}) ->
     entity_graph:remove_relation(
         od_group, GroupId,
         od_cluster, ClusterId
->>>>>>> 05c6bf0c
     ).
 
 
@@ -510,13 +502,10 @@
             group_logic:has_eff_handle_service(Group, HServiceId);
         ?THROUGH_HANDLE(HandleId) ->
             group_logic:has_eff_handle(Group, HandleId);
-<<<<<<< HEAD
         ?THROUGH_HARVESTER(HarvesterId) ->
             group_logic:has_eff_harvester(Group, HarvesterId);
-=======
         ?THROUGH_CLUSTER(ClusterId) ->
             group_logic:has_eff_cluster(Group, ClusterId);
->>>>>>> 05c6bf0c
         undefined ->
             true
     end;
@@ -557,13 +546,11 @@
 exists(#el_req{gri = #gri{aspect = {handle, HandleId}}}, Group) ->
     entity_graph:has_relation(direct, top_down, od_handle, HandleId, Group);
 
-<<<<<<< HEAD
 exists(#el_req{gri = #gri{aspect = {harvester, HarvesterId}}}, Group) ->
     entity_graph:has_relation(direct, top_down, od_harvester, HarvesterId, Group);
-=======
+
 exists(#el_req{gri = #gri{aspect = {cluster, ClusterId}}}, Group) ->
     entity_graph:has_relation(direct, top_down, od_cluster, ClusterId, Group);
->>>>>>> 05c6bf0c
 
 % All other aspects exist if group record exists.
 exists(#el_req{gri = #gri{id = Id}}, #od_group{}) ->
@@ -684,15 +671,13 @@
             % Group's membership in handle is checked in 'exists'
             handle_logic:has_eff_privilege(HandleId, ClientUserId, ?HANDLE_VIEW);
 
-<<<<<<< HEAD
         {?USER(ClientUserId), ?THROUGH_HARVESTER(HarvesterId)} ->
             % Group's membership in harvester is checked in 'exists'
             harvester_logic:has_eff_privilege(HarvesterId, ClientUserId, ?HARVESTER_VIEW);
-=======
+
         {?USER(ClientUserId), ?THROUGH_CLUSTER(ClusterId)} ->
             % Group's membership in cluster is checked in 'exists'
             cluster_logic:has_eff_privilege(ClusterId, ClientUserId, ?CLUSTER_VIEW);
->>>>>>> 05c6bf0c
 
         {?USER(ClientUserId), undefined} ->
             auth_by_membership(ClientUserId, Group);
@@ -766,13 +751,11 @@
 authorize(Req = #el_req{operation = delete, gri = #gri{aspect = {handle, _}}}, Group) ->
     auth_by_privilege(Req, Group, ?GROUP_LEAVE_HANDLE);
 
-<<<<<<< HEAD
 authorize(Req = #el_req{operation = delete, gri = #gri{aspect = {harvester, _}}}, Group) ->
     auth_by_privilege(Req, Group, ?GROUP_REMOVE_HARVESTER);
-=======
+
 authorize(Req = #el_req{operation = delete, gri = #gri{aspect = {cluster, _}}}, Group) ->
     auth_by_privilege(Req, Group, ?GROUP_LEAVE_CLUSTER);
->>>>>>> 05c6bf0c
 
 authorize(Req = #el_req{operation = delete, gri = #gri{aspect = {user, _}}}, Group) ->
     auth_by_privilege(Req, Group, ?GROUP_REMOVE_USER);
@@ -873,15 +856,14 @@
 required_admin_privileges(#el_req{operation = get, gri = #gri{aspect = eff_handles}}) ->
     [?OZ_GROUPS_LIST_RELATIONSHIPS];
 
-<<<<<<< HEAD
 required_admin_privileges(#el_req{operation = get, gri = #gri{aspect = harvesters}}) ->
     [?OZ_GROUPS_LIST_RELATIONSHIPS];
 required_admin_privileges(#el_req{operation = get, gri = #gri{aspect = eff_harvesters}}) ->
-=======
+    [?OZ_GROUPS_LIST_RELATIONSHIPS];
+
 required_admin_privileges(#el_req{operation = get, gri = #gri{aspect = clusters}}) ->
     [?OZ_GROUPS_LIST_RELATIONSHIPS];
 required_admin_privileges(#el_req{operation = get, gri = #gri{aspect = eff_clusters}}) ->
->>>>>>> 05c6bf0c
     [?OZ_GROUPS_LIST_RELATIONSHIPS];
 
 required_admin_privileges(#el_req{operation = update, gri = #gri{aspect = instance}}) ->
@@ -907,13 +889,10 @@
     [?OZ_GROUPS_REMOVE_RELATIONSHIPS, ?OZ_HANDLE_SERVICES_REMOVE_RELATIONSHIPS];
 required_admin_privileges(#el_req{operation = delete, gri = #gri{aspect = {handle, _}}}) ->
     [?OZ_GROUPS_REMOVE_RELATIONSHIPS, ?OZ_HANDLES_REMOVE_RELATIONSHIPS];
-<<<<<<< HEAD
 required_admin_privileges(#el_req{operation = delete, gri = #gri{aspect = {harvester, _}}}) ->
     [?OZ_GROUPS_REMOVE_RELATIONSHIPS, ?OZ_HARVESTERS_REMOVE_RELATIONSHIPS];
-=======
 required_admin_privileges(#el_req{operation = delete, gri = #gri{aspect = {cluster, _}}}) ->
     [?OZ_GROUPS_REMOVE_RELATIONSHIPS, ?OZ_CLUSTERS_REMOVE_RELATIONSHIPS];
->>>>>>> 05c6bf0c
 
 required_admin_privileges(_) ->
     forbidden.
