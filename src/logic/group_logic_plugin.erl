%%%-------------------------------------------------------------------
%%% @author Lukasz Opiola
%%% @copyright (C) 2016 ACK CYFRONET AGH
%%% This software is released under the MIT license
%%% cited in 'LICENSE.txt'.
%%% @end
%%%-------------------------------------------------------------------
%%% @doc
%%% This module implements entity logic plugin behaviour and handles
%%% entity logic operations corresponding to od_group model.
%%% @end
%%%-------------------------------------------------------------------
-module(group_logic_plugin).
-author("Lukasz Opiola").
-behaviour(entity_logic_plugin_behaviour).

-include("tokens.hrl").
-include("entity_logic.hrl").
-include("datastore/oz_datastore_models.hrl").
-include_lib("ctool/include/logging.hrl").
-include_lib("ctool/include/privileges.hrl").
-include_lib("ctool/include/api_errors.hrl").


-export([fetch_entity/1, operation_supported/3, is_subscribable/2]).
-export([create/1, get/2, update/1, delete/1]).
-export([exists/2, authorize/2, required_admin_privileges/1, validate/1]).

%%%===================================================================
%%% API
%%%===================================================================

%%--------------------------------------------------------------------
%% @doc
%% Retrieves an entity from datastore based on its EntityId.
%% Should return ?ERROR_NOT_FOUND if the entity does not exist.
%% @end
%%--------------------------------------------------------------------
-spec fetch_entity(entity_logic:entity_id()) ->
    {ok, entity_logic:entity()} | entity_logic:error().
fetch_entity(GroupId) ->
    case od_group:get(GroupId) of
        {ok, #document{value = Group}} ->
            {ok, Group};
        _ ->
            ?ERROR_NOT_FOUND
    end.


%%--------------------------------------------------------------------
%% @doc
%% Determines if given operation is supported based on operation, aspect and
%% scope (entity type is known based on the plugin itself).
%% @end
%%--------------------------------------------------------------------
-spec operation_supported(entity_logic:operation(), entity_logic:aspect(),
    entity_logic:scope()) -> boolean().
operation_supported(create, invite_user_token, private) -> true;
operation_supported(create, invite_group_token, private) -> true;

operation_supported(create, instance, private) -> true;
operation_supported(create, join, private) -> true;

operation_supported(create, {user, _}, private) -> true;
operation_supported(create, {child, _}, private) -> true;
operation_supported(create, child, private) -> true;

operation_supported(get, list, private) -> true;

operation_supported(get, instance, private) -> true;
operation_supported(get, instance, protected) -> true;
operation_supported(get, instance, shared) -> true;

operation_supported(get, oz_privileges, private) -> true;
operation_supported(get, eff_oz_privileges, private) -> true;

operation_supported(get, users, private) -> true;
operation_supported(get, eff_users, private) -> true;
operation_supported(get, {user_privileges, _}, private) -> true;
operation_supported(get, {eff_user_privileges, _}, private) -> true;

operation_supported(get, parents, private) -> true;
operation_supported(get, eff_parents, private) -> true;

operation_supported(get, children, private) -> true;
operation_supported(get, eff_children, private) -> true;
operation_supported(get, {child_privileges, _}, private) -> true;
operation_supported(get, {eff_child_privileges, _}, private) -> true;

operation_supported(get, spaces, private) -> true;
operation_supported(get, eff_spaces, private) -> true;

operation_supported(get, eff_providers, private) -> true;

operation_supported(get, handle_services, private) -> true;
operation_supported(get, eff_handle_services, private) -> true;

operation_supported(get, handles, private) -> true;
operation_supported(get, eff_handles, private) -> true;

operation_supported(update, instance, private) -> true;
operation_supported(update, oz_privileges, private) -> true;
operation_supported(update, {user_privileges, _}, private) -> true;
operation_supported(update, {child_privileges, _}, private) -> true;

operation_supported(delete, instance, private) -> true;
operation_supported(delete, oz_privileges, private) -> true;
operation_supported(delete, {user, _}, private) -> true;
operation_supported(delete, {parent, _}, private) -> true;
operation_supported(delete, {child, _}, private) -> true;
operation_supported(delete, {space, _}, private) -> true;
operation_supported(delete, {handle_service, _}, private) -> true;
operation_supported(delete, {handle, _}, private) -> true.


%%--------------------------------------------------------------------
%% @doc
%% Determines if given {Aspect, Scope} pair is subscribable, i.e. clients can
%% subscribe to receive updates concerning the aspect of entity.
%% @end
%%--------------------------------------------------------------------
-spec is_subscribable(entity_logic:aspect(), entity_logic:scope()) ->
    boolean().
is_subscribable(instance, _) -> true;
is_subscribable(users, private) -> true;
is_subscribable(children, private) -> true;
is_subscribable({user_privileges, _}, private) -> true;
is_subscribable({child_privileges, _}, private) -> true;
is_subscribable(spaces, private) -> true;
is_subscribable(_, _) -> false.


%%--------------------------------------------------------------------
%% @doc
%% Creates a resource (aspect of entity) based on entity logic request.
%% @end
%%--------------------------------------------------------------------
-spec create(entity_logic:req()) -> entity_logic:create_result().
create(Req = #el_req{gri = #gri{id = undefined, aspect = instance} = GRI}) ->
    Name = maps:get(<<"name">>, Req#el_req.data),
    Type = maps:get(<<"type">>, Req#el_req.data, role),
    {ok, #document{key = GroupId}} = od_group:create(
        #document{value = #od_group{name = Name, type = Type}}
    ),
    case Req#el_req.auth_hint of
        ?AS_USER(UserId) ->
            entity_graph:add_relation(
                od_user, UserId,
                od_group, GroupId,
                privileges:group_admin()
            );
        ?AS_GROUP(ChildGroupId) ->
            entity_graph:add_relation(
                od_group, ChildGroupId,
                od_group, GroupId,
                privileges:group_admin()
            );
        _ ->
            ok
    end,
<<<<<<< HEAD
    % Group has been modified by adding relation, so it will need to be
    % fetched again.
    {ok, Group} = fetch_entity(GroupId),
    {ok, {fetched, GRI#gri{id = GroupId, aspect = instance, scope = private}, Group}};
=======
    {ok, Group} = fetch_entity(GroupId),
    {ok, resource, {GRI#gri{id = GroupId}, Group}};
>>>>>>> d2209ee4

create(Req = #el_req{gri = #gri{id = undefined, aspect = join}}) ->
    Macaroon = maps:get(<<"token">>, Req#el_req.data),
    % In the future, privileges can be included in token
    Privileges = privileges:group_user(),
    JoinGroupFun = fun(od_group, GroupId) ->
        case Req#el_req.auth_hint of
            ?AS_USER(UserId) ->
                entity_graph:add_relation(
                    od_user, UserId,
                    od_group, GroupId,
                    Privileges
                );
            ?AS_GROUP(GroupId) ->
                throw(?ERROR_CANNOT_JOIN_GROUP_TO_ITSELF);
            ?AS_GROUP(ChildGroupId) ->
                entity_graph:add_relation(
                    od_group, ChildGroupId,
                    od_group, GroupId,
                    Privileges
                );
            _ ->
                ok
        end,
        GroupId
    end,
    GroupId = token_logic:consume(Macaroon, JoinGroupFun),

    NewGRI = #gri{type = od_group, id = GroupId, aspect = instance,
        scope = case lists:member(?GROUP_VIEW, Privileges) of
            true -> private;
            false -> protected
        end
    },
    {ok, Group} = fetch_entity(GroupId),
    {ok, GroupData} = get(#el_req{gri = NewGRI}, Group),
    {ok, resource, {NewGRI, GroupData}};

create(Req = #el_req{gri = GRI = #gri{id = ParentGroupId, aspect = child}}) ->
    % Create a new group for user/group (authHint is checked in authorize) and
    % add the group as child of the parent group.
    {ok, {fetched, NewGRI = #gri{id = ChildGroupId}, _}} = create(
        Req#el_req{gri = GRI#gri{id = undefined, aspect = instance}}
    ),
    Privileges = privileges:group_user(),
    entity_graph:add_relation(
        od_group, ChildGroupId,
        od_group, ParentGroupId,
        Privileges
    ),
    {ok, Group} = fetch_entity(ChildGroupId),
    {ok, {fetched, NewGRI, Group}};

create(Req = #el_req{gri = #gri{id = GrId, aspect = invite_user_token}}) ->
    {ok, Macaroon} = token_logic:create(
        Req#el_req.client,
        ?GROUP_INVITE_USER_TOKEN,
        {od_group, GrId}
    ),
    {ok, value, Macaroon};

create(Req = #el_req{gri = #gri{id = GrId, aspect = invite_group_token}}) ->
    {ok, Macaroon} = token_logic:create(
        Req#el_req.client,
        ?GROUP_INVITE_GROUP_TOKEN,
        {od_group, GrId}
    ),
    {ok, value, Macaroon};

create(#el_req{gri = #gri{id = GrId, aspect = {user, UserId}}, data = Data}) ->
    Privileges = maps:get(<<"privileges">>, Data, privileges:group_user()),
    entity_graph:add_relation(
        od_user, UserId,
        od_group, GrId,
        Privileges
    ),
    NewGRI = #gri{type = od_user, id = UserId, aspect = instance, scope = shared},
    {ok, User} = user_logic_plugin:fetch_entity(UserId),
    {ok, UserData} = user_logic_plugin:get(#el_req{gri = NewGRI}, User),
    {ok, resource, {NewGRI, ?THROUGH_GROUP(GrId), UserData}};

create(#el_req{gri = #gri{id = GrId, aspect = {child, ChGrId}}, data = Data}) ->
    Privileges = maps:get(<<"privileges">>, Data, privileges:group_user()),
    entity_graph:add_relation(
        od_group, ChGrId,
        od_group, GrId,
        Privileges
    ),
    NewGRI = #gri{type = od_group, id = ChGrId, aspect = instance, scope = shared},
    {ok, ChildGroup} = fetch_entity(ChGrId),
    {ok, ChildGroupData} = get(#el_req{gri = NewGRI}, ChildGroup),
    {ok, resource, {NewGRI, ?THROUGH_GROUP(GrId), ChildGroupData}}.


%%--------------------------------------------------------------------
%% @doc
%% Retrieves a resource (aspect of entity) based on entity logic request and
%% prefetched entity.
%% @end
%%--------------------------------------------------------------------
-spec get(entity_logic:req(), entity_logic:entity()) ->
    entity_logic:get_result().
get(#el_req{gri = #gri{aspect = list}}, _) ->
    {ok, GroupDocs} = od_group:list(),
    {ok, [GroupId || #document{key = GroupId} <- GroupDocs]};

get(#el_req{gri = #gri{aspect = instance, scope = private}}, Group) ->
    {ok, Group};
% Shared and protected data is (currently) the same
get(#el_req{gri = #gri{aspect = instance, scope = shared}}, Group) ->
    get(#el_req{gri = #gri{aspect = instance, scope = protected}}, Group);
get(#el_req{gri = #gri{aspect = instance, scope = protected}}, Group) ->
    #od_group{name = Name, type = Type} = Group,
    {ok, #{
        <<"name">> => Name,
        <<"type">> => Type
    }};

get(#el_req{gri = #gri{aspect = oz_privileges}}, Group) ->
    {ok, entity_graph:get_oz_privileges(direct, Group)};

get(#el_req{gri = #gri{aspect = eff_oz_privileges}}, Group) ->
    {ok, entity_graph:get_oz_privileges(effective, Group)};

get(#el_req{gri = #gri{aspect = parents}}, Group) ->
    {ok, entity_graph:get_relations(direct, top_down, od_group, Group)};
get(#el_req{gri = #gri{aspect = eff_parents}}, Group) ->
    {ok, entity_graph:get_relations(effective, top_down, od_group, Group)};

get(#el_req{gri = #gri{aspect = children}}, Group) ->
    {ok, entity_graph:get_relations(direct, bottom_up, od_group, Group)};
get(#el_req{gri = #gri{aspect = eff_children}}, Group) ->
    {ok, entity_graph:get_relations(effective, bottom_up, od_group, Group)};
get(#el_req{gri = #gri{aspect = {child_privileges, ChildId}}}, Group) ->
    {ok, entity_graph:get_privileges(direct, bottom_up, od_group, ChildId, Group)};
get(#el_req{gri = #gri{aspect = {eff_child_privileges, ChildId}}}, Group) ->
    {ok, entity_graph:get_privileges(effective, bottom_up, od_group, ChildId, Group)};

get(#el_req{gri = #gri{aspect = users}}, Group) ->
    {ok, entity_graph:get_relations(direct, bottom_up, od_user, Group)};
get(#el_req{gri = #gri{aspect = eff_users}}, Group) ->
    {ok, entity_graph:get_relations(effective, bottom_up, od_user, Group)};
get(#el_req{gri = #gri{aspect = {user_privileges, UserId}}}, Group) ->
    {ok, entity_graph:get_privileges(direct, bottom_up, od_user, UserId, Group)};
get(#el_req{gri = #gri{aspect = {eff_user_privileges, UserId}}}, Group) ->
    {ok, entity_graph:get_privileges(effective, bottom_up, od_user, UserId, Group)};

get(#el_req{gri = #gri{aspect = spaces}}, Group) ->
    {ok, entity_graph:get_relations(direct, top_down, od_space, Group)};
get(#el_req{gri = #gri{aspect = eff_spaces}}, Group) ->
    {ok, entity_graph:get_relations(effective, top_down, od_space, Group)};

get(#el_req{gri = #gri{aspect = eff_providers}}, Group) ->
    {ok, entity_graph:get_relations(effective, top_down, od_provider, Group)};

get(#el_req{gri = #gri{aspect = handle_services}}, Group) ->
    {ok, entity_graph:get_relations(direct, top_down, od_handle_service, Group)};
get(#el_req{gri = #gri{aspect = eff_handle_services}}, Group) ->
    {ok, entity_graph:get_relations(effective, top_down, od_handle_service, Group)};

get(#el_req{gri = #gri{aspect = handles}}, Group) ->
    {ok, entity_graph:get_relations(direct, top_down, od_handle, Group)};
get(#el_req{gri = #gri{aspect = eff_handles}}, Group) ->
    {ok, entity_graph:get_relations(effective, top_down, od_handle, Group)}.


%%--------------------------------------------------------------------
%% @doc
%% Updates a resource (aspect of entity) based on entity logic request.
%% @end
%%--------------------------------------------------------------------
-spec update(entity_logic:req()) -> entity_logic:update_result().
update(#el_req{gri = #gri{id = GroupId, aspect = instance}, data = Data}) ->
    {ok, _} = od_group:update(GroupId, fun(Group) ->
        #od_group{name = OldName, type = OldType} = Group,
        NewName = maps:get(<<"name">>, Data, OldName),
        NewType = maps:get(<<"type">>, Data, OldType),
        {ok, Group#od_group{name = NewName, type = NewType}}
    end),
    ok;

update(#el_req{gri = #gri{id = GroupId, aspect = oz_privileges}, data = Data}) ->
    Privileges = maps:get(<<"privileges">>, Data),
    Operation = maps:get(<<"operation">>, Data, set),
    entity_graph:update_oz_privileges(od_group, GroupId, Operation, Privileges);

update(Req = #el_req{gri = #gri{id = GroupId, aspect = {user_privileges, UserId}}}) ->
    Privileges = maps:get(<<"privileges">>, Req#el_req.data),
    Operation = maps:get(<<"operation">>, Req#el_req.data, set),
    entity_graph:update_relation(
        od_user, UserId,
        od_group, GroupId,
        {Operation, Privileges}
    );

update(Req = #el_req{gri = #gri{id = ParGrId, aspect = {child_privileges, ChGrId}}}) ->
    Privileges = maps:get(<<"privileges">>, Req#el_req.data),
    Operation = maps:get(<<"operation">>, Req#el_req.data, set),
    entity_graph:update_relation(
        od_group, ChGrId,
        od_group, ParGrId,
        {Operation, Privileges}
    ).


%%--------------------------------------------------------------------
%% @doc
%% Deletes a resource (aspect of entity) based on entity logic request.
%% @end
%%--------------------------------------------------------------------
-spec delete(entity_logic:req()) -> entity_logic:delete_result().
delete(#el_req{gri = #gri{id = GroupId, aspect = instance}}) ->
    {ok, Group} = fetch_entity(GroupId),
    case Group#od_group.protected of
        true ->
            throw(?ERROR_PROTECTED_GROUP);
        false ->
            entity_graph:delete_with_relations(od_group, GroupId, Group)
    end;

delete(#el_req{gri = #gri{id = GroupId, aspect = oz_privileges}}) ->
    update(#el_req{gri = #gri{id = GroupId, aspect = oz_privileges}, data = #{
        <<"operation">> => set, <<"privileges">> => []
    }});

delete(#el_req{gri = #gri{id = GroupId, aspect = {user, UserId}}}) ->
    entity_graph:remove_relation(
        od_user, UserId,
        od_group, GroupId
    );

delete(#el_req{gri = #gri{id = ChildGroupId, aspect = {parent, ParentGroupId}}}) ->
    entity_graph:remove_relation(
        od_group, ChildGroupId,
        od_group, ParentGroupId
    );

delete(#el_req{gri = #gri{id = ParentGroupId, aspect = {child, ChildGroupId}}}) ->
    entity_graph:remove_relation(
        od_group, ChildGroupId,
        od_group, ParentGroupId
    );

delete(#el_req{gri = #gri{id = GroupId, aspect = {space, SpaceId}}}) ->
    entity_graph:remove_relation(
        od_group, GroupId,
        od_space, SpaceId
    );

delete(#el_req{gri = #gri{id = GroupId, aspect = {handle_service, HServiceId}}}) ->
    entity_graph:remove_relation(
        od_group, GroupId,
        od_handle_service, HServiceId
    );

delete(#el_req{gri = #gri{id = GroupId, aspect = {handle, HandleId}}}) ->
    entity_graph:remove_relation(
        od_group, GroupId,
        od_handle, HandleId
    ).


%%--------------------------------------------------------------------
%% @doc
%% Determines if given resource (aspect of entity) exists, based on entity
%% logic request and prefetched entity.
%% @end
%%--------------------------------------------------------------------
-spec exists(entity_logic:req(), entity_logic:entity()) -> boolean().
exists(Req = #el_req{gri = #gri{aspect = instance, scope = protected}}, Group) ->
    case Req#el_req.auth_hint of
        ?THROUGH_USER(UserId) ->
            group_logic:has_eff_user(Group, UserId);
        ?THROUGH_GROUP(ChildGroupId) ->
            group_logic:has_eff_child(Group, ChildGroupId);
        ?THROUGH_PROVIDER(ProviderId) ->
            group_logic:has_eff_provider(Group, ProviderId);
        undefined ->
            true
    end;

exists(Req = #el_req{gri = #gri{aspect = instance, scope = shared}}, Group) ->
    case Req#el_req.auth_hint of
        ?THROUGH_GROUP(ParentGroupId) ->
            group_logic:has_eff_parent(Group, ParentGroupId);
        ?THROUGH_SPACE(SpaceId) ->
            group_logic:has_eff_space(Group, SpaceId);
        ?THROUGH_HANDLE_SERVICE(HServiceId) ->
            group_logic:has_eff_handle_service(Group, HServiceId);
        ?THROUGH_HANDLE(HandleId) ->
            group_logic:has_eff_handle(Group, HandleId);
        undefined ->
            true
    end;

exists(#el_req{gri = #gri{aspect = {user, UserId}}}, Group) ->
    maps:is_key(UserId, Group#od_group.users);

exists(#el_req{gri = #gri{aspect = {user_privileges, UserId}}}, Group) ->
    maps:is_key(UserId, Group#od_group.users);

exists(#el_req{gri = #gri{aspect = {eff_user_privileges, UserId}}}, Group) ->
    maps:is_key(UserId, Group#od_group.eff_users);

exists(#el_req{gri = #gri{aspect = {child, ChildId}}}, Group) ->
    maps:is_key(ChildId, Group#od_group.children);

exists(#el_req{gri = #gri{aspect = {child_privileges, ChildId}}}, Group) ->
    maps:is_key(ChildId, Group#od_group.children);

exists(#el_req{gri = #gri{aspect = {eff_child_privileges, ChildId}}}, Group) ->
    maps:is_key(ChildId, Group#od_group.eff_children);

exists(#el_req{gri = #gri{aspect = {parent, ParentId}}}, Group) ->
    lists:member(ParentId, Group#od_group.parents);

exists(#el_req{gri = #gri{aspect = {space, SpaceId}}}, Group) ->
    lists:member(SpaceId, Group#od_group.spaces);

exists(#el_req{gri = #gri{aspect = {handle_service, HServiceId}}}, Group) ->
    lists:member(HServiceId, Group#od_group.handle_services);

exists(#el_req{gri = #gri{aspect = {handle, HandleId}}}, Group) ->
    lists:member(HandleId, Group#od_group.handles);

% All other aspects exist if group record exists.
exists(#el_req{gri = #gri{id = Id}}, #od_group{}) ->
    Id =/= undefined.


%%--------------------------------------------------------------------
%% @doc
%% Determines if requesting client is authorized to perform given operation,
%% based on entity logic request and prefetched entity.
%% @end
%%--------------------------------------------------------------------
-spec authorize(entity_logic:req(), entity_logic:entity()) -> boolean().
authorize(Req = #el_req{operation = get, gri = #gri{aspect = oz_privileges}}, _) ->
    user_logic_plugin:auth_by_oz_privilege(Req, ?OZ_VIEW_PRIVILEGES);
authorize(Req = #el_req{operation = get, gri = #gri{aspect = eff_oz_privileges}}, _) ->
    user_logic_plugin:auth_by_oz_privilege(Req, ?OZ_VIEW_PRIVILEGES);
authorize(Req = #el_req{operation = update, gri = #gri{aspect = oz_privileges}}, _) ->
    user_logic_plugin:auth_by_oz_privilege(Req, ?OZ_SET_PRIVILEGES);
authorize(Req = #el_req{operation = delete, gri = #gri{aspect = oz_privileges}}, _) ->
    user_logic_plugin:auth_by_oz_privilege(Req, ?OZ_SET_PRIVILEGES);


authorize(Req = #el_req{operation = create, gri = #gri{id = undefined, aspect = instance}}, _) ->
    case {Req#el_req.client, Req#el_req.auth_hint} of
        {?USER(UserId), ?AS_USER(UserId)} ->
            true;
        {?USER(UserId), ?AS_GROUP(ChildGroupId)} ->
            auth_by_privilege(UserId, ChildGroupId, ?GROUP_ADD_PARENT);
        _ ->
            false
    end;

authorize(Req = #el_req{operation = create, gri = #gri{aspect = join}}, _) ->
    case {Req#el_req.client, Req#el_req.auth_hint} of
        {?USER(UserId), ?AS_USER(UserId)} ->
            true;
        {?USER(UserId), ?AS_GROUP(ChildGroupId)} ->
            auth_by_privilege(UserId, ChildGroupId, ?GROUP_ADD_PARENT);
        _ ->
            false
    end;

authorize(Req = #el_req{operation = create, gri = #gri{aspect = {user, UserId}}, client = ?USER(UserId)}, Group) ->
    auth_by_privilege(Req, Group, ?GROUP_INVITE_USER);

authorize(Req = #el_req{operation = create, gri = #gri{aspect = child}}, Group) ->
    % A child group can only be created as a user or another group
    auth_by_privilege(Req, Group, ?GROUP_ADD_CHILD) andalso Req#el_req.auth_hint /= undefined;

authorize(Req = #el_req{operation = create, gri = #gri{aspect = {child, ChildId}}, client = ?USER(UserId)}, Group) ->
    auth_by_privilege(Req, Group, ?GROUP_ADD_CHILD) andalso
        group_logic:has_eff_privilege(ChildId, UserId, ?GROUP_ADD_PARENT);


authorize(Req = #el_req{operation = create, gri = #gri{aspect = invite_user_token}}, Group) ->
    auth_by_privilege(Req, Group, ?GROUP_INVITE_USER);

authorize(Req = #el_req{operation = create, gri = #gri{aspect = invite_group_token}}, Group) ->
    auth_by_privilege(Req, Group, ?GROUP_ADD_CHILD);

authorize(Req = #el_req{operation = get, gri = #gri{aspect = instance, scope = private}}, Group) ->
    auth_by_privilege(Req, Group, ?GROUP_VIEW);

authorize(Req = #el_req{operation = get, gri = #gri{aspect = instance, scope = protected}}, Group) ->
    case {Req#el_req.client, Req#el_req.auth_hint} of
        {?USER(UserId), ?THROUGH_USER(UserId)} ->
            % User's membership in this group is checked in 'exists'
            group_logic:has_eff_privilege(Group, UserId, ?GROUP_VIEW);

        {?USER(_UserId), ?THROUGH_USER(_OtherUserId)} ->
            false;

        {?USER(UserId), ?THROUGH_GROUP(ChildGroupId)} ->
            % Child group's membership in this group is checked in 'exists'
            group_logic:has_eff_user(ChildGroupId, UserId);

        {?PROVIDER(ProviderId), ?THROUGH_PROVIDER(ProviderId)} ->
            % Group's membership in provider is checked in 'exists'
            group_logic:has_eff_provider(Group, ProviderId);

        {?PROVIDER(_ProviderId), ?THROUGH_PROVIDER(_OtherProviderId)} ->
            false;

        {?USER(ClientUserId), _} ->
            auth_by_membership(ClientUserId, Group);

        _ ->
            % Access to private data also allows access to protected data
            authorize(Req#el_req{gri = #gri{scope = private}}, Group)
    end;

authorize(Req = #el_req{operation = get, gri = GRI = #gri{aspect = instance, scope = shared}}, Group) ->
    case {Req#el_req.client, Req#el_req.auth_hint} of
        {?USER(ClientUserId), ?THROUGH_GROUP(ParentGroupId)} ->
            % Group's membership in parent group is checked in 'exists'
            group_logic:has_eff_privilege(ParentGroupId, ClientUserId, ?GROUP_VIEW);

        {?USER(ClientUserId), ?THROUGH_SPACE(SpaceId)} ->
            % Group's membership in space is checked in 'exists'
            space_logic:has_eff_privilege(SpaceId, ClientUserId, ?SPACE_VIEW);

        {?USER(ClientUserId), ?THROUGH_HANDLE_SERVICE(HServiceId)} ->
            % Group's membership in handle_service is checked in 'exists'
            handle_service_logic:has_eff_privilege(HServiceId, ClientUserId, ?HANDLE_SERVICE_VIEW);

        {?USER(ClientUserId), ?THROUGH_HANDLE(HandleId)} ->
            % Group's membership in handle is checked in 'exists'
            handle_logic:has_eff_privilege(HandleId, ClientUserId, ?HANDLE_VIEW);

        {?USER(ClientUserId), undefined} ->
            auth_by_membership(ClientUserId, Group);

        _ ->
            % Access to protected data also allows access to shared data
            authorize(Req#el_req{gri = GRI#gri{scope = protected}}, Group)
    end;

authorize(Req = #el_req{operation = get, gri = #gri{aspect = users}}, Group) ->
    auth_by_privilege(Req, Group, ?GROUP_VIEW);

authorize(Req = #el_req{operation = get, gri = #gri{aspect = eff_users}}, Group) ->
    authorize(Req#el_req{operation = get, gri = #gri{aspect = users}}, Group);

authorize(Req = #el_req{operation = get, gri = #gri{aspect = children}}, Group) ->
    auth_by_privilege(Req, Group, ?GROUP_VIEW);

authorize(Req = #el_req{operation = get, gri = #gri{aspect = eff_children}}, Group) ->
    authorize(Req#el_req{operation = get, gri = #gri{aspect = children}}, Group);

authorize(Req = #el_req{operation = get, gri = #gri{aspect = {user_privileges, _}}}, Group) ->
    auth_by_privilege(Req, Group, ?GROUP_VIEW_PRIVILEGES);

authorize(Req = #el_req{operation = get, gri = #gri{aspect = {eff_user_privileges, _}}}, Group) ->
    auth_by_privilege(Req, Group, ?GROUP_VIEW_PRIVILEGES);

authorize(Req = #el_req{operation = get, gri = #gri{aspect = {child_privileges, _}}}, Group) ->
    auth_by_privilege(Req, Group, ?GROUP_VIEW_PRIVILEGES);

authorize(Req = #el_req{operation = get, gri = #gri{aspect = {eff_child_privileges, _}}}, Group) ->
    auth_by_privilege(Req, Group, ?GROUP_VIEW_PRIVILEGES);

authorize(Req = #el_req{operation = get}, Group) ->
    % All other resources can be accessed with view privileges
    auth_by_privilege(Req, Group, ?GROUP_VIEW);

authorize(Req = #el_req{operation = update, gri = #gri{aspect = instance}}, Group) ->
    auth_by_privilege(Req, Group, ?GROUP_UPDATE);

authorize(Req = #el_req{operation = update, gri = #gri{aspect = {user_privileges, _}}}, Group) ->
    auth_by_privilege(Req, Group, ?GROUP_SET_PRIVILEGES);

authorize(Req = #el_req{operation = update, gri = #gri{aspect = {child_privileges, _}}}, Group) ->
    auth_by_privilege(Req, Group, ?GROUP_SET_PRIVILEGES);

authorize(Req = #el_req{operation = delete, gri = #gri{aspect = instance}}, Group) ->
    auth_by_privilege(Req, Group, ?GROUP_DELETE);

authorize(Req = #el_req{operation = delete, gri = #gri{aspect = {parent, _}}}, Group) ->
    auth_by_privilege(Req, Group, ?GROUP_LEAVE_PARENT);

authorize(Req = #el_req{operation = delete, gri = #gri{aspect = {space, _}}}, Group) ->
    auth_by_privilege(Req, Group, ?GROUP_LEAVE_SPACE);

authorize(Req = #el_req{operation = delete, gri = #gri{aspect = {handle_service, _}}}, Group) ->
    auth_by_privilege(Req, Group, ?GROUP_LEAVE_HANDLE_SERVICE);

authorize(Req = #el_req{operation = delete, gri = #gri{aspect = {handle, _}}}, Group) ->
    auth_by_privilege(Req, Group, ?GROUP_LEAVE_HANDLE);

authorize(Req = #el_req{operation = delete, gri = #gri{aspect = {user, _}}}, Group) ->
    auth_by_privilege(Req, Group, ?GROUP_REMOVE_USER);

authorize(Req = #el_req{operation = delete, gri = #gri{aspect = {child, _}}}, Group) ->
<<<<<<< HEAD
    auth_by_privilege(Req, Group, ?GROUP_REMOVE_CHILD);
=======
    auth_by_privilege(Req, Group, ?GROUP_REMOVE_GROUP) orelse
%%    auth_by_privilege(Req, Group, ?GROUP_REMOVE_CHILD) orelse % TODO VFS-3351
    user_logic_plugin:auth_by_oz_privilege(Req, ?OZ_GROUPS_REMOVE_MEMBERS);
>>>>>>> d2209ee4

authorize(_, _) ->
    false.

%%--------------------------------------------------------------------
%% @doc
%% Returns list of admin privileges needed to perform given operation.
%% @end
%%--------------------------------------------------------------------
-spec required_admin_privileges(entity_logic:req()) -> [privileges:oz_privilege()] | forbidden.
required_admin_privileges(Req = #el_req{operation = create, gri = #gri{aspect = instance}}) ->
    case Req#el_req.auth_hint of
        ?AS_USER(_) -> [?OZ_GROUPS_CREATE, ?OZ_USERS_ADD_RELATIONSHIPS];
        ?AS_GROUP(_) -> [?OZ_GROUPS_CREATE, ?OZ_GROUPS_ADD_RELATIONSHIPS];
        _ -> [?OZ_GROUPS_CREATE]
    end;

required_admin_privileges(#el_req{operation = create, gri = #gri{aspect = invite_user_token}}) ->
    [?OZ_GROUPS_ADD_RELATIONSHIPS];
required_admin_privileges(#el_req{operation = create, gri = #gri{aspect = invite_group_token}}) ->
    [?OZ_GROUPS_ADD_RELATIONSHIPS];

required_admin_privileges(Req=#el_req{operation = create, gri = #gri{aspect = join}}) ->
    case Req#el_req.auth_hint of
        ?AS_USER(_) -> [?OZ_USERS_ADD_RELATIONSHIPS];
        ?AS_GROUP(_) -> [?OZ_GROUPS_ADD_RELATIONSHIPS]
    end;

required_admin_privileges(#el_req{operation = create, gri = #gri{aspect = {user, _ }}}) ->
    [?OZ_GROUPS_ADD_RELATIONSHIPS, ?OZ_USERS_ADD_RELATIONSHIPS];
required_admin_privileges(#el_req{operation = create, gri = #gri{aspect = {child, _ }}}) ->
    [?OZ_GROUPS_ADD_RELATIONSHIPS];

required_admin_privileges(#el_req{operation = create, gri = #gri{aspect = child}}) ->
    [?OZ_GROUPS_CREATE, ?OZ_GROUPS_ADD_RELATIONSHIPS];

required_admin_privileges(#el_req{operation = get, gri = #gri{aspect = list}}) ->
    [?OZ_GROUPS_LIST];

required_admin_privileges(#el_req{operation = get, gri = #gri{aspect = {user_privileges, _}}}) ->
    [?OZ_GROUPS_VIEW_PRIVILEGES];
required_admin_privileges(#el_req{operation = get, gri = #gri{aspect = {eff_user_privileges, _}}}) ->
    [?OZ_GROUPS_VIEW_PRIVILEGES];
required_admin_privileges(#el_req{operation = get, gri = #gri{aspect = {child_privileges, _}}}) ->
    [?OZ_GROUPS_VIEW_PRIVILEGES];
required_admin_privileges(#el_req{operation = get, gri = #gri{aspect = {eff_child_privileges, _}}}) ->
    [?OZ_GROUPS_VIEW_PRIVILEGES];

required_admin_privileges(#el_req{operation = get, gri = #gri{aspect = instance, scope = protected}}) ->
    [?OZ_GROUPS_VIEW];
required_admin_privileges(#el_req{operation = get, gri = #gri{aspect = instance, scope = shared}}) ->
    [?OZ_GROUPS_VIEW];

required_admin_privileges(#el_req{operation = get, gri = #gri{aspect = users}}) ->
    [?OZ_GROUPS_LIST_RELATIONSHIPS];
required_admin_privileges(#el_req{operation = get, gri = #gri{aspect = eff_users}}) ->
    [?OZ_GROUPS_LIST_RELATIONSHIPS];

required_admin_privileges(#el_req{operation = get, gri = #gri{aspect = children}}) ->
    [?OZ_GROUPS_LIST_RELATIONSHIPS];
required_admin_privileges(#el_req{operation = get, gri = #gri{aspect = eff_children}}) ->
    [?OZ_GROUPS_LIST_RELATIONSHIPS];

required_admin_privileges(#el_req{operation = get, gri = #gri{aspect = parents}}) ->
    [?OZ_GROUPS_LIST_RELATIONSHIPS];
required_admin_privileges(#el_req{operation = get, gri = #gri{aspect = eff_parents}}) ->
    [?OZ_GROUPS_LIST_RELATIONSHIPS];

required_admin_privileges(#el_req{operation = get, gri = #gri{aspect = spaces}}) ->
    [?OZ_GROUPS_LIST_RELATIONSHIPS];
required_admin_privileges(#el_req{operation = get, gri = #gri{aspect = eff_spaces}}) ->
    [?OZ_GROUPS_LIST_RELATIONSHIPS];

required_admin_privileges(#el_req{operation = get, gri = #gri{aspect = eff_providers}}) ->
    [?OZ_GROUPS_LIST_RELATIONSHIPS];

required_admin_privileges(#el_req{operation = get, gri = #gri{aspect = handle_services}}) ->
    [?OZ_GROUPS_LIST_RELATIONSHIPS];
required_admin_privileges(#el_req{operation = get, gri = #gri{aspect = eff_handle_services}}) ->
    [?OZ_GROUPS_LIST_RELATIONSHIPS];

required_admin_privileges(#el_req{operation = get, gri = #gri{aspect = handles}}) ->
    [?OZ_GROUPS_LIST_RELATIONSHIPS];
required_admin_privileges(#el_req{operation = get, gri = #gri{aspect = eff_handles}}) ->
    [?OZ_GROUPS_LIST_RELATIONSHIPS];

required_admin_privileges(#el_req{operation = update, gri = #gri{aspect = instance}}) ->
    [?OZ_GROUPS_UPDATE];

required_admin_privileges(#el_req{operation = update, gri = #gri{aspect = {user_privileges, _}}}) ->
    [?OZ_GROUPS_SET_PRIVILEGES];
required_admin_privileges(#el_req{operation = update, gri = #gri{aspect = {child_privileges, _}}}) ->
    [?OZ_GROUPS_SET_PRIVILEGES];

required_admin_privileges(#el_req{operation = delete, gri = #gri{aspect = instance}}) ->
    [?OZ_GROUPS_DELETE];

required_admin_privileges(#el_req{operation = delete, gri = #gri{aspect = {user, _}}}) ->
    [?OZ_GROUPS_REMOVE_RELATIONSHIPS, ?OZ_USERS_REMOVE_RELATIONSHIPS];
required_admin_privileges(#el_req{operation = delete, gri = #gri{aspect = {child, _}}}) ->
    [?OZ_GROUPS_REMOVE_RELATIONSHIPS];
required_admin_privileges(#el_req{operation = delete, gri = #gri{aspect = {parent, _}}}) ->
    [?OZ_GROUPS_REMOVE_RELATIONSHIPS];
required_admin_privileges(#el_req{operation = delete, gri = #gri{aspect = {space, _}}}) ->
    [?OZ_GROUPS_REMOVE_RELATIONSHIPS, ?OZ_SPACES_REMOVE_RELATIONSHIPS];
required_admin_privileges(#el_req{operation = delete, gri = #gri{aspect = {handle_service, _}}}) ->
    [?OZ_GROUPS_REMOVE_RELATIONSHIPS, ?OZ_HANDLE_SERVICES_REMOVE_RELATIONSHIPS];
required_admin_privileges(#el_req{operation = delete, gri = #gri{aspect = {handle, _}}}) ->
    [?OZ_GROUPS_REMOVE_RELATIONSHIPS, ?OZ_HANDLES_REMOVE_RELATIONSHIPS];

required_admin_privileges(_) ->
    forbidden.

%%--------------------------------------------------------------------
%% @doc
%% Returns validity verificators for given request.
%% Returns a map with 'required', 'optional' and 'at_least_one' keys.
%% Under each of them, there is a map:
%%      Key => {type_verificator, value_verificator}
%% Which means how value of given Key should be validated.
%% @end
%%--------------------------------------------------------------------
-spec validate(entity_logic:req()) -> entity_logic:validity_verificator().
validate(#el_req{operation = create, gri = #gri{aspect = instance}}) -> #{
    required => #{
        <<"name">> => {binary, name}
    },
    optional => #{
        <<"type">> => {atom, [organization, unit, team, role]}
    }
};

validate(Req = #el_req{operation = create, gri = #gri{aspect = join}}) ->
    TokenType = case Req#el_req.auth_hint of
        ?AS_USER(_) -> ?GROUP_INVITE_USER_TOKEN;
        ?AS_GROUP(_) -> ?GROUP_INVITE_GROUP_TOKEN
    end,
    #{
        required => #{
            <<"token">> => {token, TokenType}
        }
    };

validate(Req = #el_req{operation = create, gri = GRI = #gri{aspect = child}}) ->
    validate(Req#el_req{gri = GRI#gri{aspect = instance}});

validate(#el_req{operation = create, gri = #gri{aspect = invite_user_token}}) -> #{
};

validate(#el_req{operation = create, gri = #gri{aspect = invite_group_token}}) -> #{
};

validate(#el_req{operation = create, gri = #gri{aspect = {user, _}}}) -> #{
    required => #{
        {aspect, <<"userId">>} => {any, {exists, fun(UserId) ->
            user_logic:exists(UserId) end}
        }
    },
    optional => #{
        <<"privileges">> => {list_of_atoms, privileges:group_privileges()}
    }
};

validate(#el_req{operation = create, gri = #gri{aspect = {child, _}}}) -> #{
    required => #{
        {aspect, <<"groupId">>} => {any, {exists, fun(ChildId) ->
            group_logic:exists(ChildId) end}
        }
    },
    optional => #{
        <<"privileges">> => {list_of_atoms, privileges:group_privileges()}
    }
};

validate(#el_req{operation = update, gri = #gri{aspect = instance}}) -> #{
    at_least_one => #{
        <<"name">> => {binary, name},
        <<"type">> => {atom, [organization, unit, team, role]}
    }
};

validate(#el_req{operation = update, gri = #gri{aspect = {user_privileges, _}}}) ->
    #{
        required => #{
            <<"privileges">> => {list_of_atoms, privileges:group_privileges()}
        },
        optional => #{
            <<"operation">> => {atom, [set, grant, revoke]}
        }
    };

validate(Req = #el_req{operation = update, gri = GRI = #gri{aspect = {child_privileges, Id}}}) ->
    validate(Req#el_req{operation = update, gri = GRI#gri{aspect = {user_privileges, Id}}});


validate(#el_req{operation = update, gri = #gri{aspect = oz_privileges}}) -> #{
    required => #{
        <<"privileges">> => {list_of_atoms, privileges:oz_privileges()}
    },
    optional => #{
        <<"operation">> => {atom, [set, grant, revoke]}
    }
}.


%%%===================================================================
%%% Internal functions
%%%===================================================================

%%--------------------------------------------------------------------
%% @private
%% @doc
%% Returns if given user belongs to the group represented by entity.
%% @end
%%--------------------------------------------------------------------
-spec auth_by_membership(od_user:id(), od_group:id() | od_group:info()) -> boolean().
auth_by_membership(UserId, GroupOrId) ->
    group_logic:has_eff_user(GroupOrId, UserId).


%%--------------------------------------------------------------------
%% @private
%% @doc
%% Returns if given user has specific effective privilege in the group.
%% UserId is either given explicitly or derived from entity logic request.
%% Clients of type other than user are discarded.
%% @end
%%--------------------------------------------------------------------
-spec auth_by_privilege(entity_logic:req() | od_user:id(),
    od_group:id() | od_group:info(), privileges:group_privilege()) -> boolean().
auth_by_privilege(#el_req{client = ?USER(UserId)}, GroupOrId, Privilege) ->
    auth_by_privilege(UserId, GroupOrId, Privilege);
auth_by_privilege(#el_req{client = _OtherClient}, _GroupOrId, _Privilege) ->
    false;
auth_by_privilege(UserId, GroupOrId, Privilege) ->
    group_logic:has_eff_privilege(GroupOrId, UserId, Privilege).<|MERGE_RESOLUTION|>--- conflicted
+++ resolved
@@ -158,15 +158,8 @@
         _ ->
             ok
     end,
-<<<<<<< HEAD
-    % Group has been modified by adding relation, so it will need to be
-    % fetched again.
-    {ok, Group} = fetch_entity(GroupId),
-    {ok, {fetched, GRI#gri{id = GroupId, aspect = instance, scope = private}, Group}};
-=======
     {ok, Group} = fetch_entity(GroupId),
     {ok, resource, {GRI#gri{id = GroupId}, Group}};
->>>>>>> d2209ee4
 
 create(Req = #el_req{gri = #gri{id = undefined, aspect = join}}) ->
     Macaroon = maps:get(<<"token">>, Req#el_req.data),
@@ -208,7 +201,7 @@
 create(Req = #el_req{gri = GRI = #gri{id = ParentGroupId, aspect = child}}) ->
     % Create a new group for user/group (authHint is checked in authorize) and
     % add the group as child of the parent group.
-    {ok, {fetched, NewGRI = #gri{id = ChildGroupId}, _}} = create(
+    {ok, resource, {NewGRI = #gri{id = ChildGroupId}, _}} = create(
         Req#el_req{gri = GRI#gri{id = undefined, aspect = instance}}
     ),
     Privileges = privileges:group_user(),
@@ -218,7 +211,7 @@
         Privileges
     ),
     {ok, Group} = fetch_entity(ChildGroupId),
-    {ok, {fetched, NewGRI, Group}};
+    {ok, resource, {NewGRI, Group}};
 
 create(Req = #el_req{gri = #gri{id = GrId, aspect = invite_user_token}}) ->
     {ok, Macaroon} = token_logic:create(
@@ -665,13 +658,7 @@
     auth_by_privilege(Req, Group, ?GROUP_REMOVE_USER);
 
 authorize(Req = #el_req{operation = delete, gri = #gri{aspect = {child, _}}}, Group) ->
-<<<<<<< HEAD
     auth_by_privilege(Req, Group, ?GROUP_REMOVE_CHILD);
-=======
-    auth_by_privilege(Req, Group, ?GROUP_REMOVE_GROUP) orelse
-%%    auth_by_privilege(Req, Group, ?GROUP_REMOVE_CHILD) orelse % TODO VFS-3351
-    user_logic_plugin:auth_by_oz_privilege(Req, ?OZ_GROUPS_REMOVE_MEMBERS);
->>>>>>> d2209ee4
 
 authorize(_, _) ->
     false.
