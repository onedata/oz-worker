%%%-------------------------------------------------------------------
%%% @author Lukasz Opiola
%%% @copyright (C) 2016 ACK CYFRONET AGH
%%% This software is released under the MIT license
%%% cited in 'LICENSE.txt'.
%%% @end
%%%-------------------------------------------------------------------
%%% @doc
%%% This module implements entity logic plugin behaviour and handles
%%% entity logic operations corresponding to od_group model.
%%% @end
%%%-------------------------------------------------------------------
-module(group_logic_plugin).
-author("Lukasz Opiola").
-behaviour(entity_logic_plugin_behaviour).

-include("entity_logic.hrl").
-include("datastore/oz_datastore_models.hrl").
-include_lib("ctool/include/logging.hrl").
-include_lib("ctool/include/privileges.hrl").
-include_lib("ctool/include/errors.hrl").

-export([fetch_entity/1, operation_supported/3, is_subscribable/2]).
-export([create/1, get/2, update/1, delete/1]).
-export([exists/2, authorize/2, required_admin_privileges/1, validate/1]).

%%%===================================================================
%%% API
%%%===================================================================

%%--------------------------------------------------------------------
%% @doc
%% Retrieves an entity and its revision from datastore, if applicable.
%% Should return:
%%  * {true, entity_logic:versioned_entity()}
%%      if the fetch was successful
%%  * false
%%      if fetch is not applicable for this operation
%%  * {error, _}
%%      if there was an error, such as ?ERROR_NOT_FOUND
%% @end
%%--------------------------------------------------------------------
-spec fetch_entity(gri:gri()) ->
    {true, entity_logic:versioned_entity()} | false | errors:error().
fetch_entity(#gri{id = GroupId}) ->
    case od_group:get(GroupId) of
        {ok, #document{value = Group, revs = [DbRev | _]}} ->
            {Revision, _Hash} = datastore_rev:parse(DbRev),
            {true, {Group, Revision}};
        _ ->
            ?ERROR_NOT_FOUND
    end.


%%--------------------------------------------------------------------
%% @doc
%% Determines if given operation is supported based on operation, aspect and
%% scope (entity type is known based on the plugin itself).
%% @end
%%--------------------------------------------------------------------
-spec operation_supported(entity_logic:operation(), entity_logic:aspect(),
    entity_logic:scope()) -> boolean().
operation_supported(create, invite_user_token, private) -> true;
operation_supported(create, invite_group_token, private) -> true;

operation_supported(create, instance, private) -> true;
operation_supported(create, join, private) -> true;

operation_supported(create, {user, _}, private) -> true;
operation_supported(create, {child, _}, private) -> true;
operation_supported(create, child, private) -> true;

operation_supported(get, list, private) -> true;
operation_supported(get, privileges, _) -> true;

operation_supported(get, instance, private) -> true;
operation_supported(get, instance, protected) -> true;
operation_supported(get, instance, shared) -> true;

operation_supported(get, oz_privileges, private) -> true;
operation_supported(get, eff_oz_privileges, private) -> true;

operation_supported(get, parents, private) -> true;
operation_supported(get, eff_parents, private) -> true;

operation_supported(get, children, private) -> true;
operation_supported(get, eff_children, private) -> true;
operation_supported(get, {child_privileges, _}, private) -> true;
operation_supported(get, {eff_child_privileges, _}, private) -> true;
operation_supported(get, {eff_child_membership, _}, private) -> true;

operation_supported(get, users, private) -> true;
operation_supported(get, eff_users, private) -> true;
operation_supported(get, {user_privileges, _}, private) -> true;
operation_supported(get, {eff_user_privileges, _}, private) -> true;
operation_supported(get, {eff_user_membership, _}, private) -> true;

operation_supported(get, spaces, private) -> true;
operation_supported(get, eff_spaces, private) -> true;

operation_supported(get, eff_providers, private) -> true;

operation_supported(get, handle_services, private) -> true;
operation_supported(get, eff_handle_services, private) -> true;

operation_supported(get, handles, private) -> true;
operation_supported(get, eff_handles, private) -> true;

operation_supported(get, harvesters, private) -> true;
operation_supported(get, eff_harvesters, private) -> true;

operation_supported(get, clusters, private) -> true;
operation_supported(get, eff_clusters, private) -> true;

operation_supported(update, instance, private) -> true;
operation_supported(update, oz_privileges, private) -> true;
operation_supported(update, {user_privileges, _}, private) -> true;
operation_supported(update, {child_privileges, _}, private) -> true;

operation_supported(delete, instance, private) -> true;
operation_supported(delete, oz_privileges, private) -> true;
operation_supported(delete, {user, _}, private) -> true;
operation_supported(delete, {parent, _}, private) -> true;
operation_supported(delete, {child, _}, private) -> true;
operation_supported(delete, {space, _}, private) -> true;
operation_supported(delete, {handle_service, _}, private) -> true;
operation_supported(delete, {handle, _}, private) -> true;
operation_supported(delete, {harvester, _}, private) -> true;
operation_supported(delete, {cluster, _}, private) -> true.


%%--------------------------------------------------------------------
%% @doc
%% Determines if given {Aspect, Scope} pair is subscribable, i.e. clients can
%% subscribe to receive updates concerning the aspect of entity.
%% @end
%%--------------------------------------------------------------------
-spec is_subscribable(entity_logic:aspect(), entity_logic:scope()) ->
    boolean().
is_subscribable(instance, _) -> true;
is_subscribable(parents, private) -> true;
is_subscribable(children, private) -> true;
is_subscribable(eff_children, private) -> true;
is_subscribable(child, private) -> true;
is_subscribable({child, _}, private) -> true;
is_subscribable({child_privileges, _}, private) -> true;
is_subscribable({eff_child_privileges, _}, private) -> true;
is_subscribable({eff_child_membership, _}, private) -> true;
is_subscribable(users, private) -> true;
is_subscribable(eff_users, private) -> true;
is_subscribable({user_privileges, _}, private) -> true;
is_subscribable({eff_user_privileges, _}, private) -> true;
is_subscribable({eff_user_membership, _}, private) -> true;
is_subscribable(spaces, private) -> true;
is_subscribable(harvesters, private) -> true;
is_subscribable(_, _) -> false.


%%--------------------------------------------------------------------
%% @doc
%% Creates a resource (aspect of entity) based on entity logic request.
%% @end
%%--------------------------------------------------------------------
-spec create(entity_logic:req()) -> entity_logic:create_result().
create(Req = #el_req{gri = #gri{id = ProposedGroupId, aspect = instance} = GRI, auth = Auth}) ->
    Name = maps:get(<<"name">>, Req#el_req.data),
    Type = maps:get(<<"type">>, Req#el_req.data, ?DEFAULT_GROUP_TYPE),
    GroupDoc = #document{key = ProposedGroupId, value = #od_group{
        name = Name, type = Type, creator = Auth#auth.subject
    }},
    case od_group:create(GroupDoc) of
        {error, already_exists} ->
            throw(?ERROR_ALREADY_EXISTS);
        {ok, #document{key = GroupId}} ->
            case Req#el_req.auth_hint of
                ?AS_USER(UserId) ->
                    entity_graph:add_relation(
                        od_user, UserId,
                        od_group, GroupId,
                        privileges:group_admin()
                    );
                ?AS_GROUP(ChildGroupId) ->
                    entity_graph:add_relation(
                        od_group, ChildGroupId,
                        od_group, GroupId,
                        privileges:group_admin()
                    );
                _ ->
                    ok
            end,
            {true, {Group, Rev}} = fetch_entity(#gri{aspect = instance, id = GroupId}),
            {ok, resource, {GRI#gri{id = GroupId}, {Group, Rev}}}
    end;

create(Req = #el_req{auth = Auth, gri = #gri{id = undefined, aspect = join}}) ->
    Token = maps:get(<<"token">>, Req#el_req.data),
    ExpType = case Req#el_req.auth_hint of
        ?AS_USER(_) -> ?USER_JOIN_GROUP;
        ?AS_GROUP(_) -> ?GROUP_JOIN_GROUP
    end,

    invite_tokens:consume(Auth, Token, ExpType, fun(GroupId, Privileges) ->
        case Req#el_req.auth_hint of
            ?AS_USER(UserId) ->
                entity_graph:add_relation(
                    od_user, UserId,
                    od_group, GroupId,
                    Privileges
                );
            ?AS_GROUP(ChildGroupId) ->
                entity_graph:add_relation(
                    od_group, ChildGroupId,
                    od_group, GroupId,
                    Privileges
                )
        end,
        NewGRI = #gri{type = od_group, id = GroupId, aspect = instance,
            scope = case lists:member(?GROUP_VIEW, Privileges) of
                true -> private;
                false -> protected
            end
        },
        {true, {Group, Rev}} = fetch_entity(#gri{aspect = instance, id = GroupId}),
        {ok, GroupData} = get(#el_req{gri = NewGRI}, Group),
        {ok, resource, {NewGRI, {GroupData, Rev}}}
    end);

create(Req = #el_req{gri = GRI = #gri{id = ParentGroupId, aspect = child}}) ->
    % Create a new group for user/group (authHint is checked in authorize) and
    % add the group as child of the parent group.
    {ok, resource, {NewGRI = #gri{id = ChildGroupId}, _}} = create(
        Req#el_req{gri = GRI#gri{id = undefined, aspect = instance}}
    ),
    Privileges = privileges:group_member(),
    entity_graph:add_relation(
        od_group, ChildGroupId,
        od_group, ParentGroupId,
        Privileges
    ),
    {true, {Group, Rev}} = fetch_entity(#gri{aspect = instance, id = ChildGroupId}),
    {ok, resource, {NewGRI, {Group, Rev}}};

create(#el_req{auth = Auth, gri = #gri{id = GroupId, aspect = invite_user_token}}) ->
    %% @TODO VFS-5815 deprecated, should be removed in the next major version AFTER 19.09.*
    token_logic:create_legacy_invite_token(Auth, ?USER_JOIN_GROUP, GroupId);

create(#el_req{auth = Auth, gri = #gri{id = GroupId, aspect = invite_group_token}}) ->
    %% @TODO VFS-5815 deprecated, should be removed in the next major version AFTER 19.09.*
    token_logic:create_legacy_invite_token(Auth, ?GROUP_JOIN_GROUP, GroupId);

create(#el_req{gri = #gri{id = GrId, aspect = {user, UserId}}, data = Data}) ->
    Privileges = maps:get(<<"privileges">>, Data, privileges:group_member()),
    entity_graph:add_relation(
        od_user, UserId,
        od_group, GrId,
        Privileges
    ),
    NewGRI = #gri{type = od_user, id = UserId, aspect = instance, scope = shared},
    {true, {User, Rev}} = user_logic_plugin:fetch_entity(#gri{id = UserId}),
    {ok, UserData} = user_logic_plugin:get(#el_req{gri = NewGRI}, User),
    {ok, resource, {NewGRI, ?THROUGH_GROUP(GrId), {UserData, Rev}}};

create(#el_req{gri = #gri{id = GrId, aspect = {child, ChGrId}}, data = Data}) ->
    Privileges = maps:get(<<"privileges">>, Data, privileges:group_member()),
    entity_graph:add_relation(
        od_group, ChGrId,
        od_group, GrId,
        Privileges
    ),
    NewGRI = #gri{type = od_group, id = ChGrId, aspect = instance, scope = shared},
    {true, {ChildGroup, Rev}} = fetch_entity(#gri{aspect = instance, id = ChGrId}),
    {ok, ChildGroupData} = get(#el_req{gri = NewGRI}, ChildGroup),
    {ok, resource, {NewGRI, ?THROUGH_GROUP(GrId), {ChildGroupData, Rev}}}.


%%--------------------------------------------------------------------
%% @doc
%% Retrieves a resource (aspect of entity) based on entity logic request and
%% prefetched entity.
%% @end
%%--------------------------------------------------------------------
-spec get(entity_logic:req(), entity_logic:entity()) ->
    entity_logic:get_result().
get(#el_req{gri = #gri{aspect = list}}, _) ->
    {ok, GroupDocs} = od_group:list(),
    {ok, [GroupId || #document{key = GroupId} <- GroupDocs]};

get(#el_req{gri = #gri{aspect = privileges}}, _) ->
    {ok, #{
        <<"member">> => privileges:group_member(),
        <<"manager">> => privileges:group_manager(),
        <<"admin">> => privileges:group_admin()
    }};

get(#el_req{gri = #gri{aspect = instance, scope = private}}, Group) ->
    {ok, Group};
get(#el_req{gri = #gri{aspect = instance, scope = protected}}, Group) ->
    #od_group{
        name = Name, type = Type, creation_time = CreationTime, creator = Creator
    } = Group,
    {ok, #{
        <<"name">> => Name,
        <<"type">> => Type,
        <<"creationTime">> => CreationTime,
        <<"creator">> => Creator
    }};
get(#el_req{gri = #gri{aspect = instance, scope = shared}}, Group) ->
    #od_group{name = Name, type = Type, creation_time = CreationTime} = Group,
    {ok, #{
        <<"name">> => Name,
        <<"type">> => Type,
        <<"creationTime">> => CreationTime
    }};

get(#el_req{gri = #gri{aspect = oz_privileges}}, Group) ->
    {ok, entity_graph:get_oz_privileges(direct, Group)};

get(#el_req{gri = #gri{aspect = eff_oz_privileges}}, Group) ->
    {ok, entity_graph:get_oz_privileges(effective, Group)};

get(#el_req{gri = #gri{aspect = parents}}, Group) ->
    {ok, entity_graph:get_relations(direct, top_down, od_group, Group)};
get(#el_req{gri = #gri{aspect = eff_parents}}, Group) ->
    {ok, entity_graph:get_relations(effective, top_down, od_group, Group)};

get(#el_req{gri = #gri{aspect = children}}, Group) ->
    {ok, entity_graph:get_relations(direct, bottom_up, od_group, Group)};
get(#el_req{gri = #gri{aspect = eff_children}}, Group) ->
    {ok, entity_graph:get_relations(effective, bottom_up, od_group, Group)};
get(#el_req{gri = #gri{aspect = {child_privileges, ChildId}}}, Group) ->
    {ok, entity_graph:get_relation_attrs(direct, bottom_up, od_group, ChildId, Group)};
get(#el_req{gri = #gri{aspect = {eff_child_privileges, ChildId}}}, Group) ->
    {ok, entity_graph:get_relation_attrs(effective, bottom_up, od_group, ChildId, Group)};
get(#el_req{gri = #gri{aspect = {eff_child_membership, ChildId}}}, Group) ->
    {ok, entity_graph:get_intermediaries(bottom_up, od_group, ChildId, Group)};

get(#el_req{gri = #gri{aspect = users}}, Group) ->
    {ok, entity_graph:get_relations(direct, bottom_up, od_user, Group)};
get(#el_req{gri = #gri{aspect = eff_users}}, Group) ->
    {ok, entity_graph:get_relations(effective, bottom_up, od_user, Group)};
get(#el_req{gri = #gri{aspect = {user_privileges, UserId}}}, Group) ->
    {ok, entity_graph:get_relation_attrs(direct, bottom_up, od_user, UserId, Group)};
get(#el_req{gri = #gri{aspect = {eff_user_privileges, UserId}}}, Group) ->
    {ok, entity_graph:get_relation_attrs(effective, bottom_up, od_user, UserId, Group)};
get(#el_req{gri = #gri{aspect = {eff_user_membership, UserId}}}, Group) ->
    {ok, entity_graph:get_intermediaries(bottom_up, od_user, UserId, Group)};

get(#el_req{gri = #gri{aspect = spaces}}, Group) ->
    {ok, entity_graph:get_relations(direct, top_down, od_space, Group)};
get(#el_req{gri = #gri{aspect = eff_spaces}}, Group) ->
    {ok, entity_graph:get_relations(effective, top_down, od_space, Group)};

get(#el_req{gri = #gri{aspect = eff_providers}}, Group) ->
    {ok, entity_graph:get_relations(effective, top_down, od_provider, Group)};

get(#el_req{gri = #gri{aspect = handle_services}}, Group) ->
    {ok, entity_graph:get_relations(direct, top_down, od_handle_service, Group)};
get(#el_req{gri = #gri{aspect = eff_handle_services}}, Group) ->
    {ok, entity_graph:get_relations(effective, top_down, od_handle_service, Group)};

get(#el_req{gri = #gri{aspect = handles}}, Group) ->
    {ok, entity_graph:get_relations(direct, top_down, od_handle, Group)};
get(#el_req{gri = #gri{aspect = eff_handles}}, Group) ->
    {ok, entity_graph:get_relations(effective, top_down, od_handle, Group)};

get(#el_req{gri = #gri{aspect = harvesters}}, Group) ->
    {ok, entity_graph:get_relations(direct, top_down, od_harvester, Group)};
get(#el_req{gri = #gri{aspect = eff_harvesters}}, Group) ->
    {ok, entity_graph:get_relations(effective, top_down, od_harvester, Group)};

get(#el_req{gri = #gri{aspect = clusters}}, Group) ->
    {ok, entity_graph:get_relations(direct, top_down, od_cluster, Group)};
get(#el_req{gri = #gri{aspect = eff_clusters}}, Group) ->
    {ok, entity_graph:get_relations(effective, top_down, od_cluster, Group)}.


%%--------------------------------------------------------------------
%% @doc
%% Updates a resource (aspect of entity) based on entity logic request.
%% @end
%%--------------------------------------------------------------------
-spec update(entity_logic:req()) -> entity_logic:update_result().
update(#el_req{gri = #gri{id = GroupId, aspect = instance}, data = Data}) ->
    {ok, _} = od_group:update(GroupId, fun(Group) ->
        #od_group{name = OldName, type = OldType} = Group,
        NewName = maps:get(<<"name">>, Data, OldName),
        NewType = maps:get(<<"type">>, Data, OldType),
        {ok, Group#od_group{name = NewName, type = NewType}}
    end),
    ok;

update(#el_req{gri = #gri{id = GroupId, aspect = oz_privileges}, data = Data}) ->
    PrivsToGrant = maps:get(<<"grant">>, Data, []),
    PrivsToRevoke = maps:get(<<"revoke">>, Data, []),
    entity_graph:update_oz_privileges(od_group, GroupId, PrivsToGrant, PrivsToRevoke);

update(Req = #el_req{gri = #gri{id = GroupId, aspect = {user_privileges, UserId}}}) ->
    PrivsToGrant = maps:get(<<"grant">>, Req#el_req.data, []),
    PrivsToRevoke = maps:get(<<"revoke">>, Req#el_req.data, []),
    entity_graph:update_relation(
        od_user, UserId,
        od_group, GroupId,
        {PrivsToGrant, PrivsToRevoke}
    );

update(Req = #el_req{gri = #gri{id = ParGrId, aspect = {child_privileges, ChGrId}}}) ->
    PrivsToGrant = maps:get(<<"grant">>, Req#el_req.data, []),
    PrivsToRevoke = maps:get(<<"revoke">>, Req#el_req.data, []),
    entity_graph:update_relation(
        od_group, ChGrId,
        od_group, ParGrId,
        {PrivsToGrant, PrivsToRevoke}
    ).


%%--------------------------------------------------------------------
%% @doc
%% Deletes a resource (aspect of entity) based on entity logic request.
%% @end
%%--------------------------------------------------------------------
-spec delete(entity_logic:req()) -> entity_logic:delete_result().
delete(#el_req{gri = #gri{id = GroupId, aspect = instance}}) ->
    {true, {Group, _}} = fetch_entity(#gri{aspect = instance, id = GroupId}),
    case Group#od_group.protected of
        true ->
            throw(?ERROR_PROTECTED_GROUP);
        false ->
            entity_graph:delete_with_relations(od_group, GroupId, Group)
    end;

delete(#el_req{gri = #gri{id = GroupId, aspect = oz_privileges}}) ->
    update(#el_req{gri = #gri{id = GroupId, aspect = oz_privileges}, data = #{
        <<"grant">> => [], <<"revoke">> => privileges:oz_privileges()
    }});

delete(#el_req{gri = #gri{id = GroupId, aspect = {user, UserId}}}) ->
    entity_graph:remove_relation(
        od_user, UserId,
        od_group, GroupId
    );

delete(#el_req{gri = #gri{id = ChildGroupId, aspect = {parent, ParentGroupId}}}) ->
    entity_graph:remove_relation(
        od_group, ChildGroupId,
        od_group, ParentGroupId
    );

delete(#el_req{gri = #gri{id = ParentGroupId, aspect = {child, ChildGroupId}}}) ->
    entity_graph:remove_relation(
        od_group, ChildGroupId,
        od_group, ParentGroupId
    );

delete(#el_req{gri = #gri{id = GroupId, aspect = {space, SpaceId}}}) ->
    entity_graph:remove_relation(
        od_group, GroupId,
        od_space, SpaceId
    );

delete(#el_req{gri = #gri{id = GroupId, aspect = {handle_service, HServiceId}}}) ->
    entity_graph:remove_relation(
        od_group, GroupId,
        od_handle_service, HServiceId
    );

delete(#el_req{gri = #gri{id = GroupId, aspect = {handle, HandleId}}}) ->
    entity_graph:remove_relation(
        od_group, GroupId,
        od_handle, HandleId
    );

delete(#el_req{gri = #gri{id = GroupId, aspect = {harvester, HarvesterId}}}) ->
    entity_graph:remove_relation(
        od_group, GroupId,
        od_harvester, HarvesterId
    );

delete(#el_req{gri = #gri{id = GroupId, aspect = {cluster, ClusterId}}}) ->
    entity_graph:remove_relation(
        od_group, GroupId,
        od_cluster, ClusterId
    ).


%%--------------------------------------------------------------------
%% @doc
%% Determines if given resource (aspect of entity) exists, based on entity
%% logic request and prefetched entity.
%% @end
%%--------------------------------------------------------------------
-spec exists(entity_logic:req(), entity_logic:entity()) -> boolean().
exists(Req = #el_req{gri = #gri{aspect = instance, scope = protected}}, Group) ->
    case Req#el_req.auth_hint of
        ?THROUGH_USER(UserId) ->
            group_logic:has_eff_user(Group, UserId);
        ?THROUGH_GROUP(ChildGroupId) ->
            group_logic:has_eff_child(Group, ChildGroupId);
        ?THROUGH_PROVIDER(ProviderId) ->
            group_logic:has_eff_provider(Group, ProviderId);
        undefined ->
            true
    end;

exists(Req = #el_req{gri = GRI = #gri{aspect = instance, scope = shared}}, Group) ->
    case Req#el_req.auth_hint of
        ?THROUGH_GROUP(ParentGroupId) ->
            group_logic:has_eff_parent(Group, ParentGroupId);
        ?THROUGH_SPACE(SpaceId) ->
            group_logic:has_eff_space(Group, SpaceId);
        ?THROUGH_HANDLE_SERVICE(HServiceId) ->
            group_logic:has_eff_handle_service(Group, HServiceId);
        ?THROUGH_HANDLE(HandleId) ->
            group_logic:has_eff_handle(Group, HandleId);
        ?THROUGH_HARVESTER(HarvesterId) ->
            group_logic:has_eff_harvester(Group, HarvesterId);
        ?THROUGH_CLUSTER(ClusterId) ->
            group_logic:has_eff_cluster(Group, ClusterId);
<<<<<<< HEAD
        undefined ->
            true;
=======
>>>>>>> 11729c17
        _ ->
            exists(Req#el_req{gri = GRI#gri{scope = protected}}, Group)
    end;

exists(#el_req{gri = #gri{aspect = {parent, ParentId}}}, Group) ->
    entity_graph:has_relation(direct, top_down, od_group, ParentId, Group);

exists(#el_req{gri = #gri{aspect = {child, ChildId}}}, Group) ->
    entity_graph:has_relation(direct, bottom_up, od_group, ChildId, Group);

exists(#el_req{gri = #gri{aspect = {child_privileges, ChildId}}}, Group) ->
    entity_graph:has_relation(direct, bottom_up, od_group, ChildId, Group);

exists(#el_req{gri = #gri{aspect = {eff_child_privileges, ChildId}}}, Group) ->
    entity_graph:has_relation(effective, bottom_up, od_group, ChildId, Group);

exists(#el_req{gri = #gri{aspect = {eff_child_membership, ChildId}}}, Group) ->
    entity_graph:has_relation(effective, bottom_up, od_group, ChildId, Group);

exists(#el_req{gri = #gri{aspect = {user, UserId}}}, Group) ->
    entity_graph:has_relation(direct, bottom_up, od_user, UserId, Group);

exists(#el_req{gri = #gri{aspect = {user_privileges, UserId}}}, Group) ->
    entity_graph:has_relation(direct, bottom_up, od_user, UserId, Group);

exists(#el_req{gri = #gri{aspect = {eff_user_privileges, UserId}}}, Group) ->
    entity_graph:has_relation(effective, bottom_up, od_user, UserId, Group);

exists(#el_req{gri = #gri{aspect = {eff_user_membership, UserId}}}, Group) ->
    entity_graph:has_relation(effective, bottom_up, od_user, UserId, Group);

exists(#el_req{gri = #gri{aspect = {space, SpaceId}}}, Group) ->
    entity_graph:has_relation(direct, top_down, od_space, SpaceId, Group);

exists(#el_req{gri = #gri{aspect = {handle_service, HServiceId}}}, Group) ->
    entity_graph:has_relation(direct, top_down, od_handle_service, HServiceId, Group);

exists(#el_req{gri = #gri{aspect = {handle, HandleId}}}, Group) ->
    entity_graph:has_relation(direct, top_down, od_handle, HandleId, Group);

exists(#el_req{gri = #gri{aspect = {harvester, HarvesterId}}}, Group) ->
    entity_graph:has_relation(direct, top_down, od_harvester, HarvesterId, Group);

exists(#el_req{gri = #gri{aspect = {cluster, ClusterId}}}, Group) ->
    entity_graph:has_relation(direct, top_down, od_cluster, ClusterId, Group);

% All other aspects exist if group record exists.
exists(#el_req{gri = #gri{id = Id}}, #od_group{}) ->
    Id =/= undefined.


%%--------------------------------------------------------------------
%% @doc
%% Determines if requesting client is authorized to perform given operation,
%% based on entity logic request and prefetched entity.
%% @end
%%--------------------------------------------------------------------
-spec authorize(entity_logic:req(), entity_logic:entity()) -> boolean().
authorize(Req = #el_req{operation = get, gri = #gri{aspect = oz_privileges}}, _) ->
    user_logic_plugin:auth_by_oz_privilege(Req, ?OZ_VIEW_PRIVILEGES);
authorize(Req = #el_req{operation = get, gri = #gri{aspect = eff_oz_privileges}}, _) ->
    user_logic_plugin:auth_by_oz_privilege(Req, ?OZ_VIEW_PRIVILEGES);
authorize(Req = #el_req{operation = update, gri = #gri{aspect = oz_privileges}}, _) ->
    user_logic_plugin:auth_by_oz_privilege(Req, ?OZ_SET_PRIVILEGES);
authorize(Req = #el_req{operation = delete, gri = #gri{aspect = oz_privileges}}, _) ->
    user_logic_plugin:auth_by_oz_privilege(Req, ?OZ_SET_PRIVILEGES);


authorize(Req = #el_req{operation = create, gri = #gri{id = undefined, aspect = instance}}, _) ->
    case {Req#el_req.auth, Req#el_req.auth_hint} of
        {?USER(UserId), ?AS_USER(UserId)} ->
            true;
        {?USER(UserId), ?AS_GROUP(ChildGroupId)} ->
            auth_by_privilege(UserId, ChildGroupId, ?GROUP_ADD_PARENT);
        _ ->
            false
    end;
authorize(#el_req{operation = create, gri = #gri{id = _, aspect = instance}}, _) ->
    % Creating groups with predefined Id is reserved for root
    false;

authorize(Req = #el_req{operation = create, gri = #gri{aspect = join}}, _) ->
    case {Req#el_req.auth, Req#el_req.auth_hint} of
        {?USER(UserId), ?AS_USER(UserId)} ->
            true;
        {?USER(UserId), ?AS_GROUP(ChildGroupId)} ->
            auth_by_privilege(UserId, ChildGroupId, ?GROUP_ADD_PARENT);
        _ ->
            false
    end;

authorize(Req = #el_req{operation = create, gri = #gri{aspect = {user, UserId}}, auth = ?USER(UserId), data = #{<<"privileges">> := _}}, Group) ->
    auth_by_privilege(Req, Group, ?GROUP_ADD_USER) andalso auth_by_privilege(Req, Group, ?GROUP_SET_PRIVILEGES);
authorize(Req = #el_req{operation = create, gri = #gri{aspect = {user, UserId}}, auth = ?USER(UserId), data = _}, Group) ->
    auth_by_privilege(Req, Group, ?GROUP_ADD_USER);

authorize(Req = #el_req{operation = create, gri = #gri{aspect = {child, ChildId}}, auth = ?USER(UserId), data = #{<<"privileges">> := _}}, Group) ->
    auth_by_privilege(Req, Group, ?GROUP_ADD_CHILD) andalso
        auth_by_privilege(Req, Group, ?GROUP_SET_PRIVILEGES) andalso
        group_logic:has_eff_privilege(ChildId, UserId, ?GROUP_ADD_PARENT);
authorize(Req = #el_req{operation = create, gri = #gri{aspect = {child, ChildId}}, auth = ?USER(UserId), data = _}, Group) ->
    auth_by_privilege(Req, Group, ?GROUP_ADD_CHILD) andalso
        group_logic:has_eff_privilege(ChildId, UserId, ?GROUP_ADD_PARENT);

authorize(Req = #el_req{operation = create, gri = #gri{aspect = child}}, Group) ->
    % A child group can only be created as a user or another group
    auth_by_privilege(Req, Group, ?GROUP_ADD_CHILD) andalso Req#el_req.auth_hint /= undefined;


authorize(Req = #el_req{operation = create, gri = #gri{aspect = invite_user_token}}, Group) ->
    auth_by_privilege(Req, Group, ?GROUP_ADD_USER);

authorize(Req = #el_req{operation = create, gri = #gri{aspect = invite_group_token}}, Group) ->
    auth_by_privilege(Req, Group, ?GROUP_ADD_CHILD);

authorize(#el_req{operation = get, gri = #gri{aspect = privileges}}, _) ->
    true;

authorize(Req = #el_req{operation = get, gri = #gri{aspect = instance, scope = private}}, Group) ->
    auth_by_privilege(Req, Group, ?GROUP_VIEW);

authorize(Req = #el_req{operation = get, gri = GRI = #gri{aspect = instance, scope = protected}}, Group) ->
    case {Req#el_req.auth, Req#el_req.auth_hint} of
        {?USER(UserId), ?THROUGH_USER(UserId)} ->
            % User's membership in this group is checked in 'exists'
            group_logic:has_eff_privilege(Group, UserId, ?GROUP_VIEW);

        {?USER(_UserId), ?THROUGH_USER(_OtherUserId)} ->
            false;

        {?USER(UserId), ?THROUGH_GROUP(ChildGroupId)} ->
            % Child group's membership in this group is checked in 'exists'
            group_logic:has_eff_user(ChildGroupId, UserId);

        {?PROVIDER(ProviderId), ?THROUGH_PROVIDER(ProviderId)} ->
            % Group's membership in provider is checked in 'exists'
            true;

        {?USER(ClientUserId), ?THROUGH_PROVIDER(ProviderId)} ->
            % Group's membership in provider is checked in 'exists'
            ClusterId = ProviderId,
            cluster_logic:has_eff_privilege(ClusterId, ClientUserId, ?CLUSTER_VIEW);

        {?PROVIDER(_ProviderId), ?THROUGH_PROVIDER(_OtherProviderId)} ->
            false;

        {?USER(ClientUserId), ?THROUGH_PROVIDER(ProviderId)} ->
            % Group's membership in provider is checked in 'exists'
            ClusterId = ProviderId,
            cluster_logic:has_eff_privilege(ClusterId, ClientUserId, ?CLUSTER_VIEW);

        {?USER(ClientUserId), _} ->
            auth_by_membership(ClientUserId, Group);

        _ ->
            % Access to private data also allows access to protected data
            authorize(Req#el_req{gri = GRI#gri{scope = private}}, Group)
    end;

authorize(Req = #el_req{operation = get, gri = GRI = #gri{aspect = instance, scope = shared}}, Group) ->
    case {Req#el_req.auth, Req#el_req.auth_hint} of
        {?USER(ClientUserId), ?THROUGH_GROUP(ParentGroupId)} ->
            % Group's membership in parent group is checked in 'exists'
            group_logic:has_eff_privilege(ParentGroupId, ClientUserId, ?GROUP_VIEW);

        {?USER(ClientUserId), ?THROUGH_SPACE(SpaceId)} ->
            % Group's membership in space is checked in 'exists'
            space_logic:has_eff_privilege(SpaceId, ClientUserId, ?SPACE_VIEW);

        {?PROVIDER(ProviderId), ?THROUGH_SPACE(SpaceId)} ->
            % Group's membership in space is checked in 'exists'
            space_logic:has_provider(SpaceId, ProviderId);

        {?USER(ClientUserId), ?THROUGH_HANDLE_SERVICE(HServiceId)} ->
            % Group's membership in handle_service is checked in 'exists'
            handle_service_logic:has_eff_privilege(HServiceId, ClientUserId, ?HANDLE_SERVICE_VIEW);

        {?USER(ClientUserId), ?THROUGH_HANDLE(HandleId)} ->
            % Group's membership in handle is checked in 'exists'
            handle_logic:has_eff_privilege(HandleId, ClientUserId, ?HANDLE_VIEW);

        {?USER(ClientUserId), ?THROUGH_HARVESTER(HarvesterId)} ->
            % Group's membership in harvester is checked in 'exists'
            harvester_logic:has_eff_privilege(HarvesterId, ClientUserId, ?HARVESTER_VIEW);

        {?USER(ClientUserId), ?THROUGH_CLUSTER(ClusterId)} ->
            % Group's membership in cluster is checked in 'exists'
            cluster_logic:has_eff_privilege(ClusterId, ClientUserId, ?CLUSTER_VIEW);

        {?USER(ClientUserId), undefined} ->
            auth_by_membership(ClientUserId, Group);

        {?PROVIDER(ProviderId), ?THROUGH_CLUSTER(ClusterId)} ->
            cluster_logic:is_provider_cluster(ClusterId, ProviderId);

        _ ->
            % Access to protected data also allows access to shared data
            authorize(Req#el_req{gri = GRI#gri{scope = protected}}, Group)
    end;

authorize(Req = #el_req{operation = get, gri = #gri{aspect = children}}, Group) ->
    auth_by_privilege(Req, Group, ?GROUP_VIEW);

authorize(Req = #el_req{operation = get, gri = #gri{aspect = eff_children}}, Group) ->
    auth_by_privilege(Req, Group, ?GROUP_VIEW);

authorize(Req = #el_req{operation = get, gri = #gri{aspect = {child_privileges, _}}}, Group) ->
    auth_by_privilege(Req, Group, ?GROUP_VIEW_PRIVILEGES);

authorize(Req = #el_req{operation = get, gri = #gri{aspect = {eff_child_privileges, _}}}, Group) ->
    auth_by_privilege(Req, Group, ?GROUP_VIEW_PRIVILEGES);

authorize(Req = #el_req{operation = get, auth = ?USER(UserId), gri = #gri{aspect = {eff_child_membership, GroupId}}}, Group) ->
    group_logic:has_eff_user(GroupId, UserId) orelse auth_by_privilege(Req, Group, ?GROUP_VIEW);

authorize(Req = #el_req{operation = get, gri = #gri{aspect = users}}, Group) ->
    auth_by_privilege(Req, Group, ?GROUP_VIEW);

authorize(Req = #el_req{operation = get, gri = #gri{aspect = eff_users}}, Group) ->
    auth_by_privilege(Req, Group, ?GROUP_VIEW);

authorize(#el_req{operation = get, auth = ?USER(UserId), gri = #gri{aspect = {user_privileges, UserId}}}, _) ->
    true;
authorize(Req = #el_req{operation = get, gri = #gri{aspect = {user_privileges, _}}}, Group) ->
    auth_by_privilege(Req, Group, ?GROUP_VIEW_PRIVILEGES);

authorize(#el_req{operation = get, auth = ?USER(UserId), gri = #gri{aspect = {eff_user_privileges, UserId}}}, _) ->
    true;
authorize(Req = #el_req{operation = get, gri = #gri{aspect = {eff_user_privileges, _}}}, Group) ->
    auth_by_privilege(Req, Group, ?GROUP_VIEW_PRIVILEGES);

authorize(#el_req{operation = get, auth = ?USER(UserId), gri = #gri{aspect = {eff_user_membership, UserId}}}, _) ->
    true;

authorize(Req = #el_req{operation = get, gri = #gri{aspect = {eff_user_membership, _}}}, Group) ->
    auth_by_privilege(Req, Group, ?GROUP_VIEW);

authorize(Req = #el_req{operation = get}, Group) ->
    % All other resources can be accessed with view privileges
    auth_by_privilege(Req, Group, ?GROUP_VIEW);

authorize(Req = #el_req{operation = update, gri = #gri{aspect = instance}}, Group) ->
    auth_by_privilege(Req, Group, ?GROUP_UPDATE);

authorize(Req = #el_req{operation = update, gri = #gri{aspect = {user_privileges, _}}}, Group) ->
    auth_by_privilege(Req, Group, ?GROUP_SET_PRIVILEGES);

authorize(Req = #el_req{operation = update, gri = #gri{aspect = {child_privileges, _}}}, Group) ->
    auth_by_privilege(Req, Group, ?GROUP_SET_PRIVILEGES);

authorize(Req = #el_req{operation = delete, gri = #gri{aspect = instance}}, Group) ->
    auth_by_privilege(Req, Group, ?GROUP_DELETE);

authorize(Req = #el_req{operation = delete, gri = #gri{aspect = {parent, _}}}, Group) ->
    auth_by_privilege(Req, Group, ?GROUP_LEAVE_PARENT);

authorize(Req = #el_req{operation = delete, gri = #gri{aspect = {space, _}}}, Group) ->
    auth_by_privilege(Req, Group, ?GROUP_LEAVE_SPACE);

authorize(Req = #el_req{operation = delete, gri = #gri{aspect = {handle_service, _}}}, Group) ->
    auth_by_privilege(Req, Group, ?GROUP_LEAVE_HANDLE_SERVICE);

authorize(Req = #el_req{operation = delete, gri = #gri{aspect = {handle, _}}}, Group) ->
    auth_by_privilege(Req, Group, ?GROUP_LEAVE_HANDLE);

authorize(Req = #el_req{operation = delete, gri = #gri{aspect = {harvester, _}}}, Group) ->
    auth_by_privilege(Req, Group, ?GROUP_REMOVE_HARVESTER);

authorize(Req = #el_req{operation = delete, gri = #gri{aspect = {cluster, _}}}, Group) ->
    auth_by_privilege(Req, Group, ?GROUP_LEAVE_CLUSTER);

authorize(Req = #el_req{operation = delete, gri = #gri{aspect = {user, _}}}, Group) ->
    auth_by_privilege(Req, Group, ?GROUP_REMOVE_USER);

authorize(Req = #el_req{operation = delete, gri = #gri{aspect = {child, _}}}, Group) ->
    auth_by_privilege(Req, Group, ?GROUP_REMOVE_CHILD);

authorize(_, _) ->
    false.

%%--------------------------------------------------------------------
%% @doc
%% Returns list of admin privileges needed to perform given operation.
%% @end
%%--------------------------------------------------------------------
-spec required_admin_privileges(entity_logic:req()) -> [privileges:oz_privilege()] | forbidden.
required_admin_privileges(Req = #el_req{operation = create, gri = #gri{id = undefined, aspect = instance}}) ->
    case Req#el_req.auth_hint of
        ?AS_USER(_) -> [?OZ_GROUPS_CREATE, ?OZ_USERS_ADD_RELATIONSHIPS];
        ?AS_GROUP(_) -> [?OZ_GROUPS_CREATE, ?OZ_GROUPS_ADD_RELATIONSHIPS];
        _ -> [?OZ_GROUPS_CREATE]
    end;
required_admin_privileges(#el_req{operation = create, gri = #gri{id = _, aspect = instance}}) ->
    % Creating groups with predefined Id is reserved for root
    forbidden;

required_admin_privileges(#el_req{operation = create, gri = #gri{aspect = invite_user_token}}) ->
    [?OZ_GROUPS_ADD_RELATIONSHIPS];
required_admin_privileges(#el_req{operation = create, gri = #gri{aspect = invite_group_token}}) ->
    [?OZ_GROUPS_ADD_RELATIONSHIPS];

required_admin_privileges(Req = #el_req{operation = create, gri = #gri{aspect = join}}) ->
    case Req#el_req.auth_hint of
        ?AS_USER(_) -> [?OZ_USERS_ADD_RELATIONSHIPS];
        ?AS_GROUP(_) -> [?OZ_GROUPS_ADD_RELATIONSHIPS]
    end;

required_admin_privileges(#el_req{operation = create, gri = #gri{aspect = {user, _}}, data = #{<<"privileges">> := _}}) ->
    [?OZ_GROUPS_ADD_RELATIONSHIPS, ?OZ_GROUPS_SET_PRIVILEGES, ?OZ_USERS_ADD_RELATIONSHIPS];
required_admin_privileges(#el_req{operation = create, gri = #gri{aspect = {user, _}}, data = _}) ->
    [?OZ_GROUPS_ADD_RELATIONSHIPS, ?OZ_USERS_ADD_RELATIONSHIPS];

required_admin_privileges(#el_req{operation = create, gri = #gri{aspect = {child, _}}, data = #{<<"privileges">> := _}}) ->
    [?OZ_GROUPS_ADD_RELATIONSHIPS, ?OZ_GROUPS_SET_PRIVILEGES];
required_admin_privileges(#el_req{operation = create, gri = #gri{aspect = {child, _}}, data = _}) ->
    [?OZ_GROUPS_ADD_RELATIONSHIPS];

required_admin_privileges(#el_req{operation = create, gri = #gri{aspect = child}}) ->
    [?OZ_GROUPS_CREATE, ?OZ_GROUPS_ADD_RELATIONSHIPS];

required_admin_privileges(#el_req{operation = get, gri = #gri{aspect = list}}) ->
    [?OZ_GROUPS_LIST];

required_admin_privileges(#el_req{operation = get, gri = #gri{aspect = instance, scope = protected}}) ->
    [?OZ_GROUPS_VIEW];
required_admin_privileges(#el_req{operation = get, gri = #gri{aspect = instance, scope = shared}}) ->
    [?OZ_GROUPS_VIEW];

required_admin_privileges(#el_req{operation = get, gri = #gri{aspect = parents}}) ->
    [?OZ_GROUPS_LIST_RELATIONSHIPS];
required_admin_privileges(#el_req{operation = get, gri = #gri{aspect = eff_parents}}) ->
    [?OZ_GROUPS_LIST_RELATIONSHIPS];

required_admin_privileges(#el_req{operation = get, gri = #gri{aspect = children}}) ->
    [?OZ_GROUPS_LIST_RELATIONSHIPS];
required_admin_privileges(#el_req{operation = get, gri = #gri{aspect = eff_children}}) ->
    [?OZ_GROUPS_LIST_RELATIONSHIPS];
required_admin_privileges(#el_req{operation = get, gri = #gri{aspect = {child_privileges, _}}}) ->
    [?OZ_GROUPS_VIEW_PRIVILEGES];
required_admin_privileges(#el_req{operation = get, gri = #gri{aspect = {eff_child_privileges, _}}}) ->
    [?OZ_GROUPS_VIEW_PRIVILEGES];
required_admin_privileges(#el_req{operation = get, gri = #gri{aspect = {eff_child_membership, _}}}) ->
    [?OZ_GROUPS_VIEW];

required_admin_privileges(#el_req{operation = get, gri = #gri{aspect = users}}) ->
    [?OZ_GROUPS_LIST_RELATIONSHIPS];
required_admin_privileges(#el_req{operation = get, gri = #gri{aspect = eff_users}}) ->
    [?OZ_GROUPS_LIST_RELATIONSHIPS];
required_admin_privileges(#el_req{operation = get, gri = #gri{aspect = {user_privileges, _}}}) ->
    [?OZ_GROUPS_VIEW_PRIVILEGES];
required_admin_privileges(#el_req{operation = get, gri = #gri{aspect = {eff_user_privileges, _}}}) ->
    [?OZ_GROUPS_VIEW_PRIVILEGES];
required_admin_privileges(#el_req{operation = get, gri = #gri{aspect = {eff_user_membership, _}}}) ->
    [?OZ_GROUPS_VIEW];

required_admin_privileges(#el_req{operation = get, gri = #gri{aspect = spaces}}) ->
    [?OZ_GROUPS_LIST_RELATIONSHIPS];
required_admin_privileges(#el_req{operation = get, gri = #gri{aspect = eff_spaces}}) ->
    [?OZ_GROUPS_LIST_RELATIONSHIPS];

required_admin_privileges(#el_req{operation = get, gri = #gri{aspect = eff_providers}}) ->
    [?OZ_GROUPS_LIST_RELATIONSHIPS];

required_admin_privileges(#el_req{operation = get, gri = #gri{aspect = handle_services}}) ->
    [?OZ_GROUPS_LIST_RELATIONSHIPS];
required_admin_privileges(#el_req{operation = get, gri = #gri{aspect = eff_handle_services}}) ->
    [?OZ_GROUPS_LIST_RELATIONSHIPS];

required_admin_privileges(#el_req{operation = get, gri = #gri{aspect = handles}}) ->
    [?OZ_GROUPS_LIST_RELATIONSHIPS];
required_admin_privileges(#el_req{operation = get, gri = #gri{aspect = eff_handles}}) ->
    [?OZ_GROUPS_LIST_RELATIONSHIPS];

required_admin_privileges(#el_req{operation = get, gri = #gri{aspect = harvesters}}) ->
    [?OZ_GROUPS_LIST_RELATIONSHIPS];
required_admin_privileges(#el_req{operation = get, gri = #gri{aspect = eff_harvesters}}) ->
    [?OZ_GROUPS_LIST_RELATIONSHIPS];

required_admin_privileges(#el_req{operation = get, gri = #gri{aspect = clusters}}) ->
    [?OZ_GROUPS_LIST_RELATIONSHIPS];
required_admin_privileges(#el_req{operation = get, gri = #gri{aspect = eff_clusters}}) ->
    [?OZ_GROUPS_LIST_RELATIONSHIPS];

required_admin_privileges(#el_req{operation = update, gri = #gri{aspect = instance}}) ->
    [?OZ_GROUPS_UPDATE];

required_admin_privileges(#el_req{operation = update, gri = #gri{aspect = {user_privileges, _}}}) ->
    [?OZ_GROUPS_SET_PRIVILEGES];
required_admin_privileges(#el_req{operation = update, gri = #gri{aspect = {child_privileges, _}}}) ->
    [?OZ_GROUPS_SET_PRIVILEGES];

required_admin_privileges(#el_req{operation = delete, gri = #gri{aspect = instance}}) ->
    [?OZ_GROUPS_DELETE];

required_admin_privileges(#el_req{operation = delete, gri = #gri{aspect = {user, _}}}) ->
    [?OZ_GROUPS_REMOVE_RELATIONSHIPS, ?OZ_USERS_REMOVE_RELATIONSHIPS];
required_admin_privileges(#el_req{operation = delete, gri = #gri{aspect = {child, _}}}) ->
    [?OZ_GROUPS_REMOVE_RELATIONSHIPS];
required_admin_privileges(#el_req{operation = delete, gri = #gri{aspect = {parent, _}}}) ->
    [?OZ_GROUPS_REMOVE_RELATIONSHIPS];
required_admin_privileges(#el_req{operation = delete, gri = #gri{aspect = {space, _}}}) ->
    [?OZ_GROUPS_REMOVE_RELATIONSHIPS, ?OZ_SPACES_REMOVE_RELATIONSHIPS];
required_admin_privileges(#el_req{operation = delete, gri = #gri{aspect = {handle_service, _}}}) ->
    [?OZ_GROUPS_REMOVE_RELATIONSHIPS, ?OZ_HANDLE_SERVICES_REMOVE_RELATIONSHIPS];
required_admin_privileges(#el_req{operation = delete, gri = #gri{aspect = {handle, _}}}) ->
    [?OZ_GROUPS_REMOVE_RELATIONSHIPS, ?OZ_HANDLES_REMOVE_RELATIONSHIPS];
required_admin_privileges(#el_req{operation = delete, gri = #gri{aspect = {harvester, _}}}) ->
    [?OZ_GROUPS_REMOVE_RELATIONSHIPS, ?OZ_HARVESTERS_REMOVE_RELATIONSHIPS];
required_admin_privileges(#el_req{operation = delete, gri = #gri{aspect = {cluster, _}}}) ->
    [?OZ_GROUPS_REMOVE_RELATIONSHIPS, ?OZ_CLUSTERS_REMOVE_RELATIONSHIPS];

required_admin_privileges(_) ->
    forbidden.

%%--------------------------------------------------------------------
%% @doc
%% Returns validity verificators for given request.
%% Returns a map with 'required', 'optional' and 'at_least_one' keys.
%% Under each of them, there is a map:
%%      Key => {type_verificator, value_verificator}
%% Which means how value of given Key should be validated.
%% @end
%%--------------------------------------------------------------------
-spec validate(entity_logic:req()) -> entity_logic:validity_verificator().
validate(#el_req{operation = create, gri = #gri{aspect = instance}}) -> #{
    required => #{
        <<"name">> => {binary, name}
    },
    optional => #{
        <<"type">> => {atom, [organization, unit, team, role_holders]}
    }
};

validate(Req = #el_req{operation = create, gri = #gri{aspect = join}}) ->
    #{
        required => #{
            <<"token">> => {invite_token, case Req#el_req.auth_hint of
                ?AS_USER(_) -> ?USER_JOIN_GROUP;
                ?AS_GROUP(_) -> ?GROUP_JOIN_GROUP
            end}
        }
    };

validate(Req = #el_req{operation = create, gri = GRI = #gri{aspect = child}}) ->
    validate(Req#el_req{gri = GRI#gri{aspect = instance}});

validate(#el_req{operation = create, gri = #gri{aspect = invite_user_token}}) -> #{
};

validate(#el_req{operation = create, gri = #gri{aspect = invite_group_token}}) -> #{
};

validate(#el_req{operation = create, gri = #gri{aspect = {user, _}}}) -> #{
    required => #{
        {aspect, <<"userId">>} => {any, {exists, fun(UserId) ->
            user_logic:exists(UserId) end}
        }
    },
    optional => #{
        <<"privileges">> => {list_of_atoms, privileges:group_privileges()}
    }
};

validate(#el_req{operation = create, gri = #gri{aspect = {child, _}}}) -> #{
    required => #{
        {aspect, <<"groupId">>} => {any, {exists, fun(ChildId) ->
            group_logic:exists(ChildId) end}
        }
    },
    optional => #{
        <<"privileges">> => {list_of_atoms, privileges:group_privileges()}
    }
};

validate(#el_req{operation = update, gri = #gri{aspect = instance}}) -> #{
    at_least_one => #{
        <<"name">> => {binary, name},
        <<"type">> => {atom, [organization, unit, team, role_holders]}
    }
};

validate(#el_req{operation = update, gri = #gri{aspect = {user_privileges, _}}}) -> #{
    at_least_one => #{
        <<"grant">> => {list_of_atoms, privileges:group_privileges()},
        <<"revoke">> => {list_of_atoms, privileges:group_privileges()}
    }
};

validate(Req = #el_req{operation = update, gri = GRI = #gri{aspect = {child_privileges, Id}}}) ->
    validate(Req#el_req{operation = update, gri = GRI#gri{aspect = {user_privileges, Id}}});


validate(#el_req{operation = update, gri = #gri{aspect = oz_privileges}}) -> #{
    at_least_one => #{
        <<"grant">> => {list_of_atoms, privileges:oz_privileges()},
        <<"revoke">> => {list_of_atoms, privileges:oz_privileges()}
    }
}.

%%%===================================================================
%%% Internal functions
%%%===================================================================

%%--------------------------------------------------------------------
%% @private
%% @doc
%% Returns if given user belongs to the group represented by entity.
%% @end
%%--------------------------------------------------------------------
-spec auth_by_membership(od_user:id(), od_group:id() | od_group:record()) -> boolean().
auth_by_membership(UserId, GroupOrId) ->
    group_logic:has_eff_user(GroupOrId, UserId).


%%--------------------------------------------------------------------
%% @private
%% @doc
%% Returns if given user has specific effective privilege in the group.
%% UserId is either given explicitly or derived from entity logic request.
%% Auths of type other than user are discarded.
%% @end
%%--------------------------------------------------------------------
-spec auth_by_privilege(entity_logic:req() | od_user:id(),
    od_group:id() | od_group:record(), privileges:group_privilege()) -> boolean().
auth_by_privilege(#el_req{auth = ?USER(UserId)}, GroupOrId, Privilege) ->
    auth_by_privilege(UserId, GroupOrId, Privilege);
auth_by_privilege(#el_req{auth = _OtherAuth}, _GroupOrId, _Privilege) ->
    false;
auth_by_privilege(UserId, GroupOrId, Privilege) ->
    group_logic:has_eff_privilege(GroupOrId, UserId, Privilege).<|MERGE_RESOLUTION|>--- conflicted
+++ resolved
@@ -515,11 +515,8 @@
             group_logic:has_eff_harvester(Group, HarvesterId);
         ?THROUGH_CLUSTER(ClusterId) ->
             group_logic:has_eff_cluster(Group, ClusterId);
-<<<<<<< HEAD
         undefined ->
             true;
-=======
->>>>>>> 11729c17
         _ ->
             exists(Req#el_req{gri = GRI#gri{scope = protected}}, Group)
     end;
@@ -691,7 +688,7 @@
 
         {?PROVIDER(ProviderId), ?THROUGH_SPACE(SpaceId)} ->
             % Group's membership in space is checked in 'exists'
-            space_logic:has_provider(SpaceId, ProviderId);
+            space_logic:is_supported_by_provider(SpaceId, ProviderId);
 
         {?USER(ClientUserId), ?THROUGH_HANDLE_SERVICE(HServiceId)} ->
             % Group's membership in handle_service is checked in 'exists'
