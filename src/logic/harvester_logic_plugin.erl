--- conflicted
+++ resolved
@@ -48,11 +48,7 @@
     case od_harvester:get(HarvesterId) of
         {ok, #document{value = Harvester, revs = [DbRev | _]}} ->
             {Revision, _Hash} = datastore_rev:parse(DbRev),
-<<<<<<< HEAD
-            {ok, {Harvester, Revision}};
-=======
             {true, {Harvester, Revision}};
->>>>>>> 07b8348b
         _ ->
             ?ERROR_NOT_FOUND
     end.
