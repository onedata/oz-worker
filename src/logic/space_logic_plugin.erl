%%%-------------------------------------------------------------------
%%% @author Lukasz Opiola
%%% @copyright (C) 2016 ACK CYFRONET AGH
%%% This software is released under the MIT license
%%% cited in 'LICENSE.txt'.
%%% @end
%%%-------------------------------------------------------------------
%%% @doc
%%% This module implements entity logic plugin behaviour and handles
%%% entity logic operations corresponding to od_space model.
%%% @end
%%%-------------------------------------------------------------------
-module(space_logic_plugin).
-author("Lukasz Opiola").
-behaviour(entity_logic_plugin_behaviour).

-include("tokens.hrl").
-include("entity_logic.hrl").
-include("datastore/oz_datastore_models.hrl").
-include_lib("ctool/include/logging.hrl").
-include_lib("ctool/include/privileges.hrl").
-include_lib("ctool/include/api_errors.hrl").

-export([fetch_entity/1, operation_supported/3, is_subscribable/2]).
-export([create/1, get/2, update/1, delete/1]).
-export([exists/2, authorize/2, required_admin_privileges/1, validate/1]).

%%%===================================================================
%%% API
%%%===================================================================

%%--------------------------------------------------------------------
%% @doc
%% Retrieves an entity from datastore based on its EntityId.
%% Should return ?ERROR_NOT_FOUND if the entity does not exist.
%% @end
%%--------------------------------------------------------------------
-spec fetch_entity(entity_logic:entity_id()) ->
    {ok, entity_logic:entity()} | entity_logic:error().
fetch_entity(SpaceId) ->
    case od_space:get(SpaceId) of
        {ok, #document{value = Space}} ->
            {ok, Space};
        _ ->
            ?ERROR_NOT_FOUND
    end.


%%--------------------------------------------------------------------
%% @doc
%% Determines if given operation is supported based on operation, aspect and
%% scope (entity type is known based on the plugin itself).
%% @end
%%--------------------------------------------------------------------
-spec operation_supported(entity_logic:operation(), entity_logic:aspect(),
    entity_logic:scope()) -> boolean().
operation_supported(create, invite_user_token, private) -> true;
operation_supported(create, invite_group_token, private) -> true;
operation_supported(create, invite_provider_token, private) -> true;

operation_supported(create, instance, private) -> true;
operation_supported(create, join, private) -> true;

operation_supported(create, {user, _}, private) -> true;
operation_supported(create, {group, _}, private) -> true;
operation_supported(create, group, private) -> true;

operation_supported(get, list, private) -> true;

operation_supported(get, instance, private) -> true;
operation_supported(get, instance, protected) -> true;

operation_supported(get, users, private) -> true;
operation_supported(get, eff_users, private) -> true;
operation_supported(get, {user_privileges, _}, private) -> true;
operation_supported(get, {eff_user_privileges, _}, private) -> true;
operation_supported(get, {eff_user_membership, _}, private) -> true;

operation_supported(get, groups, private) -> true;
operation_supported(get, eff_groups, private) -> true;
operation_supported(get, {group_privileges, _}, private) -> true;
operation_supported(get, {eff_group_privileges, _}, private) -> true;
operation_supported(get, {eff_group_membership, _}, private) -> true;

operation_supported(get, shares, private) -> true;

operation_supported(get, providers, private) -> true;
operation_supported(get, harvesters, private) -> true;

operation_supported(update, instance, private) -> true;
operation_supported(update, {user_privileges, _}, private) -> true;
operation_supported(update, {group_privileges, _}, private) -> true;

operation_supported(delete, instance, private) -> true;
operation_supported(delete, {user, _}, private) -> true;
operation_supported(delete, {group, _}, private) -> true;
operation_supported(delete, {provider, _}, private) -> true;
operation_supported(delete, {harvester, _}, private) -> true;

operation_supported(_, _, _) -> false.


%%--------------------------------------------------------------------
%% @doc
%% Determines if given {Aspect, Scope} pair is subscribable, i.e. clients can
%% subscribe to receive updates concerning the aspect of entity.
%% @end
%%--------------------------------------------------------------------
-spec is_subscribable(entity_logic:aspect(), entity_logic:scope()) ->
    boolean().
is_subscribable(instance, _) -> true;
is_subscribable(users, private) -> true;
is_subscribable(eff_users, private) -> true;
is_subscribable(groups, private) -> true;
is_subscribable(eff_groups, private) -> true;
is_subscribable(group, private) -> true;
is_subscribable({group, _}, private) -> true;
is_subscribable({user_privileges, _}, private) -> true;
is_subscribable({eff_user_privileges, _}, private) -> true;
is_subscribable({eff_user_membership, _}, private) -> true;
is_subscribable({group_privileges, _}, private) -> true;
is_subscribable({eff_group_privileges, _}, private) -> true;
is_subscribable({eff_group_membership, _}, private) -> true;
is_subscribable(providers, private) -> true;
is_subscribable(harvesters, private) -> true;
is_subscribable(_, _) -> false.


%%--------------------------------------------------------------------
%% @doc
%% Creates a resource (aspect of entity) based on entity logic request.
%% @end
%%--------------------------------------------------------------------
-spec create(entity_logic:req()) -> entity_logic:create_result().
create(Req = #el_req{gri = #gri{id = undefined, aspect = instance} = GRI, client = Client}) ->
    #{<<"name">> := Name} = Req#el_req.data,
    {ok, #document{key = SpaceId}} = od_space:create(#document{
        value = #od_space{name = Name, creator = Client}
    }),
    case Req#el_req.auth_hint of
        ?AS_USER(UserId) ->
            entity_graph:add_relation(
                od_user, UserId,
                od_space, SpaceId,
                privileges:space_admin()
            );
        ?AS_GROUP(GroupId) ->
            entity_graph:add_relation(
                od_group, GroupId,
                od_space, SpaceId,
                privileges:space_admin()
            );
        _ ->
            ok
    end,
    {ok, Space} = fetch_entity(SpaceId),
    {ok, resource, {GRI#gri{id = SpaceId}, Space}};

create(Req = #el_req{gri = #gri{id = undefined, aspect = join}}) ->
    Macaroon = maps:get(<<"token">>, Req#el_req.data),
    % In the future, privileges can be included in token
    Privileges = privileges:space_user(),
    JoinSpaceFun = fun(od_space, SpaceId) ->
        case Req#el_req.auth_hint of
            ?AS_USER(UserId) ->
                entity_graph:add_relation(
                    od_user, UserId,
                    od_space, SpaceId,
                    Privileges
                );
            ?AS_GROUP(GroupId) ->
                entity_graph:add_relation(
                    od_group, GroupId,
                    od_space, SpaceId,
                    Privileges
                );
            _ ->
                ok
        end,
        SpaceId
    end,
    SpaceId = token_logic:consume(Macaroon, JoinSpaceFun),

    NewGRI = #gri{type = od_space, id = SpaceId, aspect = instance,
        scope = case lists:member(?SPACE_VIEW, Privileges) of
            true -> private;
            false -> protected
        end
    },
    {ok, Space} = fetch_entity(SpaceId),
    {ok, SpaceData} = get(#el_req{gri = NewGRI}, Space),
    {ok, resource, {NewGRI, SpaceData}};

create(Req = #el_req{gri = #gri{id = SpaceId, aspect = invite_user_token}}) ->
    {ok, Macaroon} = token_logic:create(
        Req#el_req.client,
        ?SPACE_INVITE_USER_TOKEN,
        {od_space, SpaceId}
    ),
    {ok, value, Macaroon};

create(Req = #el_req{gri = #gri{id = SpaceId, aspect = invite_group_token}}) ->
    {ok, Macaroon} = token_logic:create(
        Req#el_req.client,
        ?SPACE_INVITE_GROUP_TOKEN,
        {od_space, SpaceId}
    ),
    {ok, value, Macaroon};

create(Req = #el_req{gri = #gri{id = SpaceId, aspect = invite_provider_token}}) ->
    {ok, Macaroon} = token_logic:create(
        Req#el_req.client,
        ?SPACE_SUPPORT_TOKEN,
        {od_space, SpaceId}
    ),
    {ok, value, Macaroon};

create(#el_req{gri = #gri{id = SpaceId, aspect = {user, UserId}}, data = Data}) ->
    Privileges = maps:get(<<"privileges">>, Data, privileges:space_user()),
    entity_graph:add_relation(
        od_user, UserId,
        od_space, SpaceId,
        Privileges
    ),
    NewGRI = #gri{type = od_user, id = UserId, aspect = instance, scope = shared},
    {ok, User} = user_logic_plugin:fetch_entity(UserId),
    {ok, UserData} = user_logic_plugin:get(#el_req{gri = NewGRI}, User),
    {ok, resource, {NewGRI, ?THROUGH_SPACE(SpaceId), UserData}};

create(Req = #el_req{gri = GRI = #gri{id = SpaceId, aspect = group}}) ->
    % Create a new group for a user and add the group as a member of this space.
    {ok, resource, {NewGRI = #gri{id = GroupId}, _}} = group_logic_plugin:create(
        Req#el_req{gri = GRI#gri{type = od_group, id = undefined, aspect = instance}}
    ),
    Privileges = privileges:space_user(),
    entity_graph:add_relation(
        od_group, GroupId,
        od_space, SpaceId,
        Privileges
    ),
    {ok, Group} = group_logic_plugin:fetch_entity(GroupId),
    {ok, resource, {NewGRI, Group}};

create(#el_req{gri = #gri{id = SpaceId, aspect = {group, GroupId}}, data = Data}) ->
    Privileges = maps:get(<<"privileges">>, Data, privileges:space_user()),
    entity_graph:add_relation(
        od_group, GroupId,
        od_space, SpaceId,
        Privileges
    ),
    NewGRI = #gri{type = od_group, id = GroupId, aspect = instance, scope = shared},
    {ok, Group} = group_logic_plugin:fetch_entity(GroupId),
    {ok, GroupData} = group_logic_plugin:get(#el_req{gri = NewGRI}, Group),
    {ok, resource, {NewGRI, ?THROUGH_GROUP(SpaceId), GroupData}}.


%%--------------------------------------------------------------------
%% @doc
%% Retrieves a resource (aspect of entity) based on entity logic request and
%% prefetched entity.
%% @end
%%--------------------------------------------------------------------
-spec get(entity_logic:req(), entity_logic:entity()) ->
    entity_logic:get_result().
get(#el_req{gri = #gri{aspect = list}}, _) ->
    {ok, SpaceDocs} = od_space:list(),
    {ok, [SpaceId || #document{key = SpaceId} <- SpaceDocs]};

get(#el_req{gri = #gri{aspect = instance, scope = private}}, Space) ->
    {ok, Space};
get(#el_req{gri = #gri{aspect = instance, scope = protected}}, Space) ->
    #od_space{
        name = Name, providers = Providers, creation_time = CreationTime,
        shares = Shares, creator = Creator
    } = Space,
    {ok, #{
        <<"name">> => Name,
        <<"providers">> => Providers,
        <<"creationTime">> => CreationTime,
        <<"creator">> => Creator,
        <<"sharedDirectories">> => length(Shares)
    }};

get(#el_req{gri = #gri{aspect = users}}, Space) ->
    {ok, entity_graph:get_relations(direct, bottom_up, od_user, Space)};
get(#el_req{gri = #gri{aspect = eff_users}}, Space) ->
    {ok, entity_graph:get_relations(effective, bottom_up, od_user, Space)};
get(#el_req{gri = #gri{aspect = {user_privileges, UserId}}}, Space) ->
    {ok, entity_graph:get_privileges(direct, bottom_up, od_user, UserId, Space)};
get(#el_req{gri = #gri{aspect = {eff_user_privileges, UserId}}}, Space) ->
    {ok, entity_graph:get_privileges(effective, bottom_up, od_user, UserId, Space)};
get(#el_req{gri = #gri{aspect = {eff_user_membership, UserId}}}, Space) ->
    {ok, entity_graph:get_intermediaries(bottom_up, od_user, UserId, Space)};

get(#el_req{gri = #gri{aspect = groups}}, Space) ->
    {ok, entity_graph:get_relations(direct, bottom_up, od_group, Space)};
get(#el_req{gri = #gri{aspect = eff_groups}}, Space) ->
    {ok, entity_graph:get_relations(effective, bottom_up, od_group, Space)};
get(#el_req{gri = #gri{aspect = {group_privileges, GroupId}}}, Space) ->
    {ok, entity_graph:get_privileges(direct, bottom_up, od_group, GroupId, Space)};
get(#el_req{gri = #gri{aspect = {eff_group_privileges, GroupId}}}, Space) ->
    {ok, entity_graph:get_privileges(effective, bottom_up, od_group, GroupId, Space)};
get(#el_req{gri = #gri{aspect = {eff_group_membership, GroupId}}}, Space) ->
    {ok, entity_graph:get_intermediaries(bottom_up, od_group, GroupId, Space)};

get(#el_req{gri = #gri{aspect = shares}}, Space) ->
    {ok, Space#od_space.shares};

get(#el_req{gri = #gri{aspect = providers}}, Space) ->
    {ok, entity_graph:get_relations(direct, top_down, od_provider, Space)};

get(#el_req{gri = #gri{aspect = harvesters}}, Space) ->
    {ok, entity_graph:get_relations(direct, bottom_up, od_harvester, Space)}.


%%--------------------------------------------------------------------
%% @doc
%% Updates a resource (aspect of entity) based on entity logic request.
%% @end
%%--------------------------------------------------------------------
-spec update(entity_logic:req()) -> entity_logic:update_result().
update(#el_req{gri = #gri{id = SpaceId, aspect = instance}, data = Data}) ->
    NewName = maps:get(<<"name">>, Data),
    {ok, _} = od_space:update(SpaceId, fun(Space = #od_space{}) ->
        {ok, Space#od_space{name = NewName}}
    end),
    ok;

update(Req = #el_req{gri = #gri{id = SpaceId, aspect = {user_privileges, UserId}}}) ->
    PrivsToGrant = maps:get(<<"grant">>, Req#el_req.data, []),
    PrivsToRevoke = maps:get(<<"revoke">>, Req#el_req.data, []),
    entity_graph:update_relation(
        od_user, UserId,
        od_space, SpaceId,
        {PrivsToGrant, PrivsToRevoke}
    );

update(Req = #el_req{gri = #gri{id = SpaceId, aspect = {group_privileges, GroupId}}}) ->
    PrivsToGrant = maps:get(<<"grant">>, Req#el_req.data, []),
    PrivsToRevoke = maps:get(<<"revoke">>, Req#el_req.data, []),
    entity_graph:update_relation(
        od_group, GroupId,
        od_space, SpaceId,
        {PrivsToGrant, PrivsToRevoke}
    ).


%%--------------------------------------------------------------------
%% @doc
%% Deletes a resource (aspect of entity) based on entity logic request.
%% @end
%%--------------------------------------------------------------------
-spec delete(entity_logic:req()) -> entity_logic:delete_result().
delete(#el_req{gri = #gri{id = SpaceId, aspect = instance}}) ->
    entity_graph:delete_with_relations(od_space, SpaceId);

delete(#el_req{gri = #gri{id = SpaceId, aspect = {user, UserId}}}) ->
    entity_graph:remove_relation(
        od_user, UserId,
        od_space, SpaceId
    );

delete(#el_req{gri = #gri{id = SpaceId, aspect = {group, GroupId}}}) ->
    entity_graph:remove_relation(
        od_group, GroupId,
        od_space, SpaceId
    );

delete(#el_req{gri = #gri{id = SpaceId, aspect = {provider, ProviderId}}}) ->
    entity_graph:remove_relation(
        od_space, SpaceId,
        od_provider, ProviderId
    );

delete(#el_req{gri = #gri{id = SpaceId, aspect = {harvester, HarvesterId}}}) ->
    entity_graph:remove_relation(
        od_harvester, HarvesterId,
        od_space, SpaceId
    ).


%%--------------------------------------------------------------------
%% @doc
%% Determines if given resource (aspect of entity) exists, based on entity
%% logic request and prefetched entity.
%% @end
%%--------------------------------------------------------------------
-spec exists(entity_logic:req(), entity_logic:entity()) -> boolean().
exists(Req = #el_req{gri = #gri{aspect = instance, scope = protected}}, Space) ->
    case Req#el_req.auth_hint of
        ?THROUGH_USER(UserId) ->
            space_logic:has_eff_user(Space, UserId);
        ?THROUGH_GROUP(GroupId) ->
            space_logic:has_eff_group(Space, GroupId);
        ?THROUGH_PROVIDER(ProviderId) ->
            space_logic:has_provider(Space, ProviderId);
        ?THROUGH_HARVESTER(HarvesterId) ->
            space_logic:has_harvester(Space, HarvesterId);
        undefined ->
            true
    end;

exists(#el_req{gri = #gri{aspect = {user, UserId}}}, Space) ->
    entity_graph:has_relation(direct, bottom_up, od_user, UserId, Space);

exists(#el_req{gri = #gri{aspect = {user_privileges, UserId}}}, Space) ->
    entity_graph:has_relation(direct, bottom_up, od_user, UserId, Space);

exists(#el_req{gri = #gri{aspect = {eff_user_privileges, UserId}}}, Space) ->
    entity_graph:has_relation(effective, bottom_up, od_user, UserId, Space);

exists(#el_req{gri = #gri{aspect = {eff_user_membership, UserId}}}, Space) ->
    entity_graph:has_relation(effective, bottom_up, od_user, UserId, Space);

exists(#el_req{gri = #gri{aspect = {group, GroupId}}}, Space) ->
    entity_graph:has_relation(direct, bottom_up, od_group, GroupId, Space);

exists(#el_req{gri = #gri{aspect = {group_privileges, GroupId}}}, Space) ->
    entity_graph:has_relation(direct, bottom_up, od_group, GroupId, Space);

exists(#el_req{gri = #gri{aspect = {eff_group_privileges, GroupId}}}, Space) ->
    entity_graph:has_relation(effective, bottom_up, od_group, GroupId, Space);

exists(#el_req{gri = #gri{aspect = {eff_group_membership, GroupId}}}, Space) ->
    entity_graph:has_relation(effective, bottom_up, od_group, GroupId, Space);

exists(#el_req{gri = #gri{aspect = {provider, ProviderId}}}, Space) ->
    entity_graph:has_relation(direct, top_down, od_provider, ProviderId, Space);

exists(#el_req{gri = #gri{aspect = {harvester, HarvesterId}}}, Space) ->
    entity_graph:has_relation(direct, bottom_up, od_harvester, HarvesterId, Space);

% All other aspects exist if space record exists.
exists(#el_req{gri = #gri{id = Id}}, #od_space{}) ->
    Id =/= undefined.


%%--------------------------------------------------------------------
%% @doc
%% Determines if requesting client is authorized to perform given operation,
%% based on entity logic request and prefetched entity.
%% @end
%%--------------------------------------------------------------------
-spec authorize(entity_logic:req(), entity_logic:entity()) -> boolean().
authorize(Req = #el_req{operation = create, gri = #gri{id = undefined, aspect = instance}}, _) ->
    case {Req#el_req.client, Req#el_req.auth_hint} of
        {?USER(UserId), ?AS_USER(UserId)} ->
            true;
        {?USER(UserId), ?AS_GROUP(GroupId)} ->
            group_logic:has_eff_privilege(GroupId, UserId, ?GROUP_ADD_SPACE);
        _ ->
            false
    end;

authorize(Req = #el_req{operation = create, gri = #gri{aspect = join}}, _) ->
    case {Req#el_req.client, Req#el_req.auth_hint} of
        {?USER(UserId), ?AS_USER(UserId)} ->
            true;
        {?USER(UserId), ?AS_GROUP(GroupId)} ->
            group_logic:has_eff_privilege(GroupId, UserId, ?GROUP_ADD_SPACE);
        _ ->
            false
    end;

authorize(Req = #el_req{operation = create, gri = #gri{aspect = {user, UserId}}, client = ?USER(UserId), data = #{<<"privileges">> := _}}, Space) ->
    auth_by_privilege(Req, Space, ?SPACE_ADD_USER) andalso auth_by_privilege(Req, Space, ?SPACE_SET_PRIVILEGES);
authorize(Req = #el_req{operation = create, gri = #gri{aspect = {user, UserId}}, client = ?USER(UserId), data = _}, Space) ->
    auth_by_privilege(Req, Space, ?SPACE_ADD_USER);

authorize(Req = #el_req{operation = create, gri = #gri{aspect = {group, GroupId}}, client = ?USER(UserId), data = #{<<"privileges">> := _}}, Space) ->
    auth_by_privilege(Req, Space, ?SPACE_ADD_GROUP) andalso
        auth_by_privilege(Req, Space, ?SPACE_SET_PRIVILEGES) andalso
        group_logic:has_eff_privilege(GroupId, UserId, ?GROUP_ADD_SPACE);
authorize(Req = #el_req{operation = create, gri = #gri{aspect = {group, GroupId}}, client = ?USER(UserId), data = _}, Space) ->
    auth_by_privilege(Req, Space, ?SPACE_ADD_GROUP) andalso
        group_logic:has_eff_privilege(GroupId, UserId, ?GROUP_ADD_SPACE);

authorize(Req = #el_req{operation = create, gri = #gri{aspect = group}}, Space) ->
    case {Req#el_req.client, Req#el_req.auth_hint} of
        {?USER(UserId), ?AS_USER(UserId)} ->
            auth_by_privilege(Req, Space, ?SPACE_ADD_GROUP);
        _ ->
            false
    end;

authorize(Req = #el_req{operation = create, gri = #gri{aspect = invite_user_token}}, Space) ->
    auth_by_privilege(Req, Space, ?SPACE_ADD_USER);

authorize(Req = #el_req{operation = create, gri = #gri{aspect = invite_group_token}}, Space) ->
    auth_by_privilege(Req, Space, ?SPACE_ADD_GROUP);

authorize(Req = #el_req{operation = create, gri = #gri{aspect = invite_provider_token}}, Space) ->
    auth_by_privilege(Req, Space, ?SPACE_ADD_PROVIDER);

authorize(Req = #el_req{operation = get, gri = #gri{aspect = instance, scope = private}}, Space) ->
    case Req#el_req.client of
        ?USER(UserId) ->
            auth_by_privilege(UserId, Space, ?SPACE_VIEW);
        ?PROVIDER(ProviderId) ->
            space_logic:has_provider(Space, ProviderId)
    end;

authorize(Req = #el_req{operation = get, gri = #gri{aspect = instance, scope = protected}}, Space) ->
    case {Req#el_req.client, Req#el_req.auth_hint} of
        {?USER(UserId), ?THROUGH_USER(UserId)} ->
            % User's membership in this space is checked in 'exists'
            true;

        {?USER(_UserId), ?THROUGH_USER(_OtherUserId)} ->
            false;

        {?USER(ClientUserId), ?THROUGH_GROUP(GroupId)} ->
            % Groups's membership in this space is checked in 'exists'
            group_logic:has_eff_privilege(GroupId, ClientUserId, ?GROUP_VIEW);

        {?PROVIDER(ProviderId), ?THROUGH_PROVIDER(ProviderId)} ->
            % Provider's support in this space is checked in 'exists'
            true;

        {?PROVIDER(_ProviderId), ?THROUGH_PROVIDER(_OtherProviderId)} ->
            false;

<<<<<<< HEAD
        {?USER(ClientUserId), ?THROUGH_HARVESTER(HarvesterId)} ->
            % Harvester's membership in this space is checked in 'exists'
            harvester_logic:has_eff_privilege(HarvesterId, ClientUserId, ?HARVESTER_VIEW);
=======
        {?USER(ClientUserId), ?THROUGH_PROVIDER(ProviderId)} ->
            % Provider's support in this space is checked in 'exists'
            provider_logic:has_eff_privilege_in_cluster(ProviderId, ClientUserId, ?CLUSTER_VIEW);
>>>>>>> 05c6bf0c

        {?USER(ClientUserId), _} ->
            space_logic:has_eff_user(Space, ClientUserId);

        _ ->
            % Access to private data also allows access to protected data
            authorize(Req#el_req{gri = #gri{scope = private}}, Space)
    end;

authorize(Req = #el_req{operation = get, gri = #gri{aspect = {user_privileges, _}}}, Space) ->
    auth_by_privilege(Req, Space, ?SPACE_VIEW_PRIVILEGES);

authorize(Req = #el_req{operation = get, gri = #gri{aspect = {eff_user_privileges, _}}}, Space) ->
    auth_by_privilege(Req, Space, ?SPACE_VIEW_PRIVILEGES);

authorize(#el_req{operation = get, client = ?USER(UserId), gri = #gri{aspect = {eff_user_membership, UserId}}}, _) ->
    true;

authorize(Req = #el_req{operation = get, gri = #gri{aspect = {eff_user_membership, _}}}, Space) ->
    auth_by_privilege(Req, Space, ?SPACE_VIEW);

authorize(Req = #el_req{operation = get, gri = #gri{aspect = {group_privileges, _}}}, Space) ->
    auth_by_privilege(Req, Space, ?SPACE_VIEW_PRIVILEGES);

authorize(Req = #el_req{operation = get, gri = #gri{aspect = {eff_group_privileges, _}}}, Space) ->
    auth_by_privilege(Req, Space, ?SPACE_VIEW_PRIVILEGES);

authorize(Req = #el_req{operation = get, client = ?USER(UserId), gri = #gri{aspect = {eff_group_membership, GroupId}}}, Space) ->
    group_logic:has_eff_user(GroupId, UserId) orelse auth_by_privilege(Req, Space, ?SPACE_VIEW);

authorize(Req = #el_req{operation = get, client = ?USER}, Space) ->
    % All other resources can be accessed with view privileges
    auth_by_privilege(Req, Space, ?SPACE_VIEW);

authorize(Req = #el_req{operation = update, gri = #gri{aspect = instance}}, Space) ->
    auth_by_privilege(Req, Space, ?SPACE_UPDATE);

authorize(Req = #el_req{operation = update, gri = #gri{aspect = {user_privileges, _}}}, Space) ->
    auth_by_privilege(Req, Space, ?SPACE_SET_PRIVILEGES);

authorize(Req = #el_req{operation = update, gri = #gri{aspect = {group_privileges, _}}}, Space) ->
    auth_by_privilege(Req, Space, ?SPACE_SET_PRIVILEGES);

authorize(Req = #el_req{operation = delete, gri = #gri{aspect = instance}}, Space) ->
    auth_by_privilege(Req, Space, ?SPACE_DELETE);

authorize(Req = #el_req{operation = delete, gri = #gri{aspect = {user, _}}}, Space) ->
    auth_by_privilege(Req, Space, ?SPACE_REMOVE_USER);

authorize(Req = #el_req{operation = delete, gri = #gri{aspect = {group, _}}}, Space) ->
    auth_by_privilege(Req, Space, ?SPACE_REMOVE_GROUP);

authorize(Req = #el_req{operation = delete, gri = #gri{aspect = {provider, _}}}, Space) ->
    auth_by_privilege(Req, Space, ?SPACE_REMOVE_PROVIDER);

authorize(Req = #el_req{operation = delete, gri = #gri{aspect = {harvester, _}}}, Space) ->
    auth_by_privilege(Req, Space, ?SPACE_REMOVE_HARVESTER);

authorize(_, _) ->
    false.

%%--------------------------------------------------------------------
%% @doc
%% Returns list of admin privileges needed to perform given operation.
%% @end
%%--------------------------------------------------------------------
-spec required_admin_privileges(entity_logic:req()) -> [privileges:oz_privilege()] | forbidden.
required_admin_privileges(Req = #el_req{operation = create, gri = #gri{aspect = instance}}) ->
    case Req#el_req.auth_hint of
        ?AS_USER(_) -> [?OZ_SPACES_CREATE, ?OZ_USERS_ADD_RELATIONSHIPS];
        ?AS_GROUP(_) -> [?OZ_SPACES_CREATE, ?OZ_GROUPS_ADD_RELATIONSHIPS];
        _ -> [?OZ_SPACES_CREATE]
    end;

required_admin_privileges(#el_req{operation = create, gri = #gri{aspect = invite_user_token}}) ->
    [?OZ_SPACES_ADD_RELATIONSHIPS];
required_admin_privileges(#el_req{operation = create, gri = #gri{aspect = invite_group_token}}) ->
    [?OZ_SPACES_ADD_RELATIONSHIPS];
required_admin_privileges(#el_req{operation = create, gri = #gri{aspect = invite_provider_token}}) ->
    [?OZ_SPACES_ADD_RELATIONSHIPS];

required_admin_privileges(Req = #el_req{operation = create, gri = #gri{aspect = join}}) ->
    case Req#el_req.auth_hint of
        ?AS_USER(_) -> [?OZ_USERS_ADD_RELATIONSHIPS];
        ?AS_GROUP(_) -> [?OZ_GROUPS_ADD_RELATIONSHIPS]
    end;

required_admin_privileges(#el_req{operation = create, gri = #gri{aspect = {user, _}}, data = #{<<"privileges">> := _}}) ->
    [?OZ_SPACES_ADD_RELATIONSHIPS, ?OZ_SPACES_SET_PRIVILEGES, ?OZ_USERS_ADD_RELATIONSHIPS];
required_admin_privileges(#el_req{operation = create, gri = #gri{aspect = {user, _}}, data = _}) ->
    [?OZ_SPACES_ADD_RELATIONSHIPS, ?OZ_USERS_ADD_RELATIONSHIPS];

required_admin_privileges(#el_req{operation = create, gri = #gri{aspect = {group, _}}, data = #{<<"privileges">> := _}}) ->
    [?OZ_SPACES_ADD_RELATIONSHIPS, ?OZ_SPACES_SET_PRIVILEGES, ?OZ_GROUPS_ADD_RELATIONSHIPS];
required_admin_privileges(#el_req{operation = create, gri = #gri{aspect = {group, _}}, data = _}) ->
    [?OZ_SPACES_ADD_RELATIONSHIPS, ?OZ_GROUPS_ADD_RELATIONSHIPS];

required_admin_privileges(#el_req{operation = create, gri = #gri{aspect = group}}) ->
    [?OZ_GROUPS_CREATE, ?OZ_SPACES_ADD_RELATIONSHIPS];

required_admin_privileges(#el_req{operation = get, gri = #gri{aspect = list}}) ->
    [?OZ_SPACES_LIST];

required_admin_privileges(#el_req{operation = get, gri = #gri{aspect = instance, scope = protected}}) ->
    [?OZ_SPACES_VIEW];

required_admin_privileges(#el_req{operation = get, gri = #gri{aspect = {user_privileges, _}}}) ->
    [?OZ_SPACES_VIEW_PRIVILEGES];
required_admin_privileges(#el_req{operation = get, gri = #gri{aspect = {eff_user_privileges, _}}}) ->
    [?OZ_SPACES_VIEW_PRIVILEGES];
required_admin_privileges(#el_req{operation = get, gri = #gri{aspect = {eff_user_membership, _}}}) ->
    [?OZ_SPACES_VIEW];
required_admin_privileges(#el_req{operation = get, gri = #gri{aspect = {group_privileges, _}}}) ->
    [?OZ_SPACES_VIEW_PRIVILEGES];
required_admin_privileges(#el_req{operation = get, gri = #gri{aspect = {eff_group_privileges, _}}}) ->
    [?OZ_SPACES_VIEW_PRIVILEGES];
required_admin_privileges(#el_req{operation = get, gri = #gri{aspect = {eff_group_membership, _}}}) ->
    [?OZ_SPACES_VIEW];

required_admin_privileges(#el_req{operation = get, gri = #gri{aspect = users}}) ->
    [?OZ_SPACES_LIST_RELATIONSHIPS];
required_admin_privileges(#el_req{operation = get, gri = #gri{aspect = eff_users}}) ->
    [?OZ_SPACES_LIST_RELATIONSHIPS];

required_admin_privileges(#el_req{operation = get, gri = #gri{aspect = groups}}) ->
    [?OZ_SPACES_LIST_RELATIONSHIPS];
required_admin_privileges(#el_req{operation = get, gri = #gri{aspect = eff_groups}}) ->
    [?OZ_SPACES_LIST_RELATIONSHIPS];

required_admin_privileges(#el_req{operation = get, gri = #gri{aspect = shares}}) ->
    [?OZ_SPACES_LIST_RELATIONSHIPS];

required_admin_privileges(#el_req{operation = get, gri = #gri{aspect = providers}}) ->
    [?OZ_SPACES_LIST_RELATIONSHIPS];

required_admin_privileges(#el_req{operation = get, gri = #gri{aspect = harvesters}}) ->
    [?OZ_SPACES_LIST_RELATIONSHIPS];

required_admin_privileges(#el_req{operation = update, gri = #gri{aspect = instance}}) ->
    [?OZ_SPACES_UPDATE];

required_admin_privileges(#el_req{operation = update, gri = #gri{aspect = {user_privileges, _}}}) ->
    [?OZ_SPACES_SET_PRIVILEGES];
required_admin_privileges(#el_req{operation = update, gri = #gri{aspect = {group_privileges, _}}}) ->
    [?OZ_SPACES_SET_PRIVILEGES];

required_admin_privileges(#el_req{operation = delete, gri = #gri{aspect = instance}}) ->
    [?OZ_SPACES_DELETE];

required_admin_privileges(#el_req{operation = delete, gri = #gri{aspect = {user, _}}}) ->
    [?OZ_SPACES_REMOVE_RELATIONSHIPS, ?OZ_USERS_REMOVE_RELATIONSHIPS];
required_admin_privileges(#el_req{operation = delete, gri = #gri{aspect = {group, _}}}) ->
    [?OZ_SPACES_REMOVE_RELATIONSHIPS, ?OZ_GROUPS_REMOVE_RELATIONSHIPS];
required_admin_privileges(#el_req{operation = delete, gri = #gri{aspect = {provider, _}}}) ->
    [?OZ_SPACES_REMOVE_RELATIONSHIPS];
required_admin_privileges(#el_req{operation = delete, gri = #gri{aspect = {harvester, _}}}) ->
    [?OZ_SPACES_REMOVE_RELATIONSHIPS, ?OZ_HARVESTERS_REMOVE_RELATIONSHIPS];

required_admin_privileges(_) ->
    forbidden.

%%--------------------------------------------------------------------
%% @doc
%% Returns validity verificators for given request.
%% Returns a map with 'required', 'optional' and 'at_least_one' keys.
%% Under each of them, there is a map:
%%      Key => {type_verificator, value_verificator}
%% Which means how value of given Key should be validated.
%% @end
%%--------------------------------------------------------------------
-spec validate(entity_logic:req()) -> entity_logic:validity_verificator().
validate(#el_req{operation = create, gri = #gri{aspect = instance}}) -> #{
    required => #{
        <<"name">> => {binary, name}
    }
};

validate(Req = #el_req{operation = create, gri = #gri{aspect = join}}) ->
    TokenType = case Req#el_req.auth_hint of
        ?AS_USER(_) -> ?SPACE_INVITE_USER_TOKEN;
        ?AS_GROUP(_) -> ?SPACE_INVITE_GROUP_TOKEN
    end,
    #{
        required => #{
            <<"token">> => {token, TokenType}
        }
    };

validate(#el_req{operation = create, gri = #gri{aspect = invite_user_token}}) ->
    #{
    };

validate(#el_req{operation = create, gri = #gri{aspect = invite_group_token}}) ->
    #{
    };

validate(#el_req{operation = create, gri = #gri{aspect = invite_provider_token}}) ->
    #{
    };

validate(#el_req{operation = create, gri = #gri{aspect = {user, _}}}) -> #{
    required => #{
        {aspect, <<"userId">>} => {any, {exists, fun(UserId) ->
            user_logic:exists(UserId) end}
        }
    },
    optional => #{
        <<"privileges">> => {list_of_atoms, privileges:space_privileges()}
    }
};

validate(#el_req{operation = create, gri = #gri{aspect = {group, _}}}) -> #{
    required => #{
        {aspect, <<"groupId">>} => {any, {exists, fun(GroupId) ->
            group_logic:exists(GroupId) end}
        }
    },
    optional => #{
        <<"privileges">> => {list_of_atoms, privileges:space_privileges()}
    }
};

validate(Req = #el_req{operation = create, gri = #gri{aspect = group}}) ->
    group_logic_plugin:validate(Req#el_req{gri = #gri{
        type = od_group, id = undefined, aspect = instance
    }});

validate(Req = #el_req{operation = create, gri = #gri{aspect = harvester}}) ->
    harvester_logic_plugin:validate(Req#el_req{gri = #gri{
        type = od_harvester, id = undefined, aspect = instance
    }});

validate(#el_req{operation = update, gri = #gri{aspect = instance}}) -> #{
    required => #{
        <<"name">> => {binary, name}
    }
};

validate(#el_req{operation = update, gri = #gri{aspect = {user_privileges, _}}}) ->
    #{
        at_least_one => #{
            <<"grant">> => {list_of_atoms, privileges:space_privileges()},
            <<"revoke">> => {list_of_atoms, privileges:space_privileges()}
        }
    };

validate(#el_req{operation = update, gri = #gri{aspect = {group_privileges, Id}}}) ->
    validate(#el_req{operation = update, gri = #gri{aspect = {user_privileges, Id}}}).


%%%===================================================================
%%% Internal functions
%%%===================================================================

%%--------------------------------------------------------------------
%% @private
%% @doc
%% Returns if given user has specific effective privilege in the space.
%% UserId is either given explicitly or derived from entity logic request.
%% Clients of type other than user are discarded.
%% @end
%%--------------------------------------------------------------------
-spec auth_by_privilege(entity_logic:req() | od_user:id(),
    od_space:id() | od_space:info(), privileges:space_privilege()) -> boolean().
auth_by_privilege(#el_req{client = ?USER(UserId)}, SpaceOrId, Privilege) ->
    auth_by_privilege(UserId, SpaceOrId, Privilege);
auth_by_privilege(#el_req{client = _OtherClient}, _SpaceOrId, _Privilege) ->
    false;
auth_by_privilege(UserId, SpaceOrId, Privilege) ->
    space_logic:has_eff_privilege(SpaceOrId, UserId, Privilege).<|MERGE_RESOLUTION|>--- conflicted
+++ resolved
@@ -520,15 +520,13 @@
         {?PROVIDER(_ProviderId), ?THROUGH_PROVIDER(_OtherProviderId)} ->
             false;
 
-<<<<<<< HEAD
         {?USER(ClientUserId), ?THROUGH_HARVESTER(HarvesterId)} ->
             % Harvester's membership in this space is checked in 'exists'
             harvester_logic:has_eff_privilege(HarvesterId, ClientUserId, ?HARVESTER_VIEW);
-=======
+
         {?USER(ClientUserId), ?THROUGH_PROVIDER(ProviderId)} ->
             % Provider's support in this space is checked in 'exists'
             provider_logic:has_eff_privilege_in_cluster(ProviderId, ClientUserId, ?CLUSTER_VIEW);
->>>>>>> 05c6bf0c
 
         {?USER(ClientUserId), _} ->
             space_logic:has_eff_user(Space, ClientUserId);
