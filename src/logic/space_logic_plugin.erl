%%%-------------------------------------------------------------------
%%% @author Lukasz Opiola
%%% @copyright (C) 2016 ACK CYFRONET AGH
%%% This software is released under the MIT license
%%% cited in 'LICENSE.txt'.
%%% @end
%%%-------------------------------------------------------------------
%%% @doc
%%% This module implements entity logic plugin behaviour and handles
%%% entity logic operations corresponding to od_space model.
%%% @end
%%%-------------------------------------------------------------------
-module(space_logic_plugin).
-author("Lukasz Opiola").
-behaviour(entity_logic_plugin_behaviour).

-include("tokens.hrl").
-include("entity_logic.hrl").
-include("datastore/oz_datastore_models.hrl").
-include_lib("ctool/include/logging.hrl").
-include_lib("ctool/include/privileges.hrl").
-include_lib("ctool/include/api_errors.hrl").

-export([fetch_entity/1, operation_supported/3, is_subscribable/2]).
-export([create/1, get/2, update/1, delete/1]).
-export([exists/2, authorize/2, required_admin_privileges/1, validate/1]).

%%%===================================================================
%%% API
%%%===================================================================

%%--------------------------------------------------------------------
%% @doc
%% Retrieves an entity from datastore based on its EntityId.
%% Should return ?ERROR_NOT_FOUND if the entity does not exist.
%% @end
%%--------------------------------------------------------------------
-spec fetch_entity(entity_logic:entity_id()) ->
    {ok, entity_logic:entity()} | entity_logic:error().
fetch_entity(SpaceId) ->
    case od_space:get(SpaceId) of
        {ok, #document{value = Space}} ->
            {ok, Space};
        _ ->
            ?ERROR_NOT_FOUND
    end.


%%--------------------------------------------------------------------
%% @doc
%% Determines if given operation is supported based on operation, aspect and
%% scope (entity type is known based on the plugin itself).
%% @end
%%--------------------------------------------------------------------
-spec operation_supported(entity_logic:operation(), entity_logic:aspect(),
    entity_logic:scope()) -> boolean().
operation_supported(create, invite_user_token, private) -> true;
operation_supported(create, invite_group_token, private) -> true;
operation_supported(create, invite_provider_token, private) -> true;

operation_supported(create, instance, private) -> true;
operation_supported(create, join, private) -> true;

operation_supported(create, {user, _}, private) -> true;
operation_supported(create, {group, _}, private) -> true;

operation_supported(get, list, private) -> true;

operation_supported(get, instance, private) -> true;
operation_supported(get, instance, protected) -> true;

operation_supported(get, users, private) -> true;
operation_supported(get, eff_users, private) -> true;
operation_supported(get, {user_privileges, _}, private) -> true;
operation_supported(get, {eff_user_privileges, _}, private) -> true;

operation_supported(get, groups, private) -> true;
operation_supported(get, eff_groups, private) -> true;
operation_supported(get, {group_privileges, _}, private) -> true;
operation_supported(get, {eff_group_privileges, _}, private) -> true;

operation_supported(get, shares, private) -> true;

operation_supported(get, providers, private) -> true;

operation_supported(update, instance, private) -> true;
operation_supported(update, {user_privileges, _}, private) -> true;
operation_supported(update, {group_privileges, _}, private) -> true;

operation_supported(delete, instance, private) -> true;
operation_supported(delete, {user, _}, private) -> true;
operation_supported(delete, {group, _}, private) -> true;
operation_supported(delete, {provider, _}, private) -> true;

operation_supported(_, _, _) -> false.


%%--------------------------------------------------------------------
%% @doc
%% Determines if given {Aspect, Scope} pair is subscribable, i.e. clients can
%% subscribe to receive updates concerning the aspect of entity.
%% @end
%%--------------------------------------------------------------------
-spec is_subscribable(entity_logic:aspect(), entity_logic:scope()) ->
    boolean().
is_subscribable(instance, _) -> true;
is_subscribable(users, private) -> true;
is_subscribable(groups, private) -> true;
is_subscribable({user_privileges, _}, private) -> true;
is_subscribable({group_privileges, _}, private) -> true;
is_subscribable(providers, private) -> true;
is_subscribable(_, _) -> false.


%%--------------------------------------------------------------------
%% @doc
%% Creates a resource (aspect of entity) based on entity logic request.
%% @end
%%--------------------------------------------------------------------
-spec create(entity_logic:req()) -> entity_logic:create_result().
create(Req = #el_req{gri = #gri{id = undefined, aspect = instance} = GRI}) ->
    #{<<"name">> := Name} = Req#el_req.data,
    {ok, #document{key = SpaceId}} = od_space:create(#document{
        value = #od_space{name = Name}
    }),
    case Req#el_req.auth_hint of
        ?AS_USER(UserId) ->
            entity_graph:add_relation(
                od_user, UserId,
                od_space, SpaceId,
                privileges:space_admin()
            );
        ?AS_GROUP(GroupId) ->
            entity_graph:add_relation(
                od_group, GroupId,
                od_space, SpaceId,
                privileges:space_admin()
            );
        _ ->
            ok
    end,
<<<<<<< HEAD
    % Space has been modified by adding relation, so it will need to be
    % fetched again.
    {ok, #document{value = Space}} = od_space:get(SpaceId),
    {ok, {fetched, GRI#gri{id = SpaceId}, Space}};
=======
    {ok, Space} = fetch_entity(SpaceId),
    {ok, resource, {GRI#gri{id = SpaceId}, Space}};
>>>>>>> d2209ee4

create(Req = #el_req{gri = #gri{id = undefined, aspect = join}}) ->
    Macaroon = maps:get(<<"token">>, Req#el_req.data),
    % In the future, privileges can be included in token
    Privileges = privileges:space_user(),
    JoinSpaceFun = fun(od_space, SpaceId) ->
        case Req#el_req.auth_hint of
            ?AS_USER(UserId) ->
                entity_graph:add_relation(
                    od_user, UserId,
                    od_space, SpaceId,
                    Privileges
                );
            ?AS_GROUP(GroupId) ->
                entity_graph:add_relation(
                    od_group, GroupId,
                    od_space, SpaceId,
                    Privileges
                );
            _ ->
                ok
        end,
        SpaceId
    end,
    SpaceId = token_logic:consume(Macaroon, JoinSpaceFun),

    NewGRI = #gri{type = od_space, id = SpaceId, aspect = instance,
        scope = case lists:member(?SPACE_VIEW, Privileges) of
            true -> private;
            false -> protected
        end
    },
    {ok, Space} = fetch_entity(SpaceId),
    {ok, SpaceData} = get(#el_req{gri = NewGRI}, Space),
    {ok, resource, {NewGRI, SpaceData}};

create(Req = #el_req{gri = #gri{id = SpaceId, aspect = invite_user_token}}) ->
    {ok, Macaroon} = token_logic:create(
        Req#el_req.client,
        ?SPACE_INVITE_USER_TOKEN,
        {od_space, SpaceId}
    ),
    {ok, value, Macaroon};

create(Req = #el_req{gri = #gri{id = SpaceId, aspect = invite_group_token}}) ->
    {ok, Macaroon} = token_logic:create(
        Req#el_req.client,
        ?SPACE_INVITE_GROUP_TOKEN,
        {od_space, SpaceId}
    ),
    {ok, value, Macaroon};

create(Req = #el_req{gri = #gri{id = SpaceId, aspect = invite_provider_token}}) ->
    {ok, Macaroon} = token_logic:create(
        Req#el_req.client,
        ?SPACE_SUPPORT_TOKEN,
        {od_space, SpaceId}
    ),
    {ok, value, Macaroon};

create(#el_req{gri = #gri{id = SpaceId, aspect = {user, UserId}}, data = Data}) ->
    Privileges = maps:get(<<"privileges">>, Data, privileges:space_user()),
    entity_graph:add_relation(
        od_user, UserId,
        od_space, SpaceId,
        Privileges
    ),
    NewGRI = #gri{type = od_user, id = UserId, aspect = instance, scope = shared},
    {ok, User} = user_logic_plugin:fetch_entity(UserId),
    {ok, UserData} = user_logic_plugin:get(#el_req{gri = NewGRI}, User),
    {ok, resource, {NewGRI, ?THROUGH_SPACE(SpaceId), UserData}};

create(#el_req{gri = #gri{id = SpaceId, aspect = {group, GroupId}}, data = Data}) ->
    Privileges = maps:get(<<"privileges">>, Data, privileges:space_user()),
    entity_graph:add_relation(
        od_group, GroupId,
        od_space, SpaceId,
        Privileges
    ),
    NewGRI = #gri{type = od_group, id = GroupId, aspect = instance, scope = shared},
    {ok, Group} = group_logic_plugin:fetch_entity(GroupId),
    {ok, GroupData} = group_logic_plugin:get(#el_req{gri = NewGRI}, Group),
    {ok, resource, {NewGRI, ?THROUGH_GROUP(SpaceId), GroupData}}.


%%--------------------------------------------------------------------
%% @doc
%% Retrieves a resource (aspect of entity) based on entity logic request and
%% prefetched entity.
%% @end
%%--------------------------------------------------------------------
-spec get(entity_logic:req(), entity_logic:entity()) ->
    entity_logic:get_result().
get(#el_req{gri = #gri{aspect = list}}, _) ->
    {ok, SpaceDocs} = od_space:list(),
    {ok, [SpaceId || #document{key = SpaceId} <- SpaceDocs]};

get(#el_req{gri = #gri{aspect = instance, scope = private}}, Space) ->
    {ok, Space};
get(#el_req{gri = #gri{aspect = instance, scope = protected}}, Space) ->
    #od_space{name = Name, providers = Providers} = Space,
    {ok, #{
        <<"name">> => Name,
        <<"providers">> => Providers
    }};

get(#el_req{gri = #gri{aspect = users}}, Space) ->
    {ok, entity_graph:get_relations(direct, bottom_up, od_user, Space)};
get(#el_req{gri = #gri{aspect = eff_users}}, Space) ->
    {ok, entity_graph:get_relations(effective, bottom_up, od_user, Space)};
get(#el_req{gri = #gri{aspect = {user_privileges, UserId}}}, Space) ->
    {ok, entity_graph:get_privileges(direct, bottom_up, od_user, UserId, Space)};
get(#el_req{gri = #gri{aspect = {eff_user_privileges, UserId}}}, Space) ->
    {ok, entity_graph:get_privileges(effective, bottom_up, od_user, UserId, Space)};

get(#el_req{gri = #gri{aspect = groups}}, Space) ->
    {ok, entity_graph:get_relations(direct, bottom_up, od_group, Space)};
get(#el_req{gri = #gri{aspect = eff_groups}}, Space) ->
    {ok, entity_graph:get_relations(effective, bottom_up, od_group, Space)};
get(#el_req{gri = #gri{aspect = {group_privileges, GroupId}}}, Space) ->
    {ok, entity_graph:get_privileges(direct, bottom_up, od_group, GroupId, Space)};
get(#el_req{gri = #gri{aspect = {eff_group_privileges, GroupId}}}, Space) ->
    {ok, entity_graph:get_privileges(effective, bottom_up, od_group, GroupId, Space)};

get(#el_req{gri = #gri{aspect = shares}}, Space) ->
    {ok, Space#od_space.shares};

get(#el_req{gri = #gri{aspect = providers}}, Space) ->
    {ok, entity_graph:get_relations(direct, top_down, od_provider, Space)}.


%%--------------------------------------------------------------------
%% @doc
%% Updates a resource (aspect of entity) based on entity logic request.
%% @end
%%--------------------------------------------------------------------
-spec update(entity_logic:req()) -> entity_logic:update_result().
update(#el_req{gri = #gri{id = SpaceId, aspect = instance}, data = Data}) ->
    NewName = maps:get(<<"name">>, Data),
    {ok, _} = od_space:update(SpaceId, fun(Space = #od_space{}) ->
        {ok, Space#od_space{name = NewName}}
    end),
    ok;

update(Req = #el_req{gri = #gri{id = SpaceId, aspect = {user_privileges, UserId}}}) ->
    Privileges = maps:get(<<"privileges">>, Req#el_req.data),
    Operation = maps:get(<<"operation">>, Req#el_req.data, set),
    entity_graph:update_relation(
        od_user, UserId,
        od_space, SpaceId,
        {Operation, Privileges}
    );

update(Req = #el_req{gri = #gri{id = SpaceId, aspect = {group_privileges, GroupId}}}) ->
    Privileges = maps:get(<<"privileges">>, Req#el_req.data),
    Operation = maps:get(<<"operation">>, Req#el_req.data, set),
    entity_graph:update_relation(
        od_group, GroupId,
        od_space, SpaceId,
        {Operation, Privileges}
    ).


%%--------------------------------------------------------------------
%% @doc
%% Deletes a resource (aspect of entity) based on entity logic request.
%% @end
%%--------------------------------------------------------------------
-spec delete(entity_logic:req()) -> entity_logic:delete_result().
delete(#el_req{gri = #gri{id = SpaceId, aspect = instance}}) ->
    entity_graph:delete_with_relations(od_space, SpaceId);

delete(#el_req{gri = #gri{id = SpaceId, aspect = {user, UserId}}}) ->
    entity_graph:remove_relation(
        od_user, UserId,
        od_space, SpaceId
    );

delete(#el_req{gri = #gri{id = SpaceId, aspect = {group, GroupId}}}) ->
    entity_graph:remove_relation(
        od_group, GroupId,
        od_space, SpaceId
    );

delete(#el_req{gri = #gri{id = SpaceId, aspect = {provider, ProviderId}}}) ->
    entity_graph:remove_relation(
        od_space, SpaceId,
        od_provider, ProviderId
    ).


%%--------------------------------------------------------------------
%% @doc
%% Determines if given resource (aspect of entity) exists, based on entity
%% logic request and prefetched entity.
%% @end
%%--------------------------------------------------------------------
-spec exists(entity_logic:req(), entity_logic:entity()) -> boolean().
exists(Req = #el_req{gri = #gri{aspect = instance, scope = protected}}, Space) ->
    case Req#el_req.auth_hint of
        ?THROUGH_USER(UserId) ->
            space_logic:has_eff_user(Space, UserId);
        ?THROUGH_GROUP(GroupId) ->
            space_logic:has_eff_group(Space, GroupId);
        ?THROUGH_PROVIDER(ProviderId) ->
            space_logic:has_provider(Space, ProviderId);
        undefined ->
            true
    end;

exists(#el_req{gri = #gri{aspect = {user, UserId}}}, Space) ->
    maps:is_key(UserId, Space#od_space.users);

exists(#el_req{gri = #gri{aspect = {user_privileges, UserId}}}, Space) ->
    maps:is_key(UserId, Space#od_space.users);

exists(#el_req{gri = #gri{aspect = {eff_user_privileges, UserId}}}, Space) ->
    maps:is_key(UserId, Space#od_space.eff_users);

exists(#el_req{gri = #gri{aspect = {group, GroupId}}}, Space) ->
    maps:is_key(GroupId, Space#od_space.groups);

exists(#el_req{gri = #gri{aspect = {group_privileges, GroupId}}}, Space) ->
    maps:is_key(GroupId, Space#od_space.groups);

exists(#el_req{gri = #gri{aspect = {eff_group_privileges, GroupId}}}, Space) ->
    maps:is_key(GroupId, Space#od_space.eff_groups);

exists(#el_req{gri = #gri{aspect = {provider, ProviderId}}}, Space) ->
    maps:is_key(ProviderId, Space#od_space.providers);

% All other aspects exist if space record exists.
exists(#el_req{gri = #gri{id = Id}}, #od_space{}) ->
    Id =/= undefined.


%%--------------------------------------------------------------------
%% @doc
%% Determines if requesting client is authorized to perform given operation,
%% based on entity logic request and prefetched entity.
%% @end
%%--------------------------------------------------------------------
-spec authorize(entity_logic:req(), entity_logic:entity()) -> boolean().
authorize(Req = #el_req{operation = create, gri = #gri{id = undefined, aspect = instance}}, _) ->
    case {Req#el_req.client, Req#el_req.auth_hint} of
        {?USER(UserId), ?AS_USER(UserId)} ->
            true;
        {?USER(UserId), ?AS_GROUP(GroupId)} ->
            group_logic:has_eff_privilege(GroupId, UserId, ?GROUP_ADD_SPACE);
        _ ->
            false
    end;

authorize(Req = #el_req{operation = create, gri = #gri{aspect = join}}, _) ->
    case {Req#el_req.client, Req#el_req.auth_hint} of
        {?USER(UserId), ?AS_USER(UserId)} ->
            true;
        {?USER(UserId), ?AS_GROUP(GroupId)} ->
            group_logic:has_eff_privilege(GroupId, UserId, ?GROUP_ADD_SPACE);
        _ ->
            false
    end;

authorize(Req = #el_req{operation = create, gri = #gri{aspect = invite_user_token}}, Space) ->
    auth_by_privilege(Req, Space, ?SPACE_INVITE_USER);

authorize(Req = #el_req{operation = create, gri = #gri{aspect = invite_group_token}}, Space) ->
    auth_by_privilege(Req, Space, ?SPACE_ADD_GROUP);

authorize(Req = #el_req{operation = create, gri = #gri{aspect = invite_provider_token}}, Space) ->
    auth_by_privilege(Req, Space, ?SPACE_INVITE_PROVIDER);

authorize(Req = #el_req{operation = get, gri = #gri{aspect = instance, scope = private}}, Space) ->
    case Req#el_req.client of
        ?USER(UserId) ->
            auth_by_privilege(UserId, Space, ?SPACE_VIEW);
        ?PROVIDER(ProviderId) ->
            space_logic:has_provider(Space, ProviderId)
    end;

authorize(Req = #el_req{operation = get, gri = #gri{aspect = instance, scope = protected}}, Space) ->
    case {Req#el_req.client, Req#el_req.auth_hint} of
        {?USER(UserId), ?THROUGH_USER(UserId)} ->
            % User's membership in this space is checked in 'exists'
            true;

        {?USER(_UserId), ?THROUGH_USER(_OtherUserId)} ->
            false;

        {?USER(ClientUserId), ?THROUGH_GROUP(GroupId)} ->
            % Groups's membership in this space is checked in 'exists'
            group_logic:has_eff_privilege(GroupId, ClientUserId, ?GROUP_VIEW);

        {?PROVIDER(ProviderId), ?THROUGH_PROVIDER(ProviderId)} ->
            % Provider's support in this space is checked in 'exists'
            true;

        {?PROVIDER(_ProviderId), ?THROUGH_PROVIDER(_OtherProviderId)} ->
            false;

        {?USER(ClientUserId), _} ->
            auth_by_membership(ClientUserId, Space);

        _ ->
            % Access to private data also allows access to protected data
            authorize(Req#el_req{gri = #gri{scope = private}}, Space)
    end;

authorize(Req = #el_req{operation = get, gri = #gri{aspect = {user_privileges, _}}}, Space) ->
    auth_by_privilege(Req, Space, ?SPACE_VIEW_PRIVILEGES);

authorize(Req = #el_req{operation = get, gri = #gri{aspect = {eff_user_privileges, _}}}, Space) ->
    auth_by_privilege(Req, Space, ?SPACE_VIEW_PRIVILEGES);

authorize(Req = #el_req{operation = get, gri = #gri{aspect = {group_privileges, _}}}, Space) ->
    auth_by_privilege(Req, Space, ?SPACE_VIEW_PRIVILEGES);

authorize(Req = #el_req{operation = get, gri = #gri{aspect = {eff_group_privileges, _}}}, Space) ->
    auth_by_privilege(Req, Space, ?SPACE_VIEW_PRIVILEGES);

authorize(Req = #el_req{operation = get, client = ?USER}, Space) ->
    % All other resources can be accessed with view privileges
    auth_by_privilege(Req, Space, ?SPACE_VIEW);

authorize(Req = #el_req{operation = update, gri = #gri{aspect = instance}}, Space) ->
    auth_by_privilege(Req, Space, ?SPACE_UPDATE);

authorize(Req = #el_req{operation = update, gri = #gri{aspect = {user_privileges, _}}}, Space) ->
    auth_by_privilege(Req, Space, ?SPACE_SET_PRIVILEGES);

authorize(Req = #el_req{operation = update, gri = #gri{aspect = {group_privileges, _}}}, Space) ->
    auth_by_privilege(Req, Space, ?SPACE_SET_PRIVILEGES);

authorize(Req = #el_req{operation = delete, gri = #gri{aspect = instance}}, Space) ->
    auth_by_privilege(Req, Space, ?SPACE_DELETE);

authorize(Req = #el_req{operation = delete, gri = #gri{aspect = {user, _}}}, Space) ->
    auth_by_privilege(Req, Space, ?SPACE_REMOVE_USER);

authorize(Req = #el_req{operation = delete, gri = #gri{aspect = {group, _}}}, Space) ->
    auth_by_privilege(Req, Space, ?SPACE_REMOVE_GROUP);

authorize(Req = #el_req{operation = delete, gri = #gri{aspect = {provider, _}}}, Space) ->
    auth_by_privilege(Req, Space, ?SPACE_REMOVE_PROVIDER);

authorize(_, _) ->
    false.

%%--------------------------------------------------------------------
%% @doc
%% Returns list of admin privileges needed to perform given operation.
%% @end
%%--------------------------------------------------------------------
-spec required_admin_privileges(entity_logic:req()) -> [privileges:oz_privilege()] | forbidden.
required_admin_privileges(Req=#el_req{operation = create, gri = #gri{aspect = instance}}) ->
    case Req#el_req.auth_hint of
        ?AS_USER(_) -> [?OZ_SPACES_CREATE, ?OZ_USERS_ADD_RELATIONSHIPS];
        ?AS_GROUP(_) -> [?OZ_SPACES_CREATE, ?OZ_GROUPS_ADD_RELATIONSHIPS];
        _ -> [?OZ_SPACES_CREATE]
    end;

required_admin_privileges(#el_req{operation = create, gri = #gri{aspect = invite_user_token}}) ->
    [?OZ_SPACES_ADD_RELATIONSHIPS];
required_admin_privileges(#el_req{operation = create, gri = #gri{aspect = invite_group_token}}) ->
    [?OZ_SPACES_ADD_RELATIONSHIPS];
required_admin_privileges(#el_req{operation = create, gri = #gri{aspect = invite_provider_token}}) ->
    [?OZ_SPACES_ADD_RELATIONSHIPS];

required_admin_privileges(Req=#el_req{operation = create, gri = #gri{aspect = join}}) ->
    case Req#el_req.auth_hint of
        ?AS_USER(_) -> [?OZ_USERS_ADD_RELATIONSHIPS];
        ?AS_GROUP(_) -> [?OZ_GROUPS_ADD_RELATIONSHIPS]
    end;

required_admin_privileges(#el_req{operation = create, gri = #gri{aspect = {user, _}}}) ->
    [?OZ_SPACES_ADD_RELATIONSHIPS, ?OZ_USERS_ADD_RELATIONSHIPS];
required_admin_privileges(#el_req{operation = create, gri = #gri{aspect = {group, _}}}) ->
    [?OZ_SPACES_ADD_RELATIONSHIPS, ?OZ_GROUPS_ADD_RELATIONSHIPS];

required_admin_privileges(#el_req{operation = get, gri = #gri{aspect = list}}) ->
    [?OZ_SPACES_LIST];

required_admin_privileges(#el_req{operation = get, gri = #gri{aspect = instance, scope = protected}}) ->
    [?OZ_SPACES_VIEW];

required_admin_privileges(#el_req{operation = get, gri = #gri{aspect = {user_privileges, _}}}) ->
    [?OZ_SPACES_VIEW_PRIVILEGES];
required_admin_privileges(#el_req{operation = get, gri = #gri{aspect = {eff_user_privileges, _}}}) ->
    [?OZ_SPACES_VIEW_PRIVILEGES];
required_admin_privileges(#el_req{operation = get, gri = #gri{aspect = {group_privileges, _}}}) ->
    [?OZ_SPACES_VIEW_PRIVILEGES];
required_admin_privileges(#el_req{operation = get, gri = #gri{aspect = {eff_group_privileges, _}}}) ->
    [?OZ_SPACES_VIEW_PRIVILEGES];

required_admin_privileges(#el_req{operation = get, gri = #gri{aspect = users}}) ->
    [?OZ_SPACES_LIST_RELATIONSHIPS];
required_admin_privileges(#el_req{operation = get, gri = #gri{aspect = eff_users}}) ->
    [?OZ_SPACES_LIST_RELATIONSHIPS];

required_admin_privileges(#el_req{operation = get, gri = #gri{aspect = groups}}) ->
    [?OZ_SPACES_LIST_RELATIONSHIPS];
required_admin_privileges(#el_req{operation = get, gri = #gri{aspect = eff_groups}}) ->
    [?OZ_SPACES_LIST_RELATIONSHIPS];

required_admin_privileges(#el_req{operation = get, gri = #gri{aspect = shares}}) ->
    [?OZ_SPACES_LIST_RELATIONSHIPS];

required_admin_privileges(#el_req{operation = get, gri = #gri{aspect = providers}}) ->
    [?OZ_SPACES_LIST_RELATIONSHIPS];

required_admin_privileges(#el_req{operation = update, gri = #gri{aspect = instance}}) ->
    [?OZ_SPACES_UPDATE];

required_admin_privileges(#el_req{operation = update, gri = #gri{aspect = {user_privileges, _}}}) ->
    [?OZ_SPACES_SET_PRIVILEGES];
required_admin_privileges(#el_req{operation = update, gri = #gri{aspect = {group_privileges, _}}}) ->
    [?OZ_SPACES_SET_PRIVILEGES];

required_admin_privileges(#el_req{operation = delete, gri = #gri{aspect = instance}}) ->
    [?OZ_SPACES_DELETE];

required_admin_privileges(#el_req{operation = delete, gri = #gri{aspect = {user, _}}}) ->
    [?OZ_SPACES_REMOVE_RELATIONSHIPS, ?OZ_USERS_REMOVE_RELATIONSHIPS];
required_admin_privileges(#el_req{operation = delete, gri = #gri{aspect = {group, _}}}) ->
    [?OZ_SPACES_REMOVE_RELATIONSHIPS, ?OZ_GROUPS_REMOVE_RELATIONSHIPS];
required_admin_privileges(#el_req{operation = delete, gri = #gri{aspect =  {provider, _}}}) ->
    [?OZ_SPACES_REMOVE_RELATIONSHIPS];

required_admin_privileges(_) ->
    forbidden.

%%--------------------------------------------------------------------
%% @doc
%% Returns validity verificators for given request.
%% Returns a map with 'required', 'optional' and 'at_least_one' keys.
%% Under each of them, there is a map:
%%      Key => {type_verificator, value_verificator}
%% Which means how value of given Key should be validated.
%% @end
%%--------------------------------------------------------------------
-spec validate(entity_logic:req()) -> entity_logic:validity_verificator().
validate(#el_req{operation = create, gri = #gri{aspect = instance}}) -> #{
    required => #{
        <<"name">> => {binary, name}
    }
};

validate(Req = #el_req{operation = create, gri = #gri{aspect = join}}) ->
    TokenType = case Req#el_req.auth_hint of
        ?AS_USER(_) -> ?SPACE_INVITE_USER_TOKEN;
        ?AS_GROUP(_) -> ?SPACE_INVITE_GROUP_TOKEN
    end,
    #{
        required => #{
            <<"token">> => {token, TokenType}
        }
    };

validate(#el_req{operation = create, gri = #gri{aspect = invite_user_token}}) ->
    #{
    };

validate(#el_req{operation = create, gri = #gri{aspect = invite_group_token}}) ->
    #{
    };

validate(#el_req{operation = create, gri = #gri{aspect = invite_provider_token}}) ->
    #{
    };

validate(#el_req{operation = create, gri = #gri{aspect = {user, _}}}) -> #{
    required => #{
        {aspect, <<"userId">>} => {any, {exists, fun(UserId) ->
            user_logic:exists(UserId) end}
        }
    },
    optional => #{
        <<"privileges">> => {list_of_atoms, privileges:space_privileges()}
    }
};

validate(#el_req{operation = create, gri = #gri{aspect = {group, _}}}) -> #{
    required => #{
        {aspect, <<"groupId">>} => {any, {exists, fun(GroupId) ->
            group_logic:exists(GroupId) end}
        }
    },
    optional => #{
        <<"privileges">> => {list_of_atoms, privileges:space_privileges()}
    }
};

validate(#el_req{operation = update, gri = #gri{aspect = instance}}) -> #{
    required => #{
        <<"name">> => {binary, name}
    }
};

validate(#el_req{operation = update, gri = #gri{aspect = {user_privileges, _}}}) ->
    #{
        required => #{
            <<"privileges">> => {list_of_atoms, privileges:space_privileges()}
        },
        optional => #{
            <<"operation">> => {atom, [set, grant, revoke]}
        }
    };

validate(#el_req{operation = update, gri = #gri{aspect = {group_privileges, Id}}}) ->
    validate(#el_req{operation = update, gri = #gri{aspect = {user_privileges, Id}}}).


%%%===================================================================
%%% Internal functions
%%%===================================================================

%%--------------------------------------------------------------------
%% @private
%% @doc
%% Returns if given user belongs to the space represented by entity.
%% @end
%%--------------------------------------------------------------------
-spec auth_by_membership(od_user:id(), od_space:record()) ->
    boolean().
<<<<<<< HEAD
auth_by_membership(UserId, #od_space{eff_users = EffUsers}) ->
    maps:is_key(UserId, EffUsers).
=======
auth_by_membership(#el_req{client = ?USER(UserId)}, Space) ->
    auth_by_membership(UserId, Space);
auth_by_membership(#el_req{client = _OtherClient}, _Space) ->
    false;
auth_by_membership(UserId, Space) ->
    space_logic:has_eff_user(Space, UserId).
>>>>>>> d2209ee4


%%--------------------------------------------------------------------
%% @private
%% @doc
%% Returns if given user has specific effective privilege in the space.
%% UserId is either given explicitly or derived from entity logic request.
%% Clients of type other than user are discarded.
%% @end
%%--------------------------------------------------------------------
-spec auth_by_privilege(entity_logic:req() | od_user:id(),
    od_space:id() | od_space:info(), privileges:space_privilege()) -> boolean().
auth_by_privilege(#el_req{client = ?USER(UserId)}, SpaceOrId, Privilege) ->
    auth_by_privilege(UserId, SpaceOrId, Privilege);
auth_by_privilege(#el_req{client = _OtherClient}, _SpaceOrId, _Privilege) ->
    false;
auth_by_privilege(UserId, SpaceOrId, Privilege) ->
    space_logic:has_eff_privilege(SpaceOrId, UserId, Privilege).<|MERGE_RESOLUTION|>--- conflicted
+++ resolved
@@ -139,15 +139,8 @@
         _ ->
             ok
     end,
-<<<<<<< HEAD
-    % Space has been modified by adding relation, so it will need to be
-    % fetched again.
-    {ok, #document{value = Space}} = od_space:get(SpaceId),
-    {ok, {fetched, GRI#gri{id = SpaceId}, Space}};
-=======
     {ok, Space} = fetch_entity(SpaceId),
     {ok, resource, {GRI#gri{id = SpaceId}, Space}};
->>>>>>> d2209ee4
 
 create(Req = #el_req{gri = #gri{id = undefined, aspect = join}}) ->
     Macaroon = maps:get(<<"token">>, Req#el_req.data),
@@ -449,7 +442,7 @@
             false;
 
         {?USER(ClientUserId), _} ->
-            auth_by_membership(ClientUserId, Space);
+            space_logic:has_eff_user(Space, ClientUserId);
 
         _ ->
             % Access to private data also allows access to protected data
@@ -667,27 +660,6 @@
 %%--------------------------------------------------------------------
 %% @private
 %% @doc
-%% Returns if given user belongs to the space represented by entity.
-%% @end
-%%--------------------------------------------------------------------
--spec auth_by_membership(od_user:id(), od_space:record()) ->
-    boolean().
-<<<<<<< HEAD
-auth_by_membership(UserId, #od_space{eff_users = EffUsers}) ->
-    maps:is_key(UserId, EffUsers).
-=======
-auth_by_membership(#el_req{client = ?USER(UserId)}, Space) ->
-    auth_by_membership(UserId, Space);
-auth_by_membership(#el_req{client = _OtherClient}, _Space) ->
-    false;
-auth_by_membership(UserId, Space) ->
-    space_logic:has_eff_user(Space, UserId).
->>>>>>> d2209ee4
-
-
-%%--------------------------------------------------------------------
-%% @private
-%% @doc
 %% Returns if given user has specific effective privilege in the space.
 %% UserId is either given explicitly or derived from entity logic request.
 %% Clients of type other than user are discarded.
