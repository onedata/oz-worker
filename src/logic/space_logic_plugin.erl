--- conflicted
+++ resolved
@@ -566,23 +566,12 @@
             false
     end;
 
-<<<<<<< HEAD
-authorize(#el_req{operation = create, gri = #gri{id = SpaceId, aspect = harvest_metadata},
-    auth = ?PROVIDER(ProviderId), data = #{<<"batch">> := Batch}}, Space) ->
-
-    space_logic:is_supported_by_provider(Space, ProviderId) andalso
-        lists:all(fun(#{<<"fileId">> := FileId}) ->
-            {ok, Guid} = file_id:objectid_to_guid(FileId),
-            file_id:guid_to_space_id(Guid) == SpaceId
-        end, Batch);
-=======
 authorize(Req = #el_req{operation = create, gri = #gri{id = SpaceId, aspect = harvest_metadata}, data = Data}, Space) ->
     auth_by_support(Req, Space) andalso
         lists:all(fun(#{<<"fileId">> := FileId}) ->
             {ok, Guid} = file_id:objectid_to_guid(FileId),
             file_id:guid_to_space_id(Guid) == SpaceId
         end, maps:get(<<"batch">>, Data));
->>>>>>> 11729c17
 
 authorize(Req = #el_req{operation = create, gri = #gri{aspect = invite_user_token}}, Space) ->
     auth_by_privilege(Req, Space, ?SPACE_ADD_USER);
@@ -597,16 +586,7 @@
     true;
 
 authorize(Req = #el_req{operation = get, gri = #gri{aspect = instance, scope = private}}, Space) ->
-<<<<<<< HEAD
-    case Req#el_req.auth of
-        ?USER(UserId) ->
-            auth_by_privilege(UserId, Space, ?SPACE_VIEW);
-        ?PROVIDER(ProviderId) ->
-            space_logic:is_supported_by_provider(Space, ProviderId)
-    end;
-=======
     auth_by_privilege(Req, Space, ?SPACE_VIEW) orelse auth_by_support(Req, Space);
->>>>>>> 11729c17
 
 authorize(Req = #el_req{operation = get, gri = GRI = #gri{aspect = instance, scope = protected}}, Space) ->
     case {Req#el_req.auth, Req#el_req.auth_hint} of
@@ -921,6 +901,6 @@
 
 %% @private
 auth_by_support(#el_req{auth = ?PROVIDER(ProviderId)}, Space) ->
-    space_logic:has_provider(Space, ProviderId);
+    space_logic:is_supported_by_provider(Space, ProviderId);
 auth_by_support(_, _) ->
     false.