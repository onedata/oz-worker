%%%-------------------------------------------------------------------
%%% @author Lukasz Opiola
%%% @copyright (C) 2016 ACK CYFRONET AGH
%%% This software is released under the MIT license
%%% cited in 'LICENSE.txt'.
%%% @end
%%%-------------------------------------------------------------------
%%% @doc
%%% This module encapsulates all share logic functionality.
%%% In most cases, it is a wrapper for entity_logic functions.
%%% @end
%%%-------------------------------------------------------------------
-module(share_logic).
-author("Lukasz Opiola").

-include("http/gui_paths.hrl").
-include("datastore/oz_datastore_models.hrl").
-include_lib("ctool/include/logging.hrl").

-export([
    create/5, create/2
]).
-export([
    get/2,
    get_public_data/2,
    get_space/2,
    list/1
]).
-export([
    update/3
]).
-export([
    delete/2
]).
-export([
    exists/1
]).
-export([
    share_id_to_public_url/1,
    choose_provider_for_public_view/1
]).

% Time for which a provider choice for public view is cached, per space.
-define(CHOSEN_PROVIDER_CACHE_TTL, timer:seconds(30)).

%%%===================================================================
%%% API
%%%===================================================================

%%--------------------------------------------------------------------
%% @doc
%% Creates a new share document in database based on Share Id, Name,
%% RootFileId and parent SpaceId.
%% @end
%%--------------------------------------------------------------------
-spec create(Auth :: aai:auth(), ShareId :: od_share:id(),
    Name :: binary(), RootFileId :: binary(), SpaceId :: od_space:id()) ->
    {ok, od_share:id()} | errors:error().
create(Auth, ShareId, Name, RootFileId, SpaceId) ->
    create(Auth, #{
        <<"shareId">> => ShareId,
        <<"name">> => Name,
        <<"rootFileId">> => RootFileId,
        <<"spaceId">> => SpaceId
    }).


%%--------------------------------------------------------------------
%% @doc
%% Creates a new share document in database. Share Id, Name,
%% RootFileId and parent SpaceId are provided in a proper Data object.
%% @end
%%--------------------------------------------------------------------
-spec create(Auth :: aai:auth(), Data :: #{}) ->
    {ok, od_share:id()} | errors:error().
create(Auth, Data) ->
    ?CREATE_RETURN_ID(entity_logic:handle(#el_req{
        operation = create,
        auth = Auth,
        gri = #gri{type = od_share, id = undefined, aspect = instance},
        data = Data
    })).


%%--------------------------------------------------------------------
%% @doc
%% Retrieves a share record from database.
%% @end
%%--------------------------------------------------------------------
-spec get(Auth :: aai:auth(), ShareId :: od_share:id()) ->
    {ok, #od_share{}} | errors:error().
get(Auth, ShareId) ->
    entity_logic:handle(#el_req{
        operation = get,
        auth = Auth,
        gri = #gri{type = od_share, id = ShareId, aspect = instance}
    }).


%%--------------------------------------------------------------------
%% @doc
%% Retrieves public share data from database.
%% @end
%%--------------------------------------------------------------------
-spec get_public_data(Auth :: aai:auth(), ShareId :: od_share:id()) ->
    {ok, map()} | errors:error().
get_public_data(Auth, ShareId) ->
    entity_logic:handle(#el_req{
        operation = get,
        auth = Auth,
        gri = #gri{type = od_share, id = ShareId, aspect = instance, scope = public}
    }).


%%--------------------------------------------------------------------
%% @doc
%% Retrieves the space in which given share was created.
%% @end
%%--------------------------------------------------------------------
-spec get_space(aai:auth(), od_share:id()) -> {ok, od_space:id()} | errors:error().
get_space(Auth, ShareId) ->
    case get(Auth, ShareId) of
        {ok, #od_share{space = SpaceId}} -> {ok, SpaceId};
        {error, _} = Error -> Error
    end.


%%--------------------------------------------------------------------
%% @doc
%% Lists all shares (their ids) in database.
%% @end
%%--------------------------------------------------------------------
-spec list(Auth :: aai:auth()) ->
    {ok, [od_share:id()]} | errors:error().
list(Auth) ->
    entity_logic:handle(#el_req{
        operation = get,
        auth = Auth,
        gri = #gri{type = od_share, id = undefined, aspect = list}
    }).


%%--------------------------------------------------------------------
%% @doc
%% Updates information of given share (currently only name is supported).
%% Has two variants:
%% 1) Share Name is given explicitly
%% 2) Share name is provided in a proper Data object.
%% @end
%%--------------------------------------------------------------------
-spec update(Auth :: aai:auth(), ShareId :: od_share:id(),
    Data :: #{}) -> ok | errors:error().
update(Auth, ShareId, NewName) when is_binary(NewName) ->
    update(Auth, ShareId, #{<<"name">> => NewName});
update(Auth, ShareId, Data) ->
    entity_logic:handle(#el_req{
        operation = update,
        auth = Auth,
        gri = #gri{type = od_share, id = ShareId, aspect = instance},
        data = Data
    }).


%%--------------------------------------------------------------------
%% @doc
%% Deletes given share from database.
%% @end
%%--------------------------------------------------------------------
-spec delete(Auth :: aai:auth(), ShareId :: od_share:id()) ->
    ok | errors:error().
delete(Auth, ShareId) ->
    entity_logic:handle(#el_req{
        operation = delete,
        auth = Auth,
        gri = #gri{type = od_share, id = ShareId, aspect = instance}
    }).


%%--------------------------------------------------------------------
%% @doc
%% Returns whether a share exists.
%% @end
%%--------------------------------------------------------------------
-spec exists(od_share:id()) -> boolean().
exists(ShareId) ->
    {ok, Exists} = od_share:exists(ShareId),
    Exists.


%%--------------------------------------------------------------------
%% @doc
%% Returns public access URL for given share that points to Onezone. Onezone
%% will then redirect clients to one of providers that support the
%% parent space of the share.
%% @end
%%--------------------------------------------------------------------
-spec share_id_to_public_url(od_share:id()) -> binary().
share_id_to_public_url(ShareId) ->
<<<<<<< HEAD
    oz_worker:get_uri(?PUBLIC_SHARE_URN(ShareId)).


%%--------------------------------------------------------------------
%% @doc
%% Chooses a provider to handle viewing of a public share. Online providers that
%% are in newest version are preferred, then any online provider. Returns the
%% provider Id and its version, or undefined values if there are no online providers.
%% This operation is performed each time a public share is visited. To minimize
%% the cost (as each choice requires several request to the database), it is
%% cached for some time per space. There is an additional check in case the
%% cached, chosen provider has gone offline in the meantime, which repeats the
%% procedure if needed.
%% @end
%%--------------------------------------------------------------------
-spec choose_provider_for_public_view(od_share:id()) ->
    {od_provider:id() | undefined, onedata:release_version() | undefined}.
choose_provider_for_public_view(ShareId) ->
    {ok, SpaceId} = get_space(?ROOT, ShareId),
    {ok, Result} = simple_cache:get({chosen_provider_for_public_view, SpaceId}, fun() ->
        {true, choose_provider_for_space(SpaceId), ?CHOSEN_PROVIDER_CACHE_TTL}
    end),
    case Result of
        {undefined, undefined} ->
            Result;
        {ChosenProviderId, _} ->
            case provider_connection:is_online(ChosenProviderId) of
                true ->
                    Result;
                false ->
                    simple_cache:clear({chosen_provider_for_public_view, SpaceId}),
                    choose_provider_for_public_view(ShareId)
            end
    end.


%% @private
-spec choose_provider_for_space(od_space:id()) ->
    {od_provider:id() | undefined, onedata:release_version() | undefined}.
choose_provider_for_space(SpaceId) ->
    {ok, Providers} = space_logic:get_eff_providers(?ROOT, SpaceId),
    <<OzWorkerMajorVersion:6/binary, _/binary>> = oz_worker:get_release_version(),
    EligibleProviders = lists:filtermap(fun(ProviderId) ->
        case provider_connection:is_online(ProviderId) of
            false ->
                false;
            true ->
                {ok, Version} = cluster_logic:get_worker_release_version(?ROOT, ProviderId),
                VersionClassification = case Version of
                    <<OzWorkerMajorVersion:6/binary, _/binary>> -> up_to_date;
                    _ -> legacy
                end,
                {true, {ProviderId, Version, VersionClassification}}
        end
    end, Providers),
    UpToDateProviders = [UpToDateProv || UpToDateProv = {_, _, up_to_date} <- EligibleProviders],

    {ChosenProviderId, ChosenProviderVersion, _} = case {EligibleProviders, UpToDateProviders} of
        {[], _} -> {undefined, undefined, undefined};
        {_, []} -> lists_utils:random_element(EligibleProviders);
        {_, _} -> lists_utils:random_element(UpToDateProviders)
=======
    oz_worker:get_uri(?PUBLIC_SHARE_PATH(ShareId)).


%%--------------------------------------------------------------------
%% @doc Returns public access URL for given share that points to one of
%% providers that support the parent space of the share.
%%--------------------------------------------------------------------
-spec share_id_to_redirect_url(ShareId :: binary()) -> binary().
share_id_to_redirect_url(ShareId) ->
    {ok, #document{
        value = #od_share{space = ParentSpaceId}
    }} = od_share:get(ShareId),
    {ok, #document{
        value = #od_space{eff_providers = Providers}
    }} = od_space:get(ParentSpaceId),
    % Prefer online providers
    {Online, Offline} = lists:partition(
        fun(ProviderId) ->
            provider_connections:is_online(ProviderId)
        end, maps:keys(Providers)),
    % But if there are none, choose one of inactive
    Choice = case length(Online) of
        0 -> Offline;
        _ -> Online
    end,
    ChosenProvider = lists:nth(rand:uniform(length(Choice)), Choice),

    ClusterId = ChosenProvider,
    Path = case cluster_logic:get(?ROOT, ClusterId) of
        {ok, #od_cluster{worker_version = {?DEFAULT_RELEASE_VERSION, _, _}}} ->
            ?LEGACY_PROVIDER_PUBLIC_SHARE_PATH(ShareId);
        {ok, _} ->
            ?PROVIDER_PUBLIC_SHARE_PATH(ShareId)
>>>>>>> 3ee841d3
    end,
    {ChosenProviderId, ChosenProviderVersion}.<|MERGE_RESOLUTION|>--- conflicted
+++ resolved
@@ -196,7 +196,6 @@
 %%--------------------------------------------------------------------
 -spec share_id_to_public_url(od_share:id()) -> binary().
 share_id_to_public_url(ShareId) ->
-<<<<<<< HEAD
     oz_worker:get_uri(?PUBLIC_SHARE_URN(ShareId)).
 
 
@@ -223,7 +222,7 @@
         {undefined, undefined} ->
             Result;
         {ChosenProviderId, _} ->
-            case provider_connection:is_online(ChosenProviderId) of
+            case provider_connections:is_online(ChosenProviderId) of
                 true ->
                     Result;
                 false ->
@@ -240,7 +239,7 @@
     {ok, Providers} = space_logic:get_eff_providers(?ROOT, SpaceId),
     <<OzWorkerMajorVersion:6/binary, _/binary>> = oz_worker:get_release_version(),
     EligibleProviders = lists:filtermap(fun(ProviderId) ->
-        case provider_connection:is_online(ProviderId) of
+        case provider_connections:is_online(ProviderId) of
             false ->
                 false;
             true ->
@@ -258,40 +257,5 @@
         {[], _} -> {undefined, undefined, undefined};
         {_, []} -> lists_utils:random_element(EligibleProviders);
         {_, _} -> lists_utils:random_element(UpToDateProviders)
-=======
-    oz_worker:get_uri(?PUBLIC_SHARE_PATH(ShareId)).
-
-
-%%--------------------------------------------------------------------
-%% @doc Returns public access URL for given share that points to one of
-%% providers that support the parent space of the share.
-%%--------------------------------------------------------------------
--spec share_id_to_redirect_url(ShareId :: binary()) -> binary().
-share_id_to_redirect_url(ShareId) ->
-    {ok, #document{
-        value = #od_share{space = ParentSpaceId}
-    }} = od_share:get(ShareId),
-    {ok, #document{
-        value = #od_space{eff_providers = Providers}
-    }} = od_space:get(ParentSpaceId),
-    % Prefer online providers
-    {Online, Offline} = lists:partition(
-        fun(ProviderId) ->
-            provider_connections:is_online(ProviderId)
-        end, maps:keys(Providers)),
-    % But if there are none, choose one of inactive
-    Choice = case length(Online) of
-        0 -> Offline;
-        _ -> Online
-    end,
-    ChosenProvider = lists:nth(rand:uniform(length(Choice)), Choice),
-
-    ClusterId = ChosenProvider,
-    Path = case cluster_logic:get(?ROOT, ClusterId) of
-        {ok, #od_cluster{worker_version = {?DEFAULT_RELEASE_VERSION, _, _}}} ->
-            ?LEGACY_PROVIDER_PUBLIC_SHARE_PATH(ShareId);
-        {ok, _} ->
-            ?PROVIDER_PUBLIC_SHARE_PATH(ShareId)
->>>>>>> 3ee841d3
     end,
     {ChosenProviderId, ChosenProviderVersion}.