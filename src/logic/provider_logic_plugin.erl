--- conflicted
+++ resolved
@@ -467,16 +467,11 @@
 authorize(Req = #el_req{operation = get, gri = #gri{aspect = {eff_group_membership, _}}}, _) ->
     auth_by_self(Req);
 
-<<<<<<< HEAD
 authorize(Req = #el_req{operation = get, gri = #gri{aspect = eff_harvesters}}, _) ->
     auth_by_self(Req);
 
-authorize(Req = #el_req{operation = get, gri = #gri{aspect = spaces}}, Provider) ->
-    auth_by_self(Req) orelse auth_by_cluster_membership(Req, Provider, ?CLUSTER_VIEW);
-=======
 authorize(Req = #el_req{operation = get, gri = #gri{aspect = spaces}}, _) ->
     auth_by_self(Req) orelse auth_by_cluster_privilege(Req, ?CLUSTER_VIEW);
->>>>>>> d039a679
 
 authorize(#el_req{client = ?USER(UserId), operation = get, gri = #gri{aspect = {user_spaces, UserId}}}, _) ->
     true;
