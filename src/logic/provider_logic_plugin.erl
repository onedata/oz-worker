--- conflicted
+++ resolved
@@ -92,61 +92,12 @@
 -spec create(entity_logic:req()) -> entity_logic:create_result().
 create(Req = #el_req{gri = #gri{id = undefined, aspect = instance} = GRI}) ->
     Data = Req#el_req.data,
-<<<<<<< HEAD
     Name = maps:get(<<"name">>, Data),
-    CSR = maps:get(<<"csr">>, Data),
-=======
-    Name = case maps:get(<<"name">>, Data, undefined) of
-        undefined ->
-            maps:get(<<"clientName">>, Data);
-        N ->
-            N
-    end,
->>>>>>> 91ff6a75
     Latitude = maps:get(<<"latitude">>, Data, 0.0),
     Longitude = maps:get(<<"longitude">>, Data, 0.0),
     SubdomainDelegation = maps:get(<<"subdomainDelegation">>, Data),
 
     ProviderId = datastore_utils:gen_key(),
-<<<<<<< HEAD
-    case worker_proxy:call(ozpca_worker, {sign_provider_req, ProviderId, CSR}) of
-        {error, bad_csr} ->
-            ?ERROR_BAD_DATA(<<"csr">>);
-        {ok, {ProviderCertPem, Serial}} ->
-            {Domain, Subdomain} = case SubdomainDelegation of
-                false ->
-                    {maps:get(<<"domain">>, Data), undefined};
-                true ->
-                    ReqSubdomain = maps:get(<<"subdomain">>, Data),
-                    IPs = maps:get(<<"ipList">>, Data),
-                    case dns_state:set_delegation_config(ProviderId, ReqSubdomain, IPs) of
-                        ok ->
-                            {dns_config:build_fqdn_from_subdomain(ReqSubdomain),
-                             ReqSubdomain};
-                        {error, subdomain_exists} ->
-                            throw(?ERROR_BAD_VALUE_IDENTIFIER_OCCUPIED(<<"subdomain">>))
-                    end
-                end,
-
-            Provider = #od_provider{
-                name = Name, subdomain_delegation = SubdomainDelegation,
-                domain = Domain, subdomain = Subdomain,
-                serial = Serial, latitude = Latitude, longitude = Longitude},
-
-            case od_provider:create(#document{key = ProviderId, value = Provider}) of
-                {ok, _} -> ok;
-                _Error ->
-                    dns_state:remove_delegation_config(ProviderId),
-                    throw(?ERROR_INTERNAL_SERVER_ERROR)
-            end,
-            {ok, {fetched, GRI#gri{id = ProviderId}, {Provider, ProviderCertPem}}}
-    end;
-
-create(Req = #el_req{gri = #gri{id = undefined, aspect = instance_dev} = GRI}) ->
-    Data = Req#el_req.data,
-    Name = maps:get(<<"name">>, Data),
-    CSR = maps:get(<<"csr">>, Data),
-=======
     {Macaroon, Identity} = macaroon_logic:create_provider_root_macaroon(ProviderId),
 
     {Domain, Subdomain} = case SubdomainDelegation of
@@ -180,13 +131,7 @@
 
 create(Req = #el_req{gri = #gri{id = undefined, aspect = instance_dev} = GRI}) ->
     Data = Req#el_req.data,
-    Name = case maps:get(<<"name">>, Data, undefined) of
-        undefined ->
-            maps:get(<<"clientName">>, Data);
-        N ->
-            N
-    end,
->>>>>>> 91ff6a75
+    Name = maps:get(<<"name">>, Data),
     Latitude = maps:get(<<"latitude">>, Data, 0.0),
     Longitude = maps:get(<<"longitude">>, Data, 0.0),
     SubdomainDelegation = maps:get(<<"subdomainDelegation">>, Data),
@@ -549,25 +494,13 @@
 validate(#el_req{operation = create, gri = #gri{aspect = instance},
     data = Data}) ->
     Required = #{
-<<<<<<< HEAD
         <<"name">> => {binary, non_empty},
-        <<"csr">> => {binary, non_empty},
-=======
->>>>>>> 91ff6a75
         <<"subdomainDelegation">> => {boolean, any}
     },
     Common = #{
         optional => #{
             <<"latitude">> => {float, {between, -90, 90}},
             <<"longitude">> => {float, {between, -180, 180}}
-<<<<<<< HEAD
-=======
-        },
-        % TODO VFS-2918
-        at_least_one => #{
-            <<"name">> => {binary, non_empty},
-            <<"clientName">> => {binary, non_empty}
->>>>>>> 91ff6a75
         }
     },
     case maps:get(<<"subdomainDelegation">>, Data, undefined) of
@@ -589,11 +522,7 @@
 validate(#el_req{operation = create, gri = #gri{aspect = instance_dev},
     data = Data}) ->
     Required = #{
-<<<<<<< HEAD
         <<"name">> => {binary, non_empty},
-        <<"csr">> => {binary, non_empty},
-=======
->>>>>>> 91ff6a75
         <<"uuid">> => {binary, non_empty},
         <<"subdomainDelegation">> => {boolean, any}
     },
@@ -601,14 +530,6 @@
         optional => #{
             <<"latitude">> => {float, {between, -90, 90}},
             <<"longitude">> => {float, {between, -180, 180}}
-<<<<<<< HEAD
-=======
-        },
-        % TODO VFS-2918
-        at_least_one => #{
-            <<"name">> => {binary, non_empty},
-            <<"clientName">> => {binary, non_empty}
->>>>>>> 91ff6a75
         }
     },
     case maps:get(<<"subdomainDelegation">>, Data, undefined) of
