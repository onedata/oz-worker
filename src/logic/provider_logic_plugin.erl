--- conflicted
+++ resolved
@@ -168,11 +168,6 @@
 create(#el_req{gri = #gri{aspect = map_idp_group}, data = Data}) ->
     IdP = maps:get(<<"idp">>, Data),
     GroupId = maps:get(<<"groupId">>, Data),
-<<<<<<< HEAD
-    IdpEntitlement = auth_utils:normalize_membership_spec(
-        binary_to_atom(ProviderId, latin1), GroupId),
-    {ok, value, idp_group_mapping:gen_group_id(IdpEntitlement)};
-=======
     try entitlement_mapping:map_entitlement(IdP, GroupId) of
         {ok, {OnedataGroupId, _}} -> {ok, value, OnedataGroupId};
         {error, malformed} -> ?ERROR_BAD_DATA(<<"groupId">>)
@@ -183,7 +178,6 @@
             ]),
             ?ERROR_MALFORMED_DATA
     end;
->>>>>>> f9497ac5
 
 create(#el_req{gri = #gri{aspect = verify_provider_identity}, data = Data}) ->
     ProviderId = maps:get(<<"providerId">>, Data),
