--- conflicted
+++ resolved
@@ -46,11 +46,7 @@
     case od_handle_service:get(HServiceId) of
         {ok, #document{value = HandleService, revs = [DbRev | _]}} ->
             {Revision, _Hash} = datastore_rev:parse(DbRev),
-<<<<<<< HEAD
-            {ok, {HandleService, Revision}};
-=======
             {true, {HandleService, Revision}};
->>>>>>> 07b8348b
         _ ->
             ?ERROR_NOT_FOUND
     end.
