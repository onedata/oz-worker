%%%-------------------------------------------------------------------
%%% @author Konrad Zemek
%%% @copyright (C) 2014 ACK CYFRONET AGH
%%% This software is released under the MIT license
%%% cited in 'LICENSE.txt'.
%%% @end
%%%-------------------------------------------------------------------
%%% @doc The module implementing the business logic for tokens created by users.
%%% This module serves as a buffer between the database and the REST API.
%%% @end
%%%-------------------------------------------------------------------
-module(token_logic).
-author("Konrad Zemek").

-include("tokens.hrl").
-include("entity_logic.hrl").
-include("registered_names.hrl").
-include("datastore/oz_datastore_models.hrl").
-include_lib("ctool/include/api_errors.hrl").
-include_lib("ctool/include/logging.hrl").

%% Atoms representing types of valid tokens.
-type token_type() :: ?GROUP_INVITE_USER_TOKEN | ?GROUP_INVITE_GROUP_TOKEN |
?SPACE_INVITE_USER_TOKEN | ?SPACE_INVITE_GROUP_TOKEN |
?SPACE_SUPPORT_TOKEN | ?PROVIDER_REGISTRATION_TOKEN |
<<<<<<< HEAD
?HARVESTER_INVITE_USER_TOKEN | ?HARVESTER_INVITE_GROUP_TOKEN.

%% Atoms representing valid resource types.
-type resource_type() :: od_user | od_group | od_space | od_provider | od_harvester.
=======
?CLUSTER_INVITE_USER_TOKEN | ?CLUSTER_INVITE_GROUP_TOKEN.

%% Atoms representing valid resource types.
-type resource_type() :: od_user | od_group | od_space | od_provider | od_cluster.
>>>>>>> 05c6bf0c

-export_type([token_type/0, resource_type/0]).

%% API
-export([serialize/1, deserialize/1]).
-export([validate/2, create/3, consume/2, delete/1]).

%%%===================================================================
%%% API
%%%===================================================================

%%--------------------------------------------------------------------
%% @doc
%% Serializes a macaroon into a binary token.
%% @end
%%--------------------------------------------------------------------
-spec serialize(macaroon:macaroon()) -> {ok, Token :: binary()} | {error, term()}.
serialize(Macaroon) ->
    onedata_macaroons:serialize(Macaroon).


%%--------------------------------------------------------------------
%% @doc
%% Deserializes a macaroon from a binary token.
%% @end
%%--------------------------------------------------------------------
-spec deserialize(Token :: binary()) ->
    {ok, macaroon:macaroon()} | {error, term()}.
deserialize(Token) ->
    onedata_macaroons:deserialize(Token).


%%--------------------------------------------------------------------
%% @doc Checks if a given token is a valid macaroon of a given type.
%% @end
%%--------------------------------------------------------------------
-spec validate(macaroon:macaroon(), TokenType :: token_type()) ->
    ok | inexistent | bad_macaroon | bad_type.
validate(Macaroon, TokenType) ->
    try
        Id = macaroon:identifier(Macaroon),
        case token:get(Id) of
            {error, _} ->
                inexistent;
            {ok, #document{value = #token{secret = Secret}}} ->
                V = macaroon_verifier:create(),
                V1 = macaroon_verifier:satisfy_exact(V,
                    ["tokenType = ", atom_to_list(TokenType)]),

                case macaroon_verifier:verify(V1, Macaroon, Secret) of
                    ok ->
                        ok;
                    {error, Reason} ->
                        ?debug("Bad macaroon ~p: ~p", [Id, Reason]),
                        bad_type
                end
        end
    catch
        _:_ ->
            bad_macaroon
    end.


%%--------------------------------------------------------------------
%% @doc Creates a macaroon token of a given type.
%% Throws exception when call to the datastore fails.
%% @end
%%--------------------------------------------------------------------
-spec create(Issuer :: entity_logic:client(), TokenType :: token_type(),
    Resource :: {resource_type(), binary()}) ->
    {ok, macaroon:macaroon()} | {error, Reason :: any()}.
create(Issuer, TokenType, {ResourceType, ResourceId}) ->
    Secret = crypto:strong_rand_bytes(macaroon:suggested_secret_length()),
    TokenData = #token{secret = Secret, issuer = Issuer,
        resource = ResourceType, resource_id = ResourceId},

    {ok, #document{key = Identifier}} = token:save(#document{value = TokenData}),

    M1 = macaroon:create(oz_worker:get_domain(), Secret, Identifier),
    M2 = macaroon:add_first_party_caveat(M1,
        ["tokenType = ", atom_to_list(TokenType)]),
    {ok, M2}.


%%--------------------------------------------------------------------
%% @doc 
%% Token is consumed only if ConsumeFun succeeds.
%% Throws exception when call to the datastore fails or token doesn't exist in db.
%% Returns value returned by ConsumeFun.
%% @end
%%--------------------------------------------------------------------
-spec consume(Macaroon :: macaroon:macaroon(), 
    ConsumeFun :: fun((entity_logic:entity_type(), entity_logic:entity_id()) -> term())) ->
    term().
consume(M, ConsumeFun) ->
    case set_locked(M, true) of
        {error, already_locked} -> throw(?ERROR_MACAROON_INVALID);
        {ok, TokenDoc} ->
            #document{value = #token{resource = ResourceType,
                resource_id = ResourceId}} = TokenDoc,
            try 
                Result = ConsumeFun(ResourceType, ResourceId),
                delete(M),
                Result
            after 
                % Unlock token if operation failed. 
                % If token is deleted update will silently fail.
                set_locked(M, false)
            end
    end.


%%--------------------------------------------------------------------
%% @doc Deletes a client token.
%% Throws exception when call to the datastore fails, or token doesn't exist in db.
%% @end
%%--------------------------------------------------------------------
-spec delete(Macaroon :: macaroon:macaroon()) -> ok.
delete(M) ->
    Identifier = macaroon:identifier(M),
    ok = token:delete(Identifier).


%%%===================================================================
%%% Internal functions
%%%===================================================================

%%--------------------------------------------------------------------
%% @private
%% @doc 
%% Locks token by id.
%% @end
%%--------------------------------------------------------------------
-spec set_locked(M :: macaroon:macaroon(), Value :: boolean()) -> 
    {ok, token:doc(#token{})} | {error, term()}.
set_locked(M, Value) ->
    TokenId = macaroon:identifier(M),
    token:update(TokenId, fun(Token) ->
        case {Token#token.locked, Value} of
            {true, true} ->
                {error, already_locked};
            _ ->
                {ok, Token#token{locked = Value}}
        end
    end).<|MERGE_RESOLUTION|>--- conflicted
+++ resolved
@@ -23,17 +23,11 @@
 -type token_type() :: ?GROUP_INVITE_USER_TOKEN | ?GROUP_INVITE_GROUP_TOKEN |
 ?SPACE_INVITE_USER_TOKEN | ?SPACE_INVITE_GROUP_TOKEN |
 ?SPACE_SUPPORT_TOKEN | ?PROVIDER_REGISTRATION_TOKEN |
-<<<<<<< HEAD
-?HARVESTER_INVITE_USER_TOKEN | ?HARVESTER_INVITE_GROUP_TOKEN.
-
-%% Atoms representing valid resource types.
--type resource_type() :: od_user | od_group | od_space | od_provider | od_harvester.
-=======
+?HARVESTER_INVITE_USER_TOKEN | ?HARVESTER_INVITE_GROUP_TOKEN |
 ?CLUSTER_INVITE_USER_TOKEN | ?CLUSTER_INVITE_GROUP_TOKEN.
 
 %% Atoms representing valid resource types.
--type resource_type() :: od_user | od_group | od_space | od_provider | od_cluster.
->>>>>>> 05c6bf0c
+-type resource_type() :: od_user | od_group | od_space | od_provider | od_harvester | od_cluster.
 
 -export_type([token_type/0, resource_type/0]).
 
