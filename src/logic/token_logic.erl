%%%-------------------------------------------------------------------
%%% @author Konrad Zemek
%%% @copyright (C): 2014 ACK CYFRONET AGH
%%% This software is released under the MIT license
%%% cited in 'LICENSE.txt'.
%%% @end
%%%-------------------------------------------------------------------
%%% @doc The module implementing the business logic for tokens created by users.
%%% This module serves as a buffer between the database and the REST API.
%%% @end
%%%-------------------------------------------------------------------
-module(token_logic).
-author("Konrad Zemek").

-include("registered_names.hrl").
<<<<<<< HEAD
-include("datastore/oz_datastore_models_def.hrl").
=======
-include("handlers/rest_handler.hrl").
-include("dao/dao_types.hrl").
-include_lib("ctool/include/logging.hrl").

-define(DB(Function, Arg), dao_lib:apply(dao_tokens, Function, [Arg], 1)).
>>>>>>> a83b21dd

%% Atoms representing types of valid tokens.
-type token_type() :: group_invite_token | space_create_token |
space_invite_user_token | space_invite_group_token | accounts_merge_token |
space_support_token.

%% Atoms representing valid resource types.
-type resource_type() :: user | group | space.

%% API
-export([validate/2, create/3, get_issuer/1, consume/1]).
-export_type([token_type/0, resource_type/0]).

%%%===================================================================
%%% API
%%%===================================================================

%%--------------------------------------------------------------------
%% @doc Checks if a given token is a valid macaroon of a given type.
%% Throws exception when call to the datastore fails.
%% @end
%%--------------------------------------------------------------------
-spec validate(Token :: binary(), TokenType :: token_type()) ->
    {true, macaroon:macaroon()} | false.
validate(Token, TokenType) ->
    case macaroon:deserialize(Token) of
        {error, _} -> false;
        {ok, M} ->
<<<<<<< HEAD
            {ok, Id} = macaroon:identifier(M),
            case token:get(Id) of
                {error, _} -> false;
                {ok, #document{value = #token{secret = Secret}}} ->
                    {ok, V} = macaroon_verifier:create(),
                    ok = macaroon_verifier:satisfy_exact(V,
=======
            Id = macaroon:identifier(M),
            case ?DB(get_token, Id) of
                {error, _} -> false;
                {ok, #db_document{record = #token{secret = Secret}}} ->
                    V = macaroon_verifier:create(),
                    V1 = macaroon_verifier:satisfy_exact(V,
>>>>>>> a83b21dd
                        ["tokenType = ", atom_to_list(TokenType)]),

                    case macaroon_verifier:verify(V1, M, Secret) of
                        ok -> {true, M};
                        {error, Reason} ->
                            ?info("Bad macaroon ~p: ~p", [Id, Reason]),
                            false
                    end
            end
    end.

%%--------------------------------------------------------------------
%% @doc Creates a macaroon token of a given type.
%% Throws exception when call to the datastore fails.
%% @end
%%--------------------------------------------------------------------
-spec create(Issuer :: rest_handler:client(), TokenType :: token_type(),
    Resource :: {resource_type(), binary()}) ->
    {ok, Token :: binary()} | {error, Reason :: any()}.
create(Issuer, TokenType, {ResourceType, ResourceId}) ->
    Secret = crypto:rand_bytes(macaroon:suggested_secret_length()),
    TokenData = #token{secret = Secret, issuer = Issuer,
        resource = ResourceType, resource_id = ResourceId},

    {ok, Identifier} = token:save(#document{value = TokenData}),

    % @todo expiration time
    M1 = macaroon:create("registry", Secret, Identifier),
    M2 = macaroon:add_first_party_caveat(M1,
        ["tokenType = ", atom_to_list(TokenType)]),

    macaroon:serialize(M2).

%%--------------------------------------------------------------------
%% @doc Returns token issuer.
%% Throws exception when the token is invalid, a call to dao fails,
%% or token doesn't exist in db.
%% @end
%%--------------------------------------------------------------------
-spec get_issuer(Token :: binary()) -> {ok, [proplists:property()]}.
get_issuer(Token) ->
<<<<<<< HEAD
    case macaroon:deserialize(Token) of
        {ok, Macaroon} ->
            {ok, Identifier} = macaroon:identifier(Macaroon),
            {ok, TokenDoc} = token:get(Identifier),
            #document{value = #token{
                issuer = #client{type = ClientType, id = ClientId}
            }} = TokenDoc,

            {ok, [
                {clientType, ClientType},
                {clientId, ClientId}
            ]}
    end.
=======
    {ok, Macaroon} = macaroon:deserialize(Token),
    Identifier = macaroon:identifier(Macaroon),
    {ok, TokenDoc} = ?DB(get_token, Identifier),
    #db_document{record = #token{
        issuer = #client{type = ClientType, id = ClientId}
    }} = TokenDoc,

    {ok, [
        {clientType, ClientType},
        {clientId, ClientId}
    ]}.
>>>>>>> a83b21dd

%%--------------------------------------------------------------------
%% @doc Consumes a token, returning associated resource.
%% Throws exception when call to the datastore fails, or token doesn't exist in db.
%% @end
%%--------------------------------------------------------------------
-spec consume(Macaroon :: macaroon:macaroon()) ->
    {ok, {resource_type(), binary()}}.
consume(M) ->
<<<<<<< HEAD
    {ok, Identifier} = macaroon:identifier(M),
    {ok, TokenDoc} = token:get(Identifier),
    #document{value = #token{resource = ResourceType,
=======
    Identifier = macaroon:identifier(M),
    {ok, TokenDoc} = ?DB(get_token, Identifier),
    #db_document{record = #token{resource = ResourceType,
>>>>>>> a83b21dd
        resource_id = ResourceId}} = TokenDoc,

    ok = token:delete(Identifier),
    {ok, {ResourceType, ResourceId}}.
<|MERGE_RESOLUTION|>--- conflicted
+++ resolved
@@ -13,15 +13,8 @@
 -author("Konrad Zemek").
 
 -include("registered_names.hrl").
-<<<<<<< HEAD
 -include("datastore/oz_datastore_models_def.hrl").
-=======
--include("handlers/rest_handler.hrl").
--include("dao/dao_types.hrl").
 -include_lib("ctool/include/logging.hrl").
-
--define(DB(Function, Arg), dao_lib:apply(dao_tokens, Function, [Arg], 1)).
->>>>>>> a83b21dd
 
 %% Atoms representing types of valid tokens.
 -type token_type() :: group_invite_token | space_create_token |
@@ -50,21 +43,12 @@
     case macaroon:deserialize(Token) of
         {error, _} -> false;
         {ok, M} ->
-<<<<<<< HEAD
-            {ok, Id} = macaroon:identifier(M),
+            Id = macaroon:identifier(M),
             case token:get(Id) of
                 {error, _} -> false;
                 {ok, #document{value = #token{secret = Secret}}} ->
-                    {ok, V} = macaroon_verifier:create(),
-                    ok = macaroon_verifier:satisfy_exact(V,
-=======
-            Id = macaroon:identifier(M),
-            case ?DB(get_token, Id) of
-                {error, _} -> false;
-                {ok, #db_document{record = #token{secret = Secret}}} ->
                     V = macaroon_verifier:create(),
                     V1 = macaroon_verifier:satisfy_exact(V,
->>>>>>> a83b21dd
                         ["tokenType = ", atom_to_list(TokenType)]),
 
                     case macaroon_verifier:verify(V1, M, Secret) of
@@ -106,25 +90,10 @@
 %%--------------------------------------------------------------------
 -spec get_issuer(Token :: binary()) -> {ok, [proplists:property()]}.
 get_issuer(Token) ->
-<<<<<<< HEAD
-    case macaroon:deserialize(Token) of
-        {ok, Macaroon} ->
-            {ok, Identifier} = macaroon:identifier(Macaroon),
-            {ok, TokenDoc} = token:get(Identifier),
-            #document{value = #token{
-                issuer = #client{type = ClientType, id = ClientId}
-            }} = TokenDoc,
-
-            {ok, [
-                {clientType, ClientType},
-                {clientId, ClientId}
-            ]}
-    end.
-=======
     {ok, Macaroon} = macaroon:deserialize(Token),
     Identifier = macaroon:identifier(Macaroon),
-    {ok, TokenDoc} = ?DB(get_token, Identifier),
-    #db_document{record = #token{
+    {ok, TokenDoc} = token:get(Identifier),
+    #document{value = #token{
         issuer = #client{type = ClientType, id = ClientId}
     }} = TokenDoc,
 
@@ -132,7 +101,6 @@
         {clientType, ClientType},
         {clientId, ClientId}
     ]}.
->>>>>>> a83b21dd
 
 %%--------------------------------------------------------------------
 %% @doc Consumes a token, returning associated resource.
@@ -142,15 +110,9 @@
 -spec consume(Macaroon :: macaroon:macaroon()) ->
     {ok, {resource_type(), binary()}}.
 consume(M) ->
-<<<<<<< HEAD
-    {ok, Identifier} = macaroon:identifier(M),
+    Identifier = macaroon:identifier(M),
     {ok, TokenDoc} = token:get(Identifier),
     #document{value = #token{resource = ResourceType,
-=======
-    Identifier = macaroon:identifier(M),
-    {ok, TokenDoc} = ?DB(get_token, Identifier),
-    #db_document{record = #token{resource = ResourceType,
->>>>>>> a83b21dd
         resource_id = ResourceId}} = TokenDoc,
 
     ok = token:delete(Identifier),
