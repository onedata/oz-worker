%%%-------------------------------------------------------------------
%%% @author Michal Stanisz
%%% @copyright (C) 2019 ACK CYFRONET AGH
%%% This software is released under the MIT license
%%% cited in 'LICENSE.txt'.
%%% @end
%%%-------------------------------------------------------------------
%%% @doc
%%% This module implements entity logic plugin behaviour and handles
%%% entity logic operations corresponding to od_storage model.
%%% @end
%%%-------------------------------------------------------------------
-module(storage_logic_plugin).
-author("Michal Stanisz").
-behaviour(entity_logic_plugin_behaviour).

-include("entity_logic.hrl").
-include("datastore/oz_datastore_models.hrl").
-include("datastore/oz_datastore_models.hrl").
-include_lib("ctool/include/logging.hrl").
-include_lib("ctool/include/privileges.hrl").
-include_lib("ctool/include/errors.hrl").

-export([fetch_entity/1, operation_supported/3, is_subscribable/2]).
-export([create/1, get/2, update/1, delete/1]).
-export([exists/2, authorize/2, required_admin_privileges/1, validate/1]).


-define(MINIMUM_SUPPORT_SIZE, oz_worker:get_env(minimum_space_support_size, 1000000)).


%%%===================================================================
%%% API
%%%===================================================================

%%--------------------------------------------------------------------
%% @doc
%% Retrieves an entity and its revision from datastore, if applicable.
%% Should return:
%%  * {true, entity_logic:versioned_entity()}
%%      if the fetch was successful
%%  * false
%%      if fetch is not applicable for this operation
%%  * {error, _}
%%      if there was an error, such as ?ERROR_NOT_FOUND
%% @end
%%--------------------------------------------------------------------
-spec fetch_entity(gri:gri()) ->
    {true, entity_logic:versioned_entity()} | false | errors:error().
fetch_entity(#gri{id = StorageId}) ->
    case od_storage:get(StorageId) of
        {ok, #document{value = Storage, revs = [DbRev | _]}} ->
            {Revision, _Hash} = datastore_rev:parse(DbRev),
            {true, {Storage, Revision}};
        _ ->
            ?ERROR_NOT_FOUND
    end.


%%--------------------------------------------------------------------
%% @doc
%% Determines if given operation is supported based on operation, aspect and
%% scope (entity type is known based on the plugin itself).
%% @end
%%--------------------------------------------------------------------
-spec operation_supported(entity_logic:operation(), entity_logic:aspect(),
    entity_logic:scope()) -> boolean().
operation_supported(create, instance, private) -> true;
operation_supported(create, support, private) -> true;
operation_supported(create, {upgrade_legacy_support, _}, private) -> true;

operation_supported(get, instance, private) -> true;
operation_supported(get, instance, shared) -> true;

operation_supported(get, spaces, private) -> true;

operation_supported(update, instance, private) -> true;
operation_supported(update, {space, _}, private) -> true;

operation_supported(delete, instance, private) -> true;
operation_supported(delete, {space, _}, private) -> true;

operation_supported(_, _, _) -> false.


%%--------------------------------------------------------------------
%% @doc
%% Determines if given {Aspect, Scope} pair is subscribable, i.e. clients can
%% subscribe to receive updates concerning the aspect of entity.
%% @end
%%--------------------------------------------------------------------
-spec is_subscribable(entity_logic:aspect(), entity_logic:scope()) ->
    boolean().
is_subscribable(instance, _) -> true;
is_subscribable(_, _) -> false.


%%--------------------------------------------------------------------
%% @doc
%% Creates a resource (aspect of entity) based on entity logic request.
%% @end
%%--------------------------------------------------------------------
-spec create(entity_logic:req()) -> entity_logic:create_result().
create(#el_req{gri = #gri{id = ProposedId, aspect = instance} = GRI, auth = ?PROVIDER(ProviderId) = Auth, data = Data}) ->
    Name = maps:get(<<"name">>, Data),
    QosParameters = get_qos_parameters(Data, #{}),
    % Only legacy providers do not send imported value 
    % set it to `unknown` so provider could change it during its upgrade procedure
    ImportedStorage = maps:get(<<"imported">>, Data, unknown),
    Readonly = maps:get(<<"readonly">>, Data, false),
    case Readonly andalso ImportedStorage =:= false of
        true -> throw(?ERROR_REQUIRES_IMPORTED_STORAGE(<<"'newly created storage'">>));
        _ -> ok
    end,
    StorageId = ensure_id(ProposedId),
    ExtendedQosParameters = add_implicit_qos_parameters(StorageId, ProviderId, QosParameters),
    StorageDoc = #document{
        key = StorageId,
        value = #od_storage{
            name = Name,
            qos_parameters = ExtendedQosParameters,
            imported = ImportedStorage,
            readonly = Readonly,
            provider = ProviderId,
            creator = aai:normalize_subject(Auth#auth.subject),
            creation_time = global_clock:timestamp_seconds()
        }
    },
    case od_storage:create(StorageDoc) of
        {error, already_exists} ->
            throw(?ERROR_ALREADY_EXISTS);
        {ok, #document{key = StorageId}} ->
            entity_graph:add_relation(
                od_storage, StorageId,
                od_provider, ProviderId
            ),
            {true, {Storage, Rev}} = fetch_entity(#gri{id = StorageId}),
            {ok, resource, {GRI#gri{id = StorageId}, {Storage, Rev}}}
    end;

create(#el_req{auth = Auth, gri = #gri{id = StorageId, aspect = support}, data = Data}) ->
    fun(#od_storage{provider = ProviderId}) ->
        Token = maps:get(<<"token">>, Data),

        invite_tokens:consume(Auth, Token, ?SUPPORT_SPACE, fun(SpaceId, _TokenParameters, _) ->
            support_space(ProviderId, SpaceId, StorageId, Data)
        end)
    end;

% This endpoint is dedicated for providers upgrading from version 19.02.* to 20.02.*.
create(#el_req{gri = #gri{id = StorageId, aspect = {upgrade_legacy_support, SpaceId}}}) ->
    fun(#od_storage{provider = ProviderId}) ->
        ?info("Processing request to upgrade legacy support of space '~s' by provider '~s'...", [SpaceId, ProviderId]),
        {true, {VirtualStorage, _}} = fetch_entity(#gri{id = ProviderId}),
        SupportSize = entity_graph:get_relation_attrs(direct, bottom_up, od_space, SpaceId, VirtualStorage),
        try
            support_space(ProviderId, SpaceId, StorageId, #{<<"size">> => SupportSize})
        catch
            _:(?ERROR_RELATION_ALREADY_EXISTS(_, _, _, _)) -> ok
        end,
        try
            entity_graph:remove_relation(od_space, SpaceId, od_storage, ProviderId)
        catch
            _:(?ERROR_RELATION_DOES_NOT_EXIST(_, _, _, _)) -> ok
        end,
        ?notice("Successfully upgraded legacy support of space '~s' by provider '~s'", [SpaceId, ProviderId])
    end.


%%--------------------------------------------------------------------
%% @doc
%% Retrieves a resource (aspect of entity) based on entity logic request and
%% prefetched entity.
%% @end
%%--------------------------------------------------------------------
-spec get(entity_logic:req(), entity_logic:entity()) ->
    entity_logic:get_result().
get(#el_req{gri = #gri{aspect = instance, scope = private}}, Storage) ->
    {ok, Storage};
get(#el_req{gri = #gri{aspect = instance, scope = shared}}, Storage) ->
    #od_storage{
        provider = Provider,
        name = Name,
        qos_parameters = QosParameters,
        creation_time = CreationTime,
        creator = Creator,
        readonly = Readonly
    } = Storage,
    {ok, #{
        <<"provider">> => Provider,
        <<"name">> => Name, %% @TODO VFS-6520 Check if still needed after storage api is implemented
        <<"qosParameters">> => QosParameters,
        <<"creationTime">> => CreationTime,
        <<"creator">> => Creator,
        <<"readonly">> => Readonly
    }};

get(#el_req{gri = #gri{aspect = spaces}}, Storage) ->
    {ok, get_spaces(Storage)}.


%%--------------------------------------------------------------------
%% @doc
%% Updates a resource (aspect of entity) based on entity logic request.
%% @end
%%--------------------------------------------------------------------
-spec update(entity_logic:req()) -> entity_logic:update_result().
update(#el_req{gri = #gri{id = StorageId, aspect = instance}, data = Data}) ->
    % critical section to avoid race condition with space support
    lock_on_storage(StorageId, fun() ->
        SupportsAnySpace = supports_any_space(StorageId),
        ?extract_ok(od_storage:update(StorageId, fun(Storage) ->
            #od_storage{
                name = Name,
                provider = ProviderId,
                qos_parameters = QosParameters,
                imported = ImportedStorage,
                readonly = Readonly
            } = Storage,

            NewName = maps:get(<<"name">>, Data, Name),
            NewQosParameters = get_qos_parameters(Data, QosParameters),
            NewImportedStorage = maps:get(<<"imported">>, Data, ImportedStorage),
            NewReadonly = maps:get(<<"readonly">>, Data, Readonly),
            try
                check_imported_storage_value(ImportedStorage, NewImportedStorage, SupportsAnySpace),
                check_readonly_value(NewReadonly, NewImportedStorage, StorageId),
                ExtendedNewQosParameters = add_implicit_qos_parameters(StorageId, ProviderId, NewQosParameters),
                {ok, Storage#od_storage{
                    name = NewName,
                    qos_parameters = ExtendedNewQosParameters,
                    imported = NewImportedStorage,
                    readonly = NewReadonly
                }}
            catch throw:Error ->
                Error
            end
        end))
    end);

update(Req = #el_req{gri = #gri{id = StorageId, aspect = {space, SpaceId}}}) ->
    NewSupportSize = maps:get(<<"size">>, Req#el_req.data),
    entity_graph:update_relation(
        od_space, SpaceId, od_storage, StorageId, NewSupportSize
    ).


%%--------------------------------------------------------------------
%% @doc
%% Deletes a resource (aspect of entity) based on entity logic request.
%% @end
%%--------------------------------------------------------------------
-spec delete(entity_logic:req()) -> entity_logic:delete_result().
delete(#el_req{gri = #gri{id = StorageId, aspect = instance}}) ->
    entity_graph:delete_with_relations(od_storage, StorageId);

delete(#el_req{gri = #gri{id = StorageId, aspect = {space, SpaceId}}}) ->
    fun(#od_storage{provider = ProviderId}) ->
        entity_graph:remove_relation(
            od_space, SpaceId,
            od_storage, StorageId
        ),

        {ok, UpdatedDoc} = od_space:clear_support_parameters(SpaceId, ProviderId),

        lists:foreach(fun(HarvesterId) ->
            harvester_indices:update_stats(HarvesterId, all,
                fun(ExistingStats) ->
                    harvester_indices:coalesce_index_stats(ExistingStats, SpaceId, ProviderId, true)
                end)
        end, UpdatedDoc#document.value#od_space.harvesters),

        wait_for_eff_support_recalculation(ProviderId, SpaceId)
    end.


%%--------------------------------------------------------------------
%% @doc
%% Determines if given resource (aspect of entity) exists, based on entity
%% logic request and prefetched entity.
%% @end
%%--------------------------------------------------------------------
-spec exists(entity_logic:req(), entity_logic:entity()) -> boolean().
exists(#el_req{gri = #gri{aspect = {space, SpaceId}}}, Storage) ->
    entity_graph:has_relation(direct, bottom_up, od_space, SpaceId, Storage);

% All other aspects exist if storage record exists.
exists(#el_req{gri = #gri{id = Id}}, #od_storage{}) ->
    Id =/= undefined.


%%--------------------------------------------------------------------
%% @doc
%% Determines if requesting client is authorized to perform given operation,
%% based on entity logic request and prefetched entity.
%% @end
%%--------------------------------------------------------------------
-spec authorize(entity_logic:req(), entity_logic:entity()) -> boolean().
authorize(Req = #el_req{operation = create, gri = #gri{aspect = instance}}, _) ->
    case Req#el_req.auth of
        ?PROVIDER(_) -> true;
        _ -> false
    end;

authorize(#el_req{operation = create, auth = ?PROVIDER(ProviderId), gri = #gri{aspect = support}}, Storage) ->
    storage_logic:belongs_to_provider(Storage, ProviderId);

authorize(#el_req{operation = create, auth = ?PROVIDER(ProviderId), gri = #gri{aspect = {upgrade_legacy_support, SpaceId}}}, Storage) ->
    storage_logic:belongs_to_provider(Storage, ProviderId)
    %% Check whether given space is supported by provider virtual storage (with id equal to providers)
        andalso storage_logic:supports_space(ProviderId, SpaceId);

authorize(#el_req{operation = get, auth = ?PROVIDER(ProviderId), gri = #gri{aspect = instance, scope = private}}, Storage) ->
    storage_logic:belongs_to_provider(Storage, ProviderId);

authorize(Req = #el_req{operation = get, gri = GRI = #gri{aspect = instance, id = StorageId, scope = shared}}, Storage) ->
    case {Req#el_req.auth, Req#el_req.auth_hint} of
        {?PROVIDER(ProviderId), ?THROUGH_SPACE(SpaceId)} ->
            storage_logic:supports_space(StorageId, SpaceId)
                andalso provider_logic:supports_space(ProviderId, SpaceId);
        _ ->
            % Access to private data also allows access to shared data
            authorize(Req#el_req{gri = GRI#gri{scope = private}}, Storage)
    end;

authorize(#el_req{operation = get, auth = ?PROVIDER(ProviderId), gri = #gri{aspect = spaces}}, Storage) ->
    storage_logic:belongs_to_provider(Storage, ProviderId);

authorize(#el_req{operation = update, auth = ?PROVIDER(ProviderId), gri = #gri{aspect = instance}}, Storage) ->
    storage_logic:belongs_to_provider(Storage, ProviderId);

authorize(#el_req{operation = update, auth = ?PROVIDER(ProviderId), gri = #gri{aspect = {space, _}}}, Storage) ->
    storage_logic:belongs_to_provider(Storage, ProviderId);

authorize(#el_req{operation = delete, auth = ?PROVIDER(ProviderId), gri = #gri{aspect = instance}}, Storage) ->
    storage_logic:belongs_to_provider(Storage, ProviderId);

authorize(#el_req{operation = delete, auth = ?PROVIDER(ProviderId), gri = #gri{aspect = {space, _}}}, Storage) ->
    storage_logic:belongs_to_provider(Storage, ProviderId);

authorize(_, _) ->
    false.

%%--------------------------------------------------------------------
%% @doc
%% Returns list of admin privileges needed to perform given operation.
%% @end
%%--------------------------------------------------------------------
-spec required_admin_privileges(entity_logic:req()) -> [privileges:oz_privilege()] | forbidden.
required_admin_privileges(_) ->
    forbidden.

%%--------------------------------------------------------------------
%% @doc
%% Returns validity verificators for given request.
%% Returns a map with 'required', 'optional' and 'at_least_one' keys.
%% Under each of them, there is a map:
%%      Key => {type_verificator, value_verificator}
%% Which means how value of given Key should be validated.
%% @end
%%--------------------------------------------------------------------
-spec validate(entity_logic:req()) -> entity_logic_sanitizer:sanitizer_spec().
validate(#el_req{operation = create, gri = #gri{aspect = instance}}) -> #{
    required => #{
        <<"name">> => {binary, name}
    },
    optional => #{
        <<"qos_parameters">> => {json, qos_parameters},
        <<"qosParameters">> => {json, qos_parameters},
        <<"imported">> => {boolean, any},
        <<"readonly">> => {boolean, any}
    }
};

validate(#el_req{operation = create, gri = #gri{aspect = support}}) -> #{
    required => #{
        <<"token">> => {invite_token, ?SUPPORT_SPACE},
        <<"size">> => {integer, {not_lower_than, ?MINIMUM_SUPPORT_SIZE}}
    },
    optional => #{
        % support parameters are set per space x provider pair, not per storage, however this
        % operation offers a shortcut for updating the parameters along with a new support
        <<"spaceSupportParameters">> => {{jsonable_record, single, support_parameters}, any}
    }
};

validate(#el_req{operation = create, gri = #gri{aspect = {upgrade_legacy_support, _}}}) ->
    #{};

validate(#el_req{operation = update, gri = #gri{aspect = instance}}) -> #{
    at_least_one => #{
        <<"name">> => {binary, name},
        <<"qos_parameters">> => {json, qos_parameters},
        <<"qosParameters">> => {json, qos_parameters},
        <<"imported">> => {boolean, any},
        <<"readonly">> => {boolean, any}
    }
};

validate(#el_req{operation = update, gri = #gri{aspect = {space, _}}}) -> #{
    required => #{
        <<"size">> => {integer, {not_lower_than, ?MINIMUM_SUPPORT_SIZE}}
    }
}.

%%%===================================================================
%%% Internal functions
%%%===================================================================

%% @private
-spec ensure_id(undefined | od_storage:id()) -> od_storage:id().
ensure_id(undefined) -> datastore_key:new();
ensure_id(StorageId) -> StorageId.


%% @private
-spec support_space(od_provider:id(), od_space:id(), od_storage:id(), entity_logic:data()) ->
    entity_logic:create_result().
support_space(ProviderId, SpaceId, StorageId, Data) ->
    % critical section to avoid race condition with storage modification
    lock_on_storage(StorageId, fun() ->
        % critical section to avoid simultaneous supports by 2 providers with imported storage
        lock_on_space_support(SpaceId, fun() ->
            support_space_insecure(ProviderId, SpaceId, StorageId, Data)
        end)
    end).


%% @private
-spec support_space_insecure(od_provider:id(), od_space:id(), od_storage:id(), entity_logic:data()) ->
    entity_logic:create_result().
support_space_insecure(ProviderId, SpaceId, StorageId, Data) ->
    {true, {Storage, _}} = fetch_entity(#gri{id = StorageId}),

    % possible if multiple processes enter the critical section one after another
    storage_logic:supports_space(Storage, SpaceId) andalso throw(
        ?ERROR_RELATION_ALREADY_EXISTS(od_space, SpaceId, od_storage, StorageId)
    ),

    case is_imported_storage(Storage) of
        true ->
            ensure_storage_not_supporting_any_space(Storage),
            case oz_worker:get_env(allow_multiple_imported_storages_supports, false) of
                true -> ok;
                false -> ensure_space_not_supported_by_imported_storage(SpaceId)
            end;
        _ ->
            ok
    end,

    % start with setting the support parameters, which can fail if the provided data is not valid
    % upon a failure, there is nothing changed yet that would need undoing to make the process transactional
    RequestedSpaceSupportParameters = maps:get(<<"spaceSupportParameters">>, Data, #support_parameters{}),
    PrunedSpaceSupportParameters = #support_parameters{
        % only the two parameters can be set during space support
        accounting_enabled = RequestedSpaceSupportParameters#support_parameters.accounting_enabled,
        dir_stats_service_enabled = RequestedSpaceSupportParameters#support_parameters.dir_stats_service_enabled
    },
    case od_space:update_support_parameters(SpaceId, ProviderId, PrunedSpaceSupportParameters) of
        {ok, _} -> ok;
        {error, _} = Error2 -> throw(Error2)
    end,

    try
        SupportSize = maps:get(<<"size">>, Data),
        entity_graph:add_relation(
            od_space, SpaceId,
            od_storage, StorageId,
            SupportSize
        )
    catch throw:Error ->
        {ok, _} = od_space:clear_support_parameters(SpaceId, ProviderId),
        throw(Error)
    end,

    wait_for_eff_support_recalculation(ProviderId, SpaceId),

    wait_for_eff_support_recalculation(ProviderId, StorageId, SpaceId),

    NewGRI = #gri{type = od_space, id = SpaceId, aspect = instance, scope = protected},
    {true, {Space, Rev}} = space_logic_plugin:fetch_entity(NewGRI),

    lists:foreach(fun(HarvesterId) ->
        harvester_indices:update_stats(HarvesterId, all, fun(ExistingStats) ->
            harvester_indices:coalesce_index_stats(ExistingStats, SpaceId, ProviderId, false)
        end)
    end, Space#od_space.harvesters),

    {ok, SpaceData} = space_logic_plugin:get(#el_req{gri = NewGRI}, Space),
    {ok, resource, {NewGRI, {SpaceData, Rev}}}.


%% @private
-spec ensure_space_not_supported_by_imported_storage(od_space:id()) -> ok | no_return().
ensure_space_not_supported_by_imported_storage(SpaceId) ->
    {true, {#od_space{storages = StorageIds}, _}} = space_logic_plugin:fetch_entity(#gri{id = SpaceId}),
    lists:foreach(fun(StorageId) ->
        is_imported_storage(StorageId)
            andalso throw(?ERROR_SPACE_ALREADY_SUPPORTED_WITH_IMPORTED_STORAGE(SpaceId, StorageId))
    end, maps:keys(StorageIds)).


%% @private
-spec ensure_storage_not_supporting_any_space(od_storage:record()) -> false | no_return().
ensure_storage_not_supporting_any_space(Storage) ->
    supports_any_space(Storage) andalso throw(?ERROR_STORAGE_IN_USE).


%% @private
-spec is_imported_storage(od_storage:id() | od_storage:record()) -> boolean() | no_return().
is_imported_storage(#od_storage{imported = ImportedStorage}) ->
    ImportedStorage == true;
is_imported_storage(StorageId) ->
    {true, {Storage, _}} = fetch_entity(#gri{id = StorageId}),
    is_imported_storage(Storage).


%% @private
-spec lock_on_storage(od_storage:id(), fun(() -> Term)) -> Term.
lock_on_storage(StorageId, Fun) ->
    critical_section:run({storage_lock, StorageId}, Fun).


%% @private
-spec lock_on_space_support(od_space:id(), fun(() -> Term)) -> Term.
lock_on_space_support(SpaceId, Fun) ->
    critical_section:run({space_support, SpaceId}, Fun).


%% @private
-spec get_spaces(od_storage:record() | od_storage:id()) -> [od_space:id()].
get_spaces(#od_storage{} = Storage) ->
    entity_graph:get_relations(direct, bottom_up, od_space, Storage);
get_spaces(StorageId) when is_binary(StorageId) ->
    {true, {Storage, _}} = fetch_entity(#gri{id = StorageId}),
    get_spaces(Storage).


%% @private
-spec supports_any_space(od_storage:record() | od_storage:id()) -> boolean().
supports_any_space(Storage) ->
    case get_spaces(Storage) of
        [] -> false;
        [_ | _] -> true
    end.


%% @TODO VFS-5856 <<"qos_parameters">> deprecated, included for backward compatibility 
%% @private
-spec get_qos_parameters(entity_logic:data(), od_storage:qos_parameters()) ->
    od_storage:qos_parameters().
get_qos_parameters(Data, Default) ->
    case maps:get(<<"qosParameters">>, Data, undefined) of
        undefined -> maps:get(<<"qos_parameters">>, Data, Default);
        Parameters -> Parameters
    end.


%%--------------------------------------------------------------------
%% @doc
%% @private
%% Modification of imported value should be blocked if storage supports any space
%% unless it was previously `unknown` meaning that storage was created by legacy provider.
%% @end
%%--------------------------------------------------------------------
-spec check_imported_storage_value(PreviousValue :: boolean() | unknown, NewValue :: boolean(),
    SupportsAnySpace :: boolean()) -> ok | no_return().
check_imported_storage_value(unknown = _PreviousValue, _NewValue, _SupportsAnySpace) -> ok;
check_imported_storage_value(_PreviousValue, _NewValue, false = _SupportsAnySpace) -> ok;
check_imported_storage_value(PreviousValue, PreviousValue = _NewValue, _SupportsAnySpace) -> ok;
check_imported_storage_value(_PreviousValue, _NewValue, _SupportsAnySpace) -> throw(?ERROR_STORAGE_IN_USE).


%% @private
-spec check_readonly_value(ReadonlyValue :: boolean(), IsImportedStorage :: boolean(), od_storage:id()) ->
    ok | no_return().
check_readonly_value(true = _ReadonlyValue, false = _IsImportedStorage, StorageId) ->
    throw(?ERROR_REQUIRES_IMPORTED_STORAGE(StorageId));
check_readonly_value(_ReadonlyValue, _IsImportedStorage, _StorageId) -> ok.


%% @private
-spec add_implicit_qos_parameters(od_storage:id(), od_provider:id(), od_storage:qos_parameters()) ->
    od_storage:qos_parameters() | no_return().
add_implicit_qos_parameters(_StorageId, ProviderId, #{<<"providerId">> := OtherProvider}) when ProviderId =/= OtherProvider ->
    throw(?ERROR_BAD_VALUE_NOT_ALLOWED(<<"qosParameters.providerId">>, [ProviderId]));
add_implicit_qos_parameters(StorageId, _ProviderId, #{<<"storageId">> := OtherStorage}) when StorageId =/= OtherStorage ->
    throw(?ERROR_BAD_VALUE_NOT_ALLOWED(<<"qosParameters.storageId">>, [StorageId]));
add_implicit_qos_parameters(StorageId, ProviderId, QosParameters) ->
    QosParameters#{
        <<"storageId">> => StorageId,
        <<"providerId">> => ProviderId
    }.


%%--------------------------------------------------------------------
%% @private
%% @doc
%% Provider supports are recalculated asynchronously - wait for it so that
%% the information about current supports is up to date when this function returns.
%% @end
%%--------------------------------------------------------------------
<<<<<<< HEAD
-spec wait_for_eff_support_recalculation(od_provider:id(), od_space:id()) -> ok.
wait_for_eff_support_recalculation(ProviderId, SpaceId) ->
    try
        utils:wait_until(fun() ->
            space_logic:is_supported_by_provider(SpaceId, ProviderId) andalso
                provider_logic:supports_space(ProviderId, SpaceId)
=======
-spec wait_for_eff_support_recalculation(od_provider:id(), od_storage:id(), od_space:id()) -> ok.
wait_for_eff_support_recalculation(ProviderId, StorageId, SpaceId) ->
    try
        utils:wait_until(fun() ->
            space_logic:is_supported_by_provider(SpaceId, ProviderId) andalso
                provider_logic:supports_space(ProviderId, SpaceId) andalso
                space_logic:is_supported_by_storage(SpaceId, StorageId) andalso
                storage_logic:supports_space(StorageId, SpaceId)
>>>>>>> 16ca778b
        end)
    catch _:_ ->
        % Do not fail upon timeout; if there are too many pending changes in the graph,
        % this may take even longer. Worst case scenario is that the client will get
        % a confirmation of support change operation, but the effective supports will
        % not yet be recalculated. They will converge eventually though.
        ok
<<<<<<< HEAD
    end.
=======
    end.
>>>>>>> 16ca778b
<|MERGE_RESOLUTION|>--- conflicted
+++ resolved
@@ -270,7 +270,7 @@
                 end)
         end, UpdatedDoc#document.value#od_space.harvesters),
 
-        wait_for_eff_support_recalculation(ProviderId, SpaceId)
+        wait_for_recalculated_eff_support_state(false, ProviderId, StorageId, SpaceId)
     end.
 
 
@@ -473,9 +473,7 @@
         throw(Error)
     end,
 
-    wait_for_eff_support_recalculation(ProviderId, SpaceId),
-
-    wait_for_eff_support_recalculation(ProviderId, StorageId, SpaceId),
+    wait_for_recalculated_eff_support_state(true, ProviderId, StorageId, SpaceId),
 
     NewGRI = #gri{type = od_space, id = SpaceId, aspect = instance, scope = protected},
     {true, {Space, Rev}} = space_logic_plugin:fetch_entity(NewGRI),
@@ -600,23 +598,21 @@
 %% the information about current supports is up to date when this function returns.
 %% @end
 %%--------------------------------------------------------------------
-<<<<<<< HEAD
--spec wait_for_eff_support_recalculation(od_provider:id(), od_space:id()) -> ok.
-wait_for_eff_support_recalculation(ProviderId, SpaceId) ->
+-spec wait_for_recalculated_eff_support_state(boolean(), od_provider:id(), od_storage:id(), od_space:id()) ->
+    ok.
+wait_for_recalculated_eff_support_state(ExpectedSupportExistence, ProviderId, StorageId, SpaceId) ->
     try
         utils:wait_until(fun() ->
-            space_logic:is_supported_by_provider(SpaceId, ProviderId) andalso
-                provider_logic:supports_space(ProviderId, SpaceId)
-=======
--spec wait_for_eff_support_recalculation(od_provider:id(), od_storage:id(), od_space:id()) -> ok.
-wait_for_eff_support_recalculation(ProviderId, StorageId, SpaceId) ->
-    try
-        utils:wait_until(fun() ->
-            space_logic:is_supported_by_provider(SpaceId, ProviderId) andalso
-                provider_logic:supports_space(ProviderId, SpaceId) andalso
-                space_logic:is_supported_by_storage(SpaceId, StorageId) andalso
+            AllStatuses = [
+                space_logic:is_supported_by_provider(SpaceId, ProviderId),
+                provider_logic:supports_space(ProviderId, SpaceId),
+                space_logic:is_supported_by_storage(SpaceId, StorageId),
                 storage_logic:supports_space(StorageId, SpaceId)
->>>>>>> 16ca778b
+            ],
+            case ExpectedSupportExistence of
+                true -> lists:all(fun(B) -> B end, AllStatuses);
+                false -> not lists:any(fun(B) -> B end, AllStatuses)
+            end
         end)
     catch _:_ ->
         % Do not fail upon timeout; if there are too many pending changes in the graph,
@@ -624,8 +620,4 @@
         % a confirmation of support change operation, but the effective supports will
         % not yet be recalculated. They will converge eventually though.
         ok
-<<<<<<< HEAD
     end.
-=======
-    end.
->>>>>>> 16ca778b
