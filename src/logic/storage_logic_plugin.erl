--- conflicted
+++ resolved
@@ -101,14 +101,9 @@
 -spec create(entity_logic:req()) -> entity_logic:create_result().
 create(#el_req{gri = #gri{id = ProposedId, aspect = instance} = GRI, auth = ?PROVIDER(ProviderId) = Auth, data = Data}) ->
     Name = maps:get(<<"name">>, Data),
-<<<<<<< HEAD
     QosParameters = maps:get(<<"qos_parameters">>, Data, #{}),
-    {ok, _} = od_storage:create(#document{
-        key = StorageId,
-=======
     StorageDoc = #document{
         key = ProposedId,
->>>>>>> 70f69276
         value = #od_storage{
             name = Name,
             qos_parameters = QosParameters,
