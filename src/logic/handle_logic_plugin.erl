--- conflicted
+++ resolved
@@ -147,15 +147,8 @@
         _ ->
             ok
     end,
-<<<<<<< HEAD
-    % Handle has been modified by adding relation, so it will need to be
-    % fetched again.
-    {ok, #document{value = FetchedHandle}} = od_handle:get(HandleId),
-    {ok, {fetched, GRI#gri{id = HandleId}, FetchedHandle}};
-=======
     {ok, FetchedHandle} = fetch_entity(HandleId),
     {ok, resource, {GRI#gri{id = HandleId}, FetchedHandle}};
->>>>>>> d2209ee4
 
 create(#el_req{gri = #gri{id = HandleId, aspect = {user, UserId}}, data = Data}) ->
     Privileges = maps:get(<<"privileges">>, Data, privileges:handle_user()),
