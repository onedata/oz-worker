--- conflicted
+++ resolved
@@ -348,20 +348,11 @@
             metadata_prefix = MetadataPrefix,
             public_handle = PublicHandle
         }}} = od_handle:get(HandleId),
-<<<<<<< HEAD
-        ?warning_exception(
-            "Handle ~ts (~ts) was removed but it failed to be unregistered from handle service ~ts",
-            [HandleId, PublicHandle, HandleService],
-            Class, Reason, Stacktrace
-        )
-    end,
-    entity_graph:delete_with_relations(od_handle, HandleId);
-=======
         try
             handle_proxy:unregister_handle(HandleId)
         catch Class:Reason:Stacktrace ->
             ?warning_exception(
-                "Handle ~s (~s) was removed but it failed to be unregistered from handle service ~s",
+                "Handle ~ts (~ts) was removed but it failed to be unregistered from handle service ~ts",
                 [HandleId, PublicHandle, HandleService],
                 Class, Reason, Stacktrace
             )
@@ -370,7 +361,6 @@
         handle_registry:report_deleted(MetadataPrefix, HandleService, HandleId, PreviousTimestamp, DeletionTimestamp),
         entity_graph:delete_with_relations(od_handle, HandleId)
     end);
->>>>>>> 5754cd47
 
 delete(#el_req{gri = #gri{id = HandleId, aspect = {user, UserId}}}) ->
     entity_graph:remove_relation(
