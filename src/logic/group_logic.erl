--- conflicted
+++ resolved
@@ -1490,18 +1490,10 @@
     Regexp = <<"[^", ?NAME_CHARS_ALLOWED_IN_THE_MIDDLE, "]">>,
     NormalizedName = re:replace(ShortenedName, Regexp,
         <<"-">>, [{return, binary}, unicode, ucp, global]),
-<<<<<<< HEAD
-    case re:run(NormalizedName, ?NAME_VALIDATION_REGEXP, [{capture, none}, ucp, unicode]) of
-        match ->
-            NormalizedName;
-        _ ->
-            <<"(", (string:slice(NormalizedName, 0, ?MAXIMUM_NAME_LENGTH - 2))/binary, ")">>
-=======
     case re:run(NormalizedName, ?NAME_VALIDATION_REGEXP,
         [{capture, none}, ucp, unicode]) of
         match -> NormalizedName;
         _ -> <<"(", (string:slice(NormalizedName, 0, ?MAXIMUM_NAME_LENGTH-2))/binary, ")">>
->>>>>>> ba39849d
     end.
 
 %%%===================================================================
@@ -1527,12 +1519,8 @@
                 key = GroupId,
                 value = #od_group{
                     name = Name,
-<<<<<<< HEAD
                     type = role_holders,
                     protected = true
-=======
-                    type = role_holders
->>>>>>> ba39849d
                 }},
             case od_group:create(NewGroup) of
                 {ok, _} ->
