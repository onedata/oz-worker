%%%-------------------------------------------------------------------
%%% @author Lukasz Opiola
%%% @copyright (C) 2016 ACK CYFRONET AGH
%%% This software is released under the MIT license
%%% cited in 'LICENSE.txt'.
%%% @end
%%%-------------------------------------------------------------------
%%% @doc
%%% This module encapsulates all group logic functionality.
%%% In most cases, it is a wrapper for entity_logic functions.
%%% @end
%%%-------------------------------------------------------------------
-module(group_logic).
-author("Lukasz Opiola").

-include("registered_names.hrl").
-include("datastore/oz_datastore_models.hrl").
-include("entity_logic.hrl").
-include_lib("ctool/include/logging.hrl").

-export([
    create/2, create/3
]).
-export([
    get/2,
    get_protected_data/2,
    get_shared_data/2,
    get_name/2,
    list/1,
    list_privileges/0,
    get_oz_privileges/2, get_eff_oz_privileges/2
]).
-export([
    update/3,
    update_oz_privileges/4, update_oz_privileges/3
]).
-export([
    delete/2,
    delete_oz_privileges/2
]).
-export([
    create_parent_group/4, create_parent_group/3,
    create_space/3,
    create_handle_service/5, create_handle_service/3,
    create_handle/6, create_handle/3,
    create_harvester/3, create_harvester/6,

    create_user_invite_token/2,
    create_group_invite_token/2,

    create_child_group/3, create_child_group/4,
    join_group/3,
    join_space/3,
    join_harvester/3,
    join_cluster/3,

    add_user/3, add_user/4,
    add_group/3, add_group/4,

    get_parents/2, get_eff_parents/2,
    get_parent/3, get_eff_parent/3,

    get_children/2, get_eff_children/2,
    get_child/3, get_eff_child/3,
    get_child_privileges/3, get_eff_child_privileges/3,
    get_eff_child_membership_intermediaries/3,

    get_users/2, get_eff_users/2,
    get_user/3, get_eff_user/3,
    get_user_privileges/3, get_eff_user_privileges/3,
    get_eff_user_membership_intermediaries/3,

    get_spaces/2, get_eff_spaces/2,
    get_space/3, get_eff_space/3,

    get_eff_providers/2, get_eff_provider/3,
    get_spaces_in_eff_provider/3,

    get_handle_services/2, get_eff_handle_services/2,
    get_handle_service/3, get_eff_handle_service/3,

    get_handles/2, get_eff_handles/2,
    get_handle/3, get_eff_handle/3,

    get_harvesters/2, get_eff_harvesters/2,
    get_harvester/3, get_eff_harvester/3,

    get_clusters/2, get_eff_clusters/2,
    get_cluster/3, get_eff_cluster/3,

    update_user_privileges/5, update_user_privileges/4,
    update_child_privileges/5, update_child_privileges/4,

    leave_group/3,
    leave_space/3,
    leave_handle_service/3,
    leave_handle/3,
    leave_harvester/3,
    leave_cluster/3,

    remove_user/3,
    remove_group/3
]).
-export([
    exists/1,
    has_eff_parent/2,
    has_eff_child/2,
    has_direct_user/2,
    has_eff_user/2,
    has_eff_space/2,
    has_eff_provider/2,
    has_eff_handle_service/2,
    has_eff_handle/2,
    has_eff_harvester/2,
    has_eff_cluster/2,
    has_eff_privilege/3
]).
-export([
    create_predefined_groups/0
]).

%%%===================================================================
%%% API
%%%===================================================================

%%--------------------------------------------------------------------
%% @doc
%% Creates a new group document in database based on group name and type.
%% @end
%%--------------------------------------------------------------------
-spec create(Auth :: aai:auth(), Name :: binary(),
    Type :: od_group:type()) -> {ok, od_group:id()} | errors:error().
create(Auth, Name, Type) ->
    create(Auth, #{<<"name">> => Name, <<"type">> => Type}).


%%--------------------------------------------------------------------
%% @doc
%% Creates a new group document in database. Has two variants:
%% 1) Group Name is given explicitly (the new group will be of default type)
%% 2) Group name is provided in a proper Data object, group type is optional.
%% @end
%%--------------------------------------------------------------------
-spec create(Auth :: aai:auth(), NameOrData :: binary() | #{}) ->
    {ok, od_group:id()} | errors:error().
create(Auth, Name) when is_binary(Name) ->
    create(Auth, #{<<"name">> => Name});
create(Auth, Data) ->
    ?CREATE_RETURN_ID(entity_logic:handle(#el_req{
        operation = create,
        auth = Auth,
        gri = #gri{type = od_group, id = undefined, aspect = instance},
        data = Data
    })).


%%--------------------------------------------------------------------
%% @doc
%% Retrieves a group record from database.
%% @end
%%--------------------------------------------------------------------
-spec get(Auth :: aai:auth(), GroupId :: od_group:id()) ->
    {ok, #od_group{}} | errors:error().
get(Auth, GroupId) ->
    entity_logic:handle(#el_req{
        operation = get,
        auth = Auth,
        gri = #gri{type = od_group, id = GroupId, aspect = instance}
    }).


%%--------------------------------------------------------------------
%% @doc
%% Retrieves protected group data from database.
%% @end
%%--------------------------------------------------------------------
-spec get_protected_data(Auth :: aai:auth(), GroupId :: od_group:id()) ->
    {ok, map()} | errors:error().
get_protected_data(Auth, GroupId) ->
    entity_logic:handle(#el_req{
        operation = get,
        auth = Auth,
        gri = #gri{type = od_group, id = GroupId, aspect = instance, scope = protected}
    }).


%%--------------------------------------------------------------------
%% @doc
%% Retrieves shared group data from database.
%% @end
%%--------------------------------------------------------------------
-spec get_shared_data(Auth :: aai:auth(), GroupId :: od_group:id()) ->
    {ok, #od_group{}} | errors:error().
get_shared_data(Auth, GroupId) ->
    % Currently, these two return the same data
    get_protected_data(Auth, GroupId).


-spec get_name(aai:auth(), od_group:id()) ->
    {ok, od_group:name()} | {error, term()}.
get_name(Auth, GroupId) ->
    case get(Auth, GroupId) of
        {ok, #od_group{name = Name}} -> {ok, Name};
        {error, _} = Error -> Error
    end.


%%--------------------------------------------------------------------
%% @doc
%% Lists all groups (their ids) in database.
%% @end
%%--------------------------------------------------------------------
-spec list(Auth :: aai:auth()) ->
    {ok, [od_group:id()]} | errors:error().
list(Auth) ->
    entity_logic:handle(#el_req{
        operation = get,
        auth = Auth,
        gri = #gri{type = od_group, id = undefined, aspect = list}
    }).


%%--------------------------------------------------------------------
%% @doc
%% Get all possible group privileges.
%% @end
%%--------------------------------------------------------------------
-spec list_privileges() -> {ok, map()} | errors:error().
list_privileges() ->
    entity_logic:handle(#el_req{
        operation = get,
        gri = #gri{type = od_group, id = undefined, aspect = privileges}
    }).


%%--------------------------------------------------------------------
%% @doc
%% Retrieves oz privileges of given group.
%% @end
%%--------------------------------------------------------------------
-spec get_oz_privileges(Auth :: aai:auth(), GroupId :: od_group:id()) ->
    {ok, [privileges:oz_privilege()]} | errors:error().
get_oz_privileges(Auth, GroupId) ->
    entity_logic:handle(#el_req{
        operation = get,
        auth = Auth,
        gri = #gri{type = od_group, id = GroupId, aspect = oz_privileges}
    }).


%%--------------------------------------------------------------------
%% @doc
%% Retrieves effective oz privileges of given group.
%% @end
%%--------------------------------------------------------------------
-spec get_eff_oz_privileges(Auth :: aai:auth(), GroupId :: od_group:id()) ->
    {ok, [privileges:oz_privilege()]} | errors:error().
get_eff_oz_privileges(Auth, GroupId) ->
    entity_logic:handle(#el_req{
        operation = get,
        auth = Auth,
        gri = #gri{type = od_group, id = GroupId, aspect = eff_oz_privileges}
    }).


%%--------------------------------------------------------------------
%% @doc
%% Updates information of given group (name and type).
%% @end
%%--------------------------------------------------------------------
-spec update(Auth :: aai:auth(), GroupId :: od_group:id(),
    Data :: #{}) -> ok | errors:error().
update(Auth, GroupId, Data) ->
    entity_logic:handle(#el_req{
        operation = update,
        auth = Auth,
        gri = #gri{type = od_group, id = GroupId, aspect = instance},
        data = Data
    }).


%%--------------------------------------------------------------------
%% @doc
%% Updates oz privileges of given group.
%% Allows to specify privileges to grant and to revoke.
%% @end
%%--------------------------------------------------------------------
-spec update_oz_privileges(Auth :: aai:auth(), GroupId :: od_group:id(),
    PrivsToGrant :: [privileges:oz_privilege()],
    PrivsToRevoke :: [privileges:oz_privilege()]) -> ok | errors:error().
update_oz_privileges(Auth, GroupId, PrivsToGrant, PrivsToRevoke) ->
    update_oz_privileges(Auth, GroupId, #{
        <<"grant">> => PrivsToGrant,
        <<"revoke">> => PrivsToRevoke
    }).


%%--------------------------------------------------------------------
%% @doc
%% Updates oz privileges of given group.
%% Privileges to grant and revoke must be included in proper Data object.
%% @end
%%--------------------------------------------------------------------
-spec update_oz_privileges(Auth :: aai:auth(), GroupId :: od_group:id(),
    Data :: #{}) -> ok | errors:error().
update_oz_privileges(Auth, GroupId, Data) ->
    entity_logic:handle(#el_req{
        operation = update,
        auth = Auth,
        gri = #gri{type = od_group, id = GroupId, aspect = oz_privileges},
        data = Data
    }).


%%--------------------------------------------------------------------
%% @doc
%% Deletes given group from database.
%% @end
%%--------------------------------------------------------------------
-spec delete(Auth :: aai:auth(), GroupId :: od_group:id()) ->
    ok | errors:error().
delete(Auth, GroupId) ->
    entity_logic:handle(#el_req{
        operation = delete,
        auth = Auth,
        gri = #gri{type = od_group, id = GroupId, aspect = instance}
    }).


%%--------------------------------------------------------------------
%% @doc
%% Deletes (sets to empty list) oz privileges of given group.
%% @end
%%--------------------------------------------------------------------
-spec delete_oz_privileges(Auth :: aai:auth(), GroupId :: od_group:id()) ->
    ok | errors:error().
delete_oz_privileges(Auth, GroupId) ->
    entity_logic:handle(#el_req{
        operation = delete,
        auth = Auth,
        gri = #gri{type = od_group, id = GroupId, aspect = oz_privileges}
    }).


%%--------------------------------------------------------------------
%% @doc
%% Creates a new parent group document in database based on group name and type.
%% @end
%%--------------------------------------------------------------------
-spec create_parent_group(Auth :: aai:auth(), GroupId :: od_group:id(),
    Name :: binary(), Type :: od_group:type()) -> {ok, od_group:id()} | errors:error().
create_parent_group(Auth, GroupId, Name, Type) ->
    create_parent_group(Auth, GroupId, #{<<"name">> => Name, <<"type">> => Type}).


%%--------------------------------------------------------------------
%% @doc
%% Creates a new parent group document in database. Has two variants:
%% 1) Group Name is given explicitly (the new group will be of default type)
%% 2) Group name is provided in a proper Data object, group type is optional.
%% @end
%%--------------------------------------------------------------------
-spec create_parent_group(Auth :: aai:auth(), GroupId :: od_group:id(),
    NameOrData :: binary() | #{}) -> {ok, od_space:id()} | errors:error().
create_parent_group(Auth, GroupId, Name) when is_binary(Name) ->
    create_parent_group(Auth, GroupId, #{<<"name">> => Name});
create_parent_group(Auth, GroupId, Data) ->
    ?CREATE_RETURN_ID(entity_logic:handle(#el_req{
        operation = create,
        auth = Auth,
        gri = #gri{type = od_group, id = undefined, aspect = instance},
        auth_hint = ?AS_GROUP(GroupId),
        data = Data
    })).


%%--------------------------------------------------------------------
%% @doc
%% Creates a new space for given group. Has two variants:
%% 1) Space name is given explicitly
%% 2) Space name is provided in a proper Data object.
%% @end
%%--------------------------------------------------------------------
-spec create_space(Auth :: aai:auth(), GroupId :: od_group:id(),
    NameOrData :: binary() | #{}) -> {ok, od_space:id()} | errors:error().
create_space(Auth, GroupId, Name) when is_binary(Name) ->
    create_space(Auth, GroupId, #{<<"name">> => Name});
create_space(Auth, GroupId, Data) ->
    ?CREATE_RETURN_ID(entity_logic:handle(#el_req{
        operation = create,
        auth = Auth,
        gri = #gri{type = od_space, id = undefined, aspect = instance},
        auth_hint = ?AS_GROUP(GroupId),
        data = Data
    })).


%%--------------------------------------------------------------------
%% @doc
%% Creates a new handle service for given group.
%% Allows to specify the Name, ProxyEndpoint and ServiceProperties.
%% @end
%%--------------------------------------------------------------------
-spec create_handle_service(Auth :: aai:auth(), GroupId :: od_group:id(),
    Name :: binary(), ProxyEndpoint :: od_handle_service:proxy_endpoint(),
    ServiceProperties :: od_handle_service:service_properties()) ->
    {ok, od_handle_service:id()} | errors:error().
create_handle_service(Auth, GroupId, Name, ProxyEndpoint, ServiceProperties) ->
    create_handle_service(Auth, GroupId, #{
        <<"name">> => Name,
        <<"proxyEndpoint">> => ProxyEndpoint,
        <<"serviceProperties">> => ServiceProperties
    }).


%%--------------------------------------------------------------------
%% @doc
%% Creates a new handle service for given group.
%% Name, ProxyEndpoint and ServiceProperties must be given in proper Data object.
%% @end
%%--------------------------------------------------------------------
-spec create_handle_service(Auth :: aai:auth(), GroupId :: od_group:id(),
    Data :: #{}) -> {ok, od_handle_service:id()} | errors:error().
create_handle_service(Auth, GroupId, Data) ->
    ?CREATE_RETURN_ID(entity_logic:handle(#el_req{
        operation = create,
        auth = Auth,
        gri = #gri{type = od_handle_service, id = undefined, aspect = instance},
        auth_hint = ?AS_GROUP(GroupId),
        data = Data
    })).


%%--------------------------------------------------------------------
%% @doc
%% Creates a new handle for given group.
%% Allows to specify the HServiceId, ResourceType, ResourceId and Metadata.
%% @end
%%--------------------------------------------------------------------
-spec create_handle(Auth :: aai:auth(), GroupId :: od_group:id(),
    HServiceId :: od_handle_service:id(), ResourceType :: od_handle:resource_type(),
    ResourceId :: od_handle:resource_id(), Metadata :: od_handle:metadata()) ->
    {ok, od_handle:id()} | errors:error().
create_handle(Auth, GroupId, HServiceId, ResourceType, ResourceId, Metadata) ->
    create_handle(Auth, GroupId, #{
        <<"handleServiceId">> => HServiceId,
        <<"resourceType">> => ResourceType,
        <<"resourceId">> => ResourceId,
        <<"metadata">> => Metadata
    }).


%%--------------------------------------------------------------------
%% @doc
%% Creates a new handle for given group.
%% HServiceId, ResourceType, ResourceId and Metadata must be given in proper Data object.
%% @end
%%--------------------------------------------------------------------
-spec create_handle(Auth :: aai:auth(), GroupId :: od_group:id(),
    Data :: #{}) -> {ok, od_handle:id()} | errors:error().
create_handle(Auth, GroupId, Data) ->
    ?CREATE_RETURN_ID(entity_logic:handle(#el_req{
        operation = create,
        auth = Auth,
        gri = #gri{type = od_handle, id = undefined, aspect = instance},
        auth_hint = ?AS_GROUP(GroupId),
        data = Data
    })).

%%--------------------------------------------------------------------
%% @doc
%% Creates a new harvester for given group. 
%% Harvester name, endpoint plugin and config are given explicitly.
%% @end
%%--------------------------------------------------------------------
-spec create_harvester(Auth :: aai:auth(), GroupId :: od_group:id(), Name :: binary(),
    Endpoint :: binary(), Plugin :: binary(), Config :: map()) -> {ok, od_harvester:id()} | errors:error().
create_harvester(Auth, GroupId, Name, Endpoint, Plugin, Config) ->
    create_harvester(Auth, GroupId, #{
        <<"name">> => Name,
        <<"endpoint">> => Endpoint,
        <<"plugin">> => Plugin,
        <<"guiPluginConfig">> => Config
    }).


%%--------------------------------------------------------------------
%% @doc
%% Creates a new harvester for given group. 
%% Harvester name, endpoint plugin and config are provided in a proper Data object.
%% @end
%%--------------------------------------------------------------------
-spec create_harvester(Auth :: aai:auth(), GroupId :: od_group:id(),
    Data :: #{}) -> {ok, od_harvester:id()} | errors:error().
create_harvester(Auth, GroupId, Data) ->
    ?CREATE_RETURN_ID(entity_logic:handle(#el_req{
        operation = create,
        auth = Auth,
        gri = #gri{type = od_harvester, id = undefined, aspect = instance},
        auth_hint = ?AS_GROUP(GroupId),
        data = Data
    })).


%%--------------------------------------------------------------------
%% @doc
%% Creates a user invite token, which can be used by any user to join
%% given group.
%% @end
%%--------------------------------------------------------------------
-spec create_user_invite_token(Auth :: aai:auth(), GroupId :: od_group:id()) ->
    {ok, tokens:token()} | errors:error().
create_user_invite_token(Auth, GroupId) ->
    ?CREATE_RETURN_DATA(entity_logic:handle(#el_req{
        operation = create,
        auth = Auth,
        gri = #gri{type = od_group, id = GroupId, aspect = invite_user_token},
        data = #{}
    })).


%%--------------------------------------------------------------------
%% @doc
%% Creates a group invite token, which can be used by any child group to join
%% given group.
%% @end
%%--------------------------------------------------------------------
-spec create_group_invite_token(Auth :: aai:auth(), GroupId :: od_group:id()) ->
    {ok, tokens:token()} | errors:error().
create_group_invite_token(Auth, GroupId) ->
    ?CREATE_RETURN_DATA(entity_logic:handle(#el_req{
        operation = create,
        auth = Auth,
        gri = #gri{type = od_group, id = GroupId, aspect = invite_group_token},
        data = #{}
    })).


%%--------------------------------------------------------------------
%% @doc
%% Creates a new child group belonging to given group.
%% @end
%%--------------------------------------------------------------------
-spec create_child_group(Auth :: aai:auth(),
    ParentGroupId :: od_group:id(), Name :: binary(),
    Type :: od_group:type()) -> {ok, od_group:id()} | errors:error().
create_child_group(Auth, ParentGroupId, Name, Type) ->
    create_child_group(Auth, ParentGroupId, #{
        <<"name">> => Name, <<"type">> => Type
    }).


%%--------------------------------------------------------------------
%% @doc
%% Creates a new child group belonging to given group. Has two variants:
%% 1) Group Name is given explicitly (the new group will be of default type)
%% 2) Group name is provided in a proper Data object, group type is optional.
%% @end
%%--------------------------------------------------------------------
-spec create_child_group(Auth :: aai:auth(),
    ParentGroupId :: od_group:id(), NameOrData :: binary() | #{}) ->
    {ok, od_group:id()} | errors:error().
create_child_group(Auth, ParentGroupId, Name) when is_binary(Name) ->
    create_child_group(Auth, ParentGroupId, #{<<"name">> => Name});
create_child_group(Auth, ParentGroupId, Data) ->
    AuthHint = case Auth of
        ?USER(UserId) -> ?AS_USER(UserId);
        _ -> undefined
    end,
    ?CREATE_RETURN_ID(entity_logic:handle(#el_req{
        operation = create,
        auth = Auth,
        gri = #gri{type = od_group, id = ParentGroupId, aspect = child},
        data = Data,
        auth_hint = AuthHint
    })).


%%--------------------------------------------------------------------
%% @doc
%% Joins a group on behalf of given user based on group_invite_user token.
%% Has two variants:
%% 1) Token is given explicitly
%% 2) Token is provided in a proper Data object.
%% @end
%%--------------------------------------------------------------------
-spec join_group(Auth :: aai:auth(), GroupId :: od_group:id(),
    TokenOrData :: tokens:serialized() | tokens:token() | map()) ->
    {ok, od_group:id()} | errors:error().
join_group(Auth, GroupId, Data) when is_map(Data) ->
    ?CREATE_RETURN_ID(entity_logic:handle(#el_req{
        operation = create,
        auth = Auth,
        gri = #gri{type = od_group, id = undefined, aspect = join},
        auth_hint = ?AS_GROUP(GroupId),
        data = Data
    }));
join_group(Auth, GroupId, Token) ->
    join_group(Auth, GroupId, #{<<"token">> => Token}).


%%--------------------------------------------------------------------
%% @doc
%% Joins a space on behalf of given user based on space_invite_user token.
%% Has two variants:
%% 1) Token is given explicitly
%% 2) Token is provided in a proper Data object.
%% @end
%%--------------------------------------------------------------------
-spec join_space(Auth :: aai:auth(), GroupId :: od_group:id(),
    TokenOrData :: tokens:serialized() | tokens:token() | map()) ->
    {ok, od_space:id()} | errors:error().
join_space(Auth, GroupId, Data) when is_map(Data) ->
    ?CREATE_RETURN_ID(entity_logic:handle(#el_req{
        operation = create,
        auth = Auth,
        gri = #gri{type = od_space, id = undefined, aspect = join},
        auth_hint = ?AS_GROUP(GroupId),
        data = Data
    }));
join_space(Auth, GroupId, Token) ->
    join_space(Auth, GroupId, #{<<"token">> => Token}).


%%--------------------------------------------------------------------
%% @doc
%% Joins a harvester on behalf of given group based on harvester_invite_group token.
%% Has two variants:
%% 1) Token is given explicitly
%% 2) Token is provided in a proper Data object.
%% @end
%%--------------------------------------------------------------------
-spec join_harvester(Auth :: aai:auth(), GroupId :: od_group:id(),
    TokenOrData :: tokens:serialized() | tokens:token() | map()) ->
    {ok, od_harvester:id()} | errors:error().
join_harvester(Auth, GroupId, Data) when is_map(Data) ->
    ?CREATE_RETURN_ID(entity_logic:handle(#el_req{
        operation = create,
        auth = Auth,
        gri = #gri{type = od_harvester, id = undefined, aspect = join},
        auth_hint = ?AS_GROUP(GroupId),
        data = Data
    }));
join_harvester(Auth, GroupId, Token) ->
    join_harvester(Auth, GroupId, #{<<"token">> => Token}).


%%--------------------------------------------------------------------
%% @doc
%% Joins a cluster on behalf of given group based on cluster_invite_group token.
%% Has two variants:
%% 1) Token is given explicitly
%% 2) Token is provided in a proper Data object.
%% @end
%%--------------------------------------------------------------------
-spec join_cluster(Auth :: aai:auth(), GroupId :: od_group:id(),
    TokenOrData :: tokens:serialized() | tokens:token() | map()) ->
    {ok, od_cluster:id()} | errors:error().
join_cluster(Auth, GroupId, Data) when is_map(Data) ->
    ?CREATE_RETURN_ID(entity_logic:handle(#el_req{
        operation = create,
        auth = Auth,
        gri = #gri{type = od_cluster, id = undefined, aspect = join},
        auth_hint = ?AS_GROUP(GroupId),
        data = Data
    }));
join_cluster(Auth, GroupId, Token) ->
    join_cluster(Auth, GroupId, #{<<"token">> => Token}).


%%--------------------------------------------------------------------
%% @doc
%% Adds specified user to given group.
%% @end
%%--------------------------------------------------------------------
-spec add_user(Auth :: aai:auth(),
    GroupId :: od_group:id(), UserId :: od_user:id()) ->
    {ok, od_user:id()} | errors:error().
add_user(Auth, GroupId, UserId) ->
    add_user(Auth, GroupId, UserId, #{}).


%%--------------------------------------------------------------------
%% @doc
%% Adds specified user to given group.
%% Allows to specify the privileges of the newly added user. Has two variants:
%% 1) Privileges are given explicitly
%% 2) Privileges are provided in a proper Data object.
%% @end
%%--------------------------------------------------------------------
-spec add_user(Auth :: aai:auth(),
    GroupId :: od_group:id(), UserId :: od_user:id(),
    PrivilegesPrivilegesOrData :: [privileges:group_privilege()] | #{}) ->
    {ok, od_user:id()} | errors:error().
add_user(Auth, GroupId, UserId, Privileges) when is_list(Privileges) ->
    add_user(Auth, GroupId, UserId, #{
        <<"privileges">> => Privileges
    });
add_user(Auth, GroupId, UserId, Data) ->
    ?CREATE_RETURN_ID(entity_logic:handle(#el_req{
        operation = create,
        auth = Auth,
        gri = #gri{type = od_group, id = GroupId, aspect = {user, UserId}},
        data = Data
    })).


%%--------------------------------------------------------------------
%% @doc
%% Adds specified child group to given group.
%% @end
%%--------------------------------------------------------------------
-spec add_group(Auth :: aai:auth(),
    GroupId :: od_group:id(), ChildGroupId :: od_group:id()) ->
    {ok, od_group:id()} | errors:error().
add_group(Auth, GroupId, ChildGroupId) ->
    add_group(Auth, GroupId, ChildGroupId, #{}).


%%--------------------------------------------------------------------
%% @doc
%% Adds specified child group to given group.
%% Allows to specify the privileges of the newly added group. Has two variants:
%% 1) Privileges are given explicitly
%% 2) Privileges are provided in a proper Data object.
%% @end
%%--------------------------------------------------------------------
-spec add_group(Auth :: aai:auth(),
    GroupId :: od_group:id(), ChildGroupId :: od_group:id(),
    PrivilegesOrData :: [privileges:group_privilege()] | #{}) ->
    {ok, od_group:id()} | errors:error().
add_group(Auth, GroupId, ChildGroupId, Privileges) when is_list(Privileges) ->
    add_group(Auth, GroupId, ChildGroupId, #{
        <<"privileges">> => Privileges
    });
add_group(Auth, GroupId, ChildGroupId, Data) ->
    ?CREATE_RETURN_ID(entity_logic:handle(#el_req{
        operation = create,
        auth = Auth,
        gri = #gri{type = od_group, id = GroupId, aspect = {child, ChildGroupId}},
        data = Data
    })).


<<<<<<< HEAD
=======
-spec get_name(aai:auth(), od_group:id()) ->
    {ok, od_group:name()} | errors:error().
get_name(Auth, GroupId) ->
    case get(Auth, GroupId) of
        {ok, #od_group{name = Name}} -> {ok, Name};
        {error, _} = Error -> Error
    end.


>>>>>>> f0828418
%%--------------------------------------------------------------------
%% @doc
%% Retrieves the list of parents of given group.
%% @end
%%--------------------------------------------------------------------
-spec get_parents(Auth :: aai:auth(), GroupId :: od_group:id()) ->
    {ok, [od_group:id()]} | errors:error().
get_parents(Auth, GroupId) ->
    entity_logic:handle(#el_req{
        operation = get,
        auth = Auth,
        gri = #gri{type = od_group, id = GroupId, aspect = parents}
    }).


%%--------------------------------------------------------------------
%% @doc
%% Retrieves the list of effective parents of given group.
%% @end
%%--------------------------------------------------------------------
-spec get_eff_parents(Auth :: aai:auth(), GroupId :: od_group:id()) ->
    {ok, [od_group:id()]} | errors:error().
get_eff_parents(Auth, GroupId) ->
    entity_logic:handle(#el_req{
        operation = get,
        auth = Auth,
        gri = #gri{type = od_group, id = GroupId, aspect = eff_parents}
    }).


%%--------------------------------------------------------------------
%% @doc
%% Retrieves the information about specific parent among parents of given group.
%% @end
%%--------------------------------------------------------------------
-spec get_parent(Auth :: aai:auth(), GroupId :: od_group:id(),
    ParentGroupId :: od_group:id()) -> {ok, #{}} | errors:error().
get_parent(Auth, GroupId, ParentGroupId) ->
    entity_logic:handle(#el_req{
        operation = get,
        auth = Auth,
        gri = #gri{type = od_group, id = ParentGroupId, aspect = instance, scope = protected},
        auth_hint = ?THROUGH_GROUP(GroupId)
    }).


%%--------------------------------------------------------------------
%% @doc
%% Retrieves the information about specific effective parent among
%% effective parents of given group.
%% @end
%%--------------------------------------------------------------------
-spec get_eff_parent(Auth :: aai:auth(), GroupId :: od_group:id(),
    ParentGroupId :: od_group:id()) -> {ok, #{}} | errors:error().
get_eff_parent(Auth, GroupId, ParentGroupId) ->
    entity_logic:handle(#el_req{
        operation = get,
        auth = Auth,
        gri = #gri{type = od_group, id = ParentGroupId, aspect = instance, scope = protected},
        auth_hint = ?THROUGH_GROUP(GroupId)
    }).


%%--------------------------------------------------------------------
%% @doc
%% Retrieves the list of children of given group.
%% @end
%%--------------------------------------------------------------------
-spec get_children(Auth :: aai:auth(), GroupId :: od_group:id()) ->
    {ok, [od_group:id()]} | errors:error().
get_children(Auth, GroupId) ->
    entity_logic:handle(#el_req{
        operation = get,
        auth = Auth,
        gri = #gri{type = od_group, id = GroupId, aspect = children}
    }).


%%--------------------------------------------------------------------
%% @doc
%% Retrieves the list of effective children of given group.
%% @end
%%--------------------------------------------------------------------
-spec get_eff_children(Auth :: aai:auth(), GroupId :: od_group:id()) ->
    {ok, [od_group:id()]} | errors:error().
get_eff_children(Auth, GroupId) ->
    entity_logic:handle(#el_req{
        operation = get,
        auth = Auth,
        gri = #gri{type = od_group, id = GroupId, aspect = eff_children}
    }).


%%--------------------------------------------------------------------
%% @doc
%% Retrieves the information about specific child among children of given group.
%% @end
%%--------------------------------------------------------------------
-spec get_child(Auth :: aai:auth(), GroupId :: od_group:id(),
    ChildGroupId :: od_group:id()) -> {ok, #{}} | errors:error().
get_child(Auth, GroupId, ChildGroupId) ->
    entity_logic:handle(#el_req{
        operation = get,
        auth = Auth,
        gri = #gri{type = od_group, id = ChildGroupId, aspect = instance, scope = shared},
        auth_hint = ?THROUGH_GROUP(GroupId)
    }).


%%--------------------------------------------------------------------
%% @doc
%% Retrieves the information about specific effective child among
%% effective children of given group.
%% @end
%%--------------------------------------------------------------------
-spec get_eff_child(Auth :: aai:auth(), GroupId :: od_group:id(),
    ChildGroupId :: od_group:id()) -> {ok, #{}} | errors:error().
get_eff_child(Auth, GroupId, ChildGroupId) ->
    entity_logic:handle(#el_req{
        operation = get,
        auth = Auth,
        gri = #gri{type = od_group, id = ChildGroupId, aspect = instance, scope = shared},
        auth_hint = ?THROUGH_GROUP(GroupId)
    }).


%%--------------------------------------------------------------------
%% @doc
%% Retrieves the privileges of specific child among children of given group.
%% @end
%%--------------------------------------------------------------------
-spec get_child_privileges(Auth :: aai:auth(), GroupId :: od_group:id(),
    ChildGroupId :: od_group:id()) -> {ok, [privileges:group_privilege()]} | errors:error().
get_child_privileges(Auth, GroupId, ChildGroupId) ->
    entity_logic:handle(#el_req{
        operation = get,
        auth = Auth,
        gri = #gri{type = od_group, id = GroupId, aspect = {child_privileges, ChildGroupId}}
    }).


%%--------------------------------------------------------------------
%% @doc
%% Retrieves the effective privileges of specific effective child
%% among effective children of given group.
%% @end
%%--------------------------------------------------------------------
-spec get_eff_child_privileges(Auth :: aai:auth(), GroupId :: od_group:id(),
    ChildGroupId :: od_group:id()) -> {ok, [privileges:group_privilege()]} | errors:error().
get_eff_child_privileges(Auth, GroupId, ChildGroupId) ->
    entity_logic:handle(#el_req{
        operation = get,
        auth = Auth,
        gri = #gri{type = od_group, id = GroupId, aspect = {eff_child_privileges, ChildGroupId}}
    }).


%%--------------------------------------------------------------------
%% @doc
%% Retrieves the membership intermediaries of specific effective child
%% among effective children of given group.
%% @end
%%--------------------------------------------------------------------
-spec get_eff_child_membership_intermediaries(Auth :: aai:auth(),
    GroupId :: od_group:id(), ChildGroupId :: od_group:id()) ->
    {ok, entity_graph:intermediaries()} | errors:error().
get_eff_child_membership_intermediaries(Auth, GroupId, ChildGroupId) ->
    entity_logic:handle(#el_req{
        operation = get,
        auth = Auth,
        gri = #gri{type = od_group, id = GroupId, aspect = {eff_child_membership, ChildGroupId}}
    }).


%%--------------------------------------------------------------------
%% @doc
%% Retrieves the list of users of given group.
%% @end
%%--------------------------------------------------------------------
-spec get_users(Auth :: aai:auth(), GroupId :: od_group:id()) ->
    {ok, [od_user:id()]} | errors:error().
get_users(Auth, GroupId) ->
    entity_logic:handle(#el_req{
        operation = get,
        auth = Auth,
        gri = #gri{type = od_group, id = GroupId, aspect = users}
    }).


%%--------------------------------------------------------------------
%% @doc
%% Retrieves the list of effective users of given group.
%% @end
%%--------------------------------------------------------------------
-spec get_eff_users(Auth :: aai:auth(), GroupId :: od_group:id()) ->
    {ok, [od_user:id()]} | errors:error().
get_eff_users(Auth, GroupId) ->
    entity_logic:handle(#el_req{
        operation = get,
        auth = Auth,
        gri = #gri{type = od_group, id = GroupId, aspect = eff_users}
    }).


%%--------------------------------------------------------------------
%% @doc
%% Retrieves the information about specific user among users of given group.
%% @end
%%--------------------------------------------------------------------
-spec get_user(Auth :: aai:auth(), GroupId :: od_group:id(),
    UserId :: od_user:id()) -> {ok, #{}} | errors:error().
get_user(Auth, GroupId, UserId) ->
    entity_logic:handle(#el_req{
        operation = get,
        auth = Auth,
        gri = #gri{type = od_user, id = UserId, aspect = instance, scope = shared},
        auth_hint = ?THROUGH_GROUP(GroupId)
    }).


%%--------------------------------------------------------------------
%% @doc
%% Retrieves the information about specific effective user among
%% effective users of given group.
%% @end
%%--------------------------------------------------------------------
-spec get_eff_user(Auth :: aai:auth(), GroupId :: od_group:id(),
    UserId :: od_user:id()) -> {ok, #{}} | errors:error().
get_eff_user(Auth, GroupId, UserId) ->
    entity_logic:handle(#el_req{
        operation = get,
        auth = Auth,
        gri = #gri{type = od_user, id = UserId, aspect = instance, scope = shared},
        auth_hint = ?THROUGH_GROUP(GroupId)
    }).


%%--------------------------------------------------------------------
%% @doc
%% Retrieves the privileges of specific user among users of given group.
%% @end
%%--------------------------------------------------------------------
-spec get_user_privileges(Auth :: aai:auth(), GroupId :: od_group:id(),
    UserId :: od_user:id()) -> {ok, [privileges:group_privilege()]} | errors:error().
get_user_privileges(Auth, GroupId, UserId) ->
    entity_logic:handle(#el_req{
        operation = get,
        auth = Auth,
        gri = #gri{type = od_group, id = GroupId, aspect = {user_privileges, UserId}}
    }).


%%--------------------------------------------------------------------
%% @doc
%% Retrieves the effective privileges of specific effective user
%% among effective users of given group.
%% @end
%%--------------------------------------------------------------------
-spec get_eff_user_privileges(Auth :: aai:auth(), GroupId :: od_group:id(),
    UserId :: od_user:id()) -> {ok, [privileges:group_privilege()]} | errors:error().
get_eff_user_privileges(Auth, GroupId, UserId) ->
    entity_logic:handle(#el_req{
        operation = get,
        auth = Auth,
        gri = #gri{type = od_group, id = GroupId, aspect = {eff_user_privileges, UserId}}
    }).


%%--------------------------------------------------------------------
%% @doc
%% Retrieves the membership intermediaries of specific effective user
%% among effective users of given group.
%% @end
%%--------------------------------------------------------------------
-spec get_eff_user_membership_intermediaries(Auth :: aai:auth(),
    GroupId :: od_group:id(), UserId :: od_user:id()) ->
    {ok, entity_graph:intermediaries()} | errors:error().
get_eff_user_membership_intermediaries(Auth, GroupId, UserId) ->
    entity_logic:handle(#el_req{
        operation = get,
        auth = Auth,
        gri = #gri{type = od_group, id = GroupId, aspect = {eff_user_membership, UserId}}
    }).


%%--------------------------------------------------------------------
%% @doc
%% Retrieves the list of spaces of given group.
%% @end
%%--------------------------------------------------------------------
-spec get_spaces(Auth :: aai:auth(), GroupId :: od_group:id()) ->
    {ok, [od_space:id()]} | errors:error().
get_spaces(Auth, GroupId) ->
    entity_logic:handle(#el_req{
        operation = get,
        auth = Auth,
        gri = #gri{type = od_group, id = GroupId, aspect = spaces}
    }).


%%--------------------------------------------------------------------
%% @doc
%% Retrieves the list of effective spaces of given group.
%% @end
%%--------------------------------------------------------------------
-spec get_eff_spaces(Auth :: aai:auth(), GroupId :: od_group:id()) ->
    {ok, [od_space:id()]} | errors:error().
get_eff_spaces(Auth, GroupId) ->
    entity_logic:handle(#el_req{
        operation = get,
        auth = Auth,
        gri = #gri{type = od_group, id = GroupId, aspect = eff_spaces}
    }).


%%--------------------------------------------------------------------
%% @doc
%% Retrieves the information about specific space among spaces of given group.
%% @end
%%--------------------------------------------------------------------
-spec get_space(Auth :: aai:auth(), GroupId :: od_group:id(),
    SpaceId :: od_space:id()) -> {ok, #{}} | errors:error().
get_space(Auth, GroupId, SpaceId) ->
    entity_logic:handle(#el_req{
        operation = get,
        auth = Auth,
        gri = #gri{type = od_space, id = SpaceId, aspect = instance, scope = protected},
        auth_hint = ?THROUGH_GROUP(GroupId)
    }).


%%--------------------------------------------------------------------
%% @doc
%% Retrieves the information about specific effective space among
%% effective spaces of given group.
%% @end
%%--------------------------------------------------------------------
-spec get_eff_space(Auth :: aai:auth(), GroupId :: od_group:id(),
    SpaceId :: od_space:id()) -> {ok, #{}} | errors:error().
get_eff_space(Auth, GroupId, SpaceId) ->
    entity_logic:handle(#el_req{
        operation = get,
        auth = Auth,
        gri = #gri{type = od_space, id = SpaceId, aspect = instance, scope = protected},
        auth_hint = ?THROUGH_GROUP(GroupId)
    }).


%%--------------------------------------------------------------------
%% @doc
%% Retrieves the list of effective providers of given group.
%% @end
%%--------------------------------------------------------------------
-spec get_eff_providers(Auth :: aai:auth(), GroupId :: od_group:id()) ->
    {ok, [od_provider:id()]} | errors:error().
get_eff_providers(Auth, GroupId) ->
    entity_logic:handle(#el_req{
        operation = get,
        auth = Auth,
        gri = #gri{type = od_group, id = GroupId, aspect = eff_providers}
    }).


%%--------------------------------------------------------------------
%% @doc
%% Retrieves the information about specific effective provider among
%% effective providers of given group.
%% @end
%%--------------------------------------------------------------------
-spec get_eff_provider(Auth :: aai:auth(), GroupId :: od_group:id(),
    ProviderId :: od_provider:id()) -> {ok, #{}} | errors:error().
get_eff_provider(Auth, GroupId, ProviderId) ->
    entity_logic:handle(#el_req{
        operation = get,
        auth = Auth,
        gri = #gri{type = od_provider, id = ProviderId, aspect = instance, scope = protected},
        auth_hint = ?THROUGH_GROUP(GroupId)
    }).


%%--------------------------------------------------------------------
%% @doc
%% Retrieves the list of spaces supported by specific effective provider among
%% effective providers of given group.
%% @end
%%--------------------------------------------------------------------
-spec get_spaces_in_eff_provider(Auth :: aai:auth(), GroupId :: od_group:id(),
    ProviderId :: od_provider:id()) -> {ok, #{}} | errors:error().
get_spaces_in_eff_provider(Auth, GroupId, ProviderId) ->
    entity_logic:handle(#el_req{
        operation = get,
        auth = Auth,
        gri = #gri{type = od_provider, id = ProviderId, aspect = {group_spaces, GroupId}}
    }).


%%--------------------------------------------------------------------
%% @doc
%% Retrieves the list of handle_services of given group.
%% @end
%%--------------------------------------------------------------------
-spec get_handle_services(Auth :: aai:auth(), GroupId :: od_group:id()) ->
    {ok, [od_handle_service:id()]} | errors:error().
get_handle_services(Auth, GroupId) ->
    entity_logic:handle(#el_req{
        operation = get,
        auth = Auth,
        gri = #gri{type = od_group, id = GroupId, aspect = handle_services}
    }).


%%--------------------------------------------------------------------
%% @doc
%% Retrieves the list of effective handle_services of given group.
%% @end
%%--------------------------------------------------------------------
-spec get_eff_handle_services(Auth :: aai:auth(), GroupId :: od_group:id()) ->
    {ok, [od_handle_service:id()]} | errors:error().
get_eff_handle_services(Auth, GroupId) ->
    entity_logic:handle(#el_req{
        operation = get,
        auth = Auth,
        gri = #gri{type = od_group, id = GroupId, aspect = eff_handle_services}
    }).


%%--------------------------------------------------------------------
%% @doc
%% Retrieves the information about specific handle_service among
%% handle_services of given group.
%% @end
%%--------------------------------------------------------------------
-spec get_handle_service(Auth :: aai:auth(), GroupId :: od_group:id(),
    HServiceId :: od_handle_service:id()) -> {ok, #{}} | errors:error().
get_handle_service(Auth, GroupId, HServiceId) ->
    entity_logic:handle(#el_req{
        operation = get,
        auth = Auth,
        gri = #gri{type = od_handle_service, id = HServiceId, aspect = instance, scope = protected},
        auth_hint = ?THROUGH_GROUP(GroupId)
    }).


%%--------------------------------------------------------------------
%% @doc
%% Retrieves the information about specific effective handle_service among
%% effective handle_services of given group.
%% @end
%%--------------------------------------------------------------------
-spec get_eff_handle_service(Auth :: aai:auth(), GroupId :: od_group:id(),
    HServiceId :: od_handle_service:id()) -> {ok, #{}} | errors:error().
get_eff_handle_service(Auth, GroupId, HServiceId) ->
    entity_logic:handle(#el_req{
        operation = get,
        auth = Auth,
        gri = #gri{type = od_handle_service, id = HServiceId, aspect = instance, scope = protected},
        auth_hint = ?THROUGH_GROUP(GroupId)
    }).


%%--------------------------------------------------------------------
%% @doc
%% Retrieves the list of handles of given group.
%% @end
%%--------------------------------------------------------------------
-spec get_handles(Auth :: aai:auth(), GroupId :: od_group:id()) ->
    {ok, [od_handle:id()]} | errors:error().
get_handles(Auth, GroupId) ->
    entity_logic:handle(#el_req{
        operation = get,
        auth = Auth,
        gri = #gri{type = od_group, id = GroupId, aspect = handles}
    }).


%%--------------------------------------------------------------------
%% @doc
%% Retrieves the list of effective handles of given group.
%% @end
%%--------------------------------------------------------------------
-spec get_eff_handles(Auth :: aai:auth(), GroupId :: od_group:id()) ->
    {ok, [od_handle:id()]} | errors:error().
get_eff_handles(Auth, GroupId) ->
    entity_logic:handle(#el_req{
        operation = get,
        auth = Auth,
        gri = #gri{type = od_group, id = GroupId, aspect = eff_handles}
    }).


%%--------------------------------------------------------------------
%% @doc
%% Retrieves the information about specific handle among
%% handles of given group.
%% @end
%%--------------------------------------------------------------------
-spec get_handle(Auth :: aai:auth(), GroupId :: od_group:id(),
    HandleId :: od_handle:id()) -> {ok, #{}} | errors:error().
get_handle(Auth, GroupId, HandleId) ->
    entity_logic:handle(#el_req{
        operation = get,
        auth = Auth,
        gri = #gri{type = od_handle, id = HandleId, aspect = instance, scope = protected},
        auth_hint = ?THROUGH_GROUP(GroupId)
    }).


%%--------------------------------------------------------------------
%% @doc
%% Retrieves the information about specific effective handle among
%% effective handles of given group.
%% @end
%%--------------------------------------------------------------------
-spec get_eff_handle(Auth :: aai:auth(), GroupId :: od_group:id(),
    HandleId :: od_handle:id()) -> {ok, #{}} | errors:error().
get_eff_handle(Auth, GroupId, HandleId) ->
    entity_logic:handle(#el_req{
        operation = get,
        auth = Auth,
        gri = #gri{type = od_handle, id = HandleId, aspect = instance, scope = protected},
        auth_hint = ?THROUGH_GROUP(GroupId)
    }).


%%--------------------------------------------------------------------
%% @doc
%% Retrieves the list of clusters of given group.
%% @end
%%--------------------------------------------------------------------
-spec get_clusters(Auth :: aai:auth(), GroupId :: od_group:id()) ->
    {ok, [od_cluster:id()]} | errors:error().
get_clusters(Auth, GroupId) ->
    entity_logic:handle(#el_req{
        operation = get,
        auth = Auth,
        gri = #gri{type = od_group, id = GroupId, aspect = clusters}
    }).


%%--------------------------------------------------------------------
%% @doc
%% Retrieves the list of effective clusters of given group.
%% @end
%%--------------------------------------------------------------------
-spec get_eff_clusters(Auth :: aai:auth(), GroupId :: od_group:id()) ->
    {ok, [od_cluster:id()]} | errors:error().
get_eff_clusters(Auth, GroupId) ->
    entity_logic:handle(#el_req{
        operation = get,
        auth = Auth,
        gri = #gri{type = od_group, id = GroupId, aspect = eff_clusters}
    }).


%%--------------------------------------------------------------------
%% @doc
%% Retrieves the information about specific cluster among clusters of given group.
%% @end
%%--------------------------------------------------------------------
-spec get_cluster(Auth :: aai:auth(), GroupId :: od_group:id(),
    ClusterId :: od_cluster:id()) -> {ok, #{}} | errors:error().
get_cluster(Auth, GroupId, ClusterId) ->
    entity_logic:handle(#el_req{
        operation = get,
        auth = Auth,
        gri = #gri{type = od_cluster, id = ClusterId, aspect = instance, scope = protected},
        auth_hint = ?THROUGH_GROUP(GroupId)
    }).


%%--------------------------------------------------------------------
%% @doc
%% Retrieves the information about specific effective cluster among
%% effective clusters of given group.
%% @end
%%--------------------------------------------------------------------
-spec get_eff_cluster(Auth :: aai:auth(), GroupId :: od_group:id(),
    ClusterId :: od_cluster:id()) -> {ok, #{}} | errors:error().
get_eff_cluster(Auth, GroupId, ClusterId) ->
    entity_logic:handle(#el_req{
        operation = get,
        auth = Auth,
        gri = #gri{type = od_cluster, id = ClusterId, aspect = instance, scope = protected},
        auth_hint = ?THROUGH_GROUP(GroupId)
    }).

%%--------------------------------------------------------------------
%% @doc
%% Retrieves the list of harvesters of given group.
%% @end
%%--------------------------------------------------------------------
-spec get_harvesters(Auth :: aai:auth(), GroupId :: od_group:id()) ->
    {ok, [od_harvester:id()]} | errors:error().
get_harvesters(Auth, GroupId) ->
    entity_logic:handle(#el_req{
        operation = get,
        auth = Auth,
        gri = #gri{type = od_group, id = GroupId, aspect = harvesters}
    }).


%%--------------------------------------------------------------------
%% @doc
%% Retrieves the list of effective harvesters of given group.
%% @end
%%--------------------------------------------------------------------
-spec get_eff_harvesters(Auth :: aai:auth(), GroupId :: od_group:id()) ->
    {ok, [od_harvester:id()]} | errors:error().
get_eff_harvesters(Auth, GroupId) ->
    entity_logic:handle(#el_req{
        operation = get,
        auth = Auth,
        gri = #gri{type = od_group, id = GroupId, aspect = eff_harvesters}
    }).


%%--------------------------------------------------------------------
%% @doc
%% Retrieves the information about specific harvester among harvesters of given group.
%% @end
%%--------------------------------------------------------------------
-spec get_harvester(Auth :: aai:auth(), GroupId :: od_group:id(),
    HarvesterId :: od_harvester:id()) -> {ok, #{}} | errors:error().
get_harvester(Auth, GroupId, HarvesterId) ->
    entity_logic:handle(#el_req{
        operation = get,
        auth = Auth,
        gri = #gri{type = od_harvester, id = HarvesterId, aspect = instance, scope = protected},
        auth_hint = ?THROUGH_GROUP(GroupId)
    }).


%%--------------------------------------------------------------------
%% @doc
%% Retrieves the information about specific effective harvester among
%% effective harvesters of given group.
%% @end
%%--------------------------------------------------------------------
-spec get_eff_harvester(Auth :: aai:auth(), GroupId :: od_group:id(),
    HarvesterId :: od_harvester:id()) -> {ok, #{}} | errors:error().
get_eff_harvester(Auth, GroupId, HarvesterId) ->
    entity_logic:handle(#el_req{
        operation = get,
        auth = Auth,
        gri = #gri{type = od_harvester, id = HarvesterId, aspect = instance, scope = protected},
        auth_hint = ?THROUGH_GROUP(GroupId)
    }).


%%--------------------------------------------------------------------
%% @doc
%% Updates privileges of specified user of given group.
%% Allows to specify privileges to grant and to revoke.
%% @end
%%--------------------------------------------------------------------
-spec update_user_privileges(Auth :: aai:auth(), GroupId :: od_group:id(),
    UserId :: od_user:id(), PrivsToGrant :: [privileges:group_privilege()],
    PrivsToRevoke :: [privileges:group_privilege()]) -> ok | errors:error().
update_user_privileges(Auth, GroupId, UserId, PrivsToGrant, PrivsToRevoke) ->
    update_user_privileges(Auth, GroupId, UserId, #{
        <<"grant">> => PrivsToGrant,
        <<"revoke">> => PrivsToRevoke
    }).


%%--------------------------------------------------------------------
%% @doc
%% Updates privileges of specified user of given group.
%% Privileges to grant and revoke must be included in proper Data object.
%% @end
%%--------------------------------------------------------------------
-spec update_user_privileges(Auth :: aai:auth(), GroupId :: od_group:id(),
    UserId :: od_user:id(), Data :: #{}) -> ok | errors:error().
update_user_privileges(Auth, GroupId, UserId, Data) ->
    entity_logic:handle(#el_req{
        operation = update,
        auth = Auth,
        gri = #gri{type = od_group, id = GroupId, aspect = {user_privileges, UserId}},
        data = Data
    }).


%%--------------------------------------------------------------------
%% @doc
%% Updates privileges of specified child of given group.
%% Allows to specify privileges to grant and to revoke.
%% @end
%%--------------------------------------------------------------------
-spec update_child_privileges(Auth :: aai:auth(), GroupId :: od_group:id(),
    ChildGroupId :: od_group:id(), PrivsToGrant :: [privileges:group_privilege()],
    PrivsToRevoke :: [privileges:group_privilege()]) -> ok | errors:error().
update_child_privileges(Auth, GroupId, ChildGroupId, PrivsToGrant, PrivsToRevoke) ->
    update_child_privileges(Auth, GroupId, ChildGroupId, #{
        <<"grant">> => PrivsToGrant,
        <<"revoke">> => PrivsToRevoke
    }).


%%--------------------------------------------------------------------
%% @doc
%% Updates privileges of specified child of given group.
%% Privileges to grant and revoke must be included in proper Data object.
%% @end
%%--------------------------------------------------------------------
-spec update_child_privileges(Auth :: aai:auth(), GroupId :: od_group:id(),
    ChildGroupId :: od_user:id(), Data :: #{}) -> ok | errors:error().
update_child_privileges(Auth, GroupId, ChildGroupId, Data) ->
    entity_logic:handle(#el_req{
        operation = update,
        auth = Auth,
        gri = #gri{type = od_group, id = GroupId, aspect = {child_privileges, ChildGroupId}},
        data = Data
    }).


%%--------------------------------------------------------------------
%% @doc
%% Leaves specified parent group on behalf of given group.
%% @end
%%--------------------------------------------------------------------
-spec leave_group(Auth :: aai:auth(), GroupId :: od_group:id(),
    ParentGroupId :: od_group:id()) -> ok | errors:error().
leave_group(Auth, GroupId, ParentGroupId) ->
    entity_logic:handle(#el_req{
        operation = delete,
        auth = Auth,
        gri = #gri{type = od_group, id = GroupId, aspect = {parent, ParentGroupId}}
    }).


%%--------------------------------------------------------------------
%% @doc
%% Leaves specified space on behalf of given group.
%% @end
%%--------------------------------------------------------------------
-spec leave_space(Auth :: aai:auth(), GroupId :: od_user:id(),
    SpaceId :: od_space:id()) -> ok | errors:error().
leave_space(Auth, GroupId, SpaceId) ->
    entity_logic:handle(#el_req{
        operation = delete,
        auth = Auth,
        gri = #gri{type = od_group, id = GroupId, aspect = {space, SpaceId}}
    }).


%%--------------------------------------------------------------------
%% @doc
%% Leaves specified od_handle_service on behalf of given group.
%% @end
%%--------------------------------------------------------------------
-spec leave_handle_service(Auth :: aai:auth(), GroupId :: od_group:id(),
    HServiceId :: od_handle_service:id()) -> ok | errors:error().
leave_handle_service(Auth, GroupId, HServiceId) ->
    entity_logic:handle(#el_req{
        operation = delete,
        auth = Auth,
        gri = #gri{type = od_group, id = GroupId, aspect = {handle_service, HServiceId}}
    }).


%%--------------------------------------------------------------------
%% @doc
%% Leaves specified handle on behalf of given group.
%% @end
%%--------------------------------------------------------------------
-spec leave_handle(Auth :: aai:auth(), GroupId :: od_group:id(),
    HandleId :: od_handle:id()) -> ok | errors:error().
leave_handle(Auth, GroupId, HandleId) ->
    entity_logic:handle(#el_req{
        operation = delete,
        auth = Auth,
        gri = #gri{type = od_group, id = GroupId, aspect = {handle, HandleId}}
    }).


%%--------------------------------------------------------------------
%% @doc
%% Leaves specified harvester on behalf of given group.
%% @end
%%--------------------------------------------------------------------
-spec leave_harvester(Auth :: aai:auth(), GroupId :: od_user:id(),
    HarvesterId :: od_harvester:id()) -> ok | errors:error().
leave_harvester(Auth, GroupId, HarvesterId) ->
    entity_logic:handle(#el_req{
        operation = delete,
        auth = Auth,
        gri = #gri{type = od_group, id = GroupId, aspect = {harvester, HarvesterId}}
    }).


%%--------------------------------------------------------------------
%% @doc
%% Leaves specified cluster on behalf of given group.
%% @end
%%--------------------------------------------------------------------
-spec leave_cluster(Auth :: aai:auth(), GroupId :: od_user:id(),
    ClusterId :: od_cluster:id()) -> ok | errors:error().
leave_cluster(Auth, GroupId, ClusterId) ->
    entity_logic:handle(#el_req{
        operation = delete,
        auth = Auth,
        gri = #gri{type = od_group, id = GroupId, aspect = {cluster, ClusterId}}
    }).


%%--------------------------------------------------------------------
%% @doc
%% Removes specified user from given group.
%% @end
%%--------------------------------------------------------------------
-spec remove_user(Auth :: aai:auth(), GroupId :: od_group:id(),
    UserId :: od_user:id()) -> ok | errors:error().
remove_user(Auth, GroupId, UserId) ->
    entity_logic:handle(#el_req{
        operation = delete,
        auth = Auth,
        gri = #gri{type = od_group, id = GroupId, aspect = {user, UserId}}
    }).


%%--------------------------------------------------------------------
%% @doc
%% Removes specified child group from given group.
%% @end
%%--------------------------------------------------------------------
-spec remove_group(Auth :: aai:auth(), GroupId :: od_group:id(),
    ChildGroupId :: od_group:id()) -> ok | errors:error().
remove_group(Auth, GroupId, ChildGroupId) ->
    entity_logic:handle(#el_req{
        operation = delete,
        auth = Auth,
        gri = #gri{type = od_group, id = GroupId, aspect = {child, ChildGroupId}}
    }).


%%--------------------------------------------------------------------
%% @doc
%% Returns whether a group exists.
%% @end
%%--------------------------------------------------------------------
-spec exists(GroupId :: od_group:id()) -> boolean().
exists(GroupId) ->
    {ok, Exists} = od_group:exists(GroupId),
    Exists.


%%--------------------------------------------------------------------
%% @doc
%% Predicate saying whether specified group is an effective parent of given group.
%% @end
%%--------------------------------------------------------------------
-spec has_eff_parent(GroupOrId :: od_group:id() | #od_group{},
    ParentId :: od_group:id()) -> boolean().
has_eff_parent(GroupId, ParentId) when is_binary(GroupId) ->
    entity_graph:has_relation(effective, top_down, od_group, ParentId, od_group, GroupId);
has_eff_parent(Group, ParentId) ->
    entity_graph:has_relation(effective, top_down, od_group, ParentId, Group).


%%--------------------------------------------------------------------
%% @doc
%% Predicate saying whether specified group is an effective child of given group.
%% @end
%%--------------------------------------------------------------------
-spec has_eff_child(GroupOrId :: od_group:id() | #od_group{},
    ChildId :: od_group:id()) -> boolean().
has_eff_child(GroupId, ChildId) when is_binary(GroupId) ->
    entity_graph:has_relation(effective, bottom_up, od_group, ChildId, od_group, GroupId);
has_eff_child(Group, ChildId) ->
    entity_graph:has_relation(effective, bottom_up, od_group, ChildId, Group).


%%--------------------------------------------------------------------
%% @doc
%% Predicate saying whether specified user is a direct member of given group.
%% @end
%%--------------------------------------------------------------------
-spec has_direct_user(GroupOrId :: od_group:id() | #od_group{},
    UserId :: od_group:id()) -> boolean().
has_direct_user(GroupId, UserId) when is_binary(GroupId) ->
    case od_group:get(GroupId) of
        {ok, #document{value = Group}} ->
            has_direct_user(Group, UserId);
        _ ->
            false
    end;
has_direct_user(#od_group{users = Users}, UserId) ->
    maps:is_key(UserId, Users).


%%--------------------------------------------------------------------
%% @doc
%% Predicate saying whether specified user is an effective user of given group.
%% @end
%%--------------------------------------------------------------------
-spec has_eff_user(GroupOrId :: od_group:id() | #od_group{},
    UserId :: od_user:id()) -> boolean().
has_eff_user(GroupId, UserId) when is_binary(GroupId) ->
    case od_group:get(GroupId) of
        {ok, #document{value = Group}} ->
            has_eff_user(Group, UserId);
        _ ->
            false
    end;
has_eff_user(#od_group{eff_users = EffUsers}, UserId) ->
    maps:is_key(UserId, EffUsers).


%%--------------------------------------------------------------------
%% @doc
%% Predicate saying whether specified group is an effective group in given space.
%% @end
%%--------------------------------------------------------------------
-spec has_eff_space(GroupOrId :: od_group:id() | #od_group{},
    SpaceId :: od_space:id()) -> boolean().
has_eff_space(GroupId, SpaceId) when is_binary(GroupId) ->
    entity_graph:has_relation(effective, top_down, od_space, SpaceId, od_group, GroupId);
has_eff_space(Group, SpaceId) ->
    entity_graph:has_relation(effective, top_down, od_space, SpaceId, Group).


%%--------------------------------------------------------------------
%% @doc
%% Predicate saying whether specified group is an effective group in given
%% provider.
%% @end
%%--------------------------------------------------------------------
-spec has_eff_provider(GroupOrId :: od_group:id() | #od_group{},
    ProviderId :: od_provider:id()) -> boolean().
has_eff_provider(GroupId, ProviderId) when is_binary(GroupId) ->
    entity_graph:has_relation(effective, top_down, od_provider, ProviderId, od_group, GroupId);
has_eff_provider(Group, ProviderId) ->
    entity_graph:has_relation(effective, top_down, od_provider, ProviderId, Group).


%%--------------------------------------------------------------------
%% @doc
%% Predicate saying whether specified group is an effective group in given
%% handle_service.
%% @end
%%--------------------------------------------------------------------
-spec has_eff_handle_service(GroupOrId :: od_group:id() | #od_group{},
    HServiceId :: od_handle_service:id()) -> boolean().
has_eff_handle_service(GroupId, HServiceId) when is_binary(GroupId) ->
    entity_graph:has_relation(effective, top_down, od_handle_service, HServiceId, od_group, GroupId);
has_eff_handle_service(Group, HServiceId) ->
    entity_graph:has_relation(effective, top_down, od_handle_service, HServiceId, Group).


%%--------------------------------------------------------------------
%% @doc
%% Predicate saying whether specified group is an effective group in given
%% handle.
%% @end
%%--------------------------------------------------------------------
-spec has_eff_handle(GroupOrId :: od_group:id() | #od_group{},
    HandleId :: od_handle:id()) -> boolean().
has_eff_handle(GroupId, HandleId) when is_binary(GroupId) ->
    entity_graph:has_relation(effective, top_down, od_handle, HandleId, od_group, GroupId);
has_eff_handle(Group, HandleId) ->
    entity_graph:has_relation(effective, top_down, od_handle, HandleId, Group).


%%--------------------------------------------------------------------
%% @doc
%% Predicate saying whether specified group is an effective group in given
%% harvester.
%% @end
%%--------------------------------------------------------------------
-spec has_eff_harvester(GroupOrId :: od_group:id() | #od_group{},
    HarvesterId :: od_harvester:id()) -> boolean().
has_eff_harvester(GroupId, HarvesterId) when is_binary(GroupId) ->
    entity_graph:has_relation(effective, top_down, od_harvester, HarvesterId, od_group, GroupId);
has_eff_harvester(Group, HarvesterId) ->
    entity_graph:has_relation(effective, top_down, od_harvester, HarvesterId, Group).


%%--------------------------------------------------------------------
%% @doc
%% Predicate saying whether specified group is an effective group in given cluster.
%% @end
%%--------------------------------------------------------------------
-spec has_eff_cluster(GroupOrId :: od_group:id() | #od_group{},
    ClusterId :: od_cluster:id()) -> boolean().
has_eff_cluster(GroupId, ClusterId) when is_binary(GroupId) ->
    entity_graph:has_relation(effective, top_down, od_cluster, ClusterId, od_group, GroupId);
has_eff_cluster(Group, ClusterId) ->
    entity_graph:has_relation(effective, top_down, od_cluster, ClusterId, Group).


%%--------------------------------------------------------------------
%% @doc
%% Predicate saying whether specified effective user has specified
%% effective privilege in given group.
%% @end
%%--------------------------------------------------------------------
-spec has_eff_privilege(GroupOrId :: od_group:id() | #od_group{},
    UserId :: od_user:id(), Privilege :: privileges:group_privilege()) ->
    boolean().
has_eff_privilege(GroupId, UserId, Privilege) when is_binary(GroupId) ->
    entity_graph:has_privilege(effective, bottom_up, od_user, UserId, Privilege, od_group, GroupId);
has_eff_privilege(Group, UserId, Privilege) ->
    entity_graph:has_privilege(effective, bottom_up, od_user, UserId, Privilege, Group).


%%--------------------------------------------------------------------
%% @doc
%% Creates predefined groups in the system based on settings in app.config.
%% @end
%%--------------------------------------------------------------------
-spec create_predefined_groups() -> ok.
create_predefined_groups() ->
    PredefinedGroups = oz_worker:get_env(predefined_groups),
    lists:foreach(
        fun(GroupMap) ->
            Id = maps:get(id, GroupMap),
            Name = maps:get(name, GroupMap),
            % Privileges can be either a list of privileges or a module and
            % function to call that will return such list.
            Privs = case maps:get(oz_privileges, GroupMap) of
                List when is_list(List) ->
                    List;
                {Module, Function} ->
                    Module:Function()
            end,
            ok = create_predefined_group(Id, Name, Privs)
        end, PredefinedGroups).

%%%===================================================================
%%% Internal functions
%%%===================================================================

%%--------------------------------------------------------------------
%% @private
%% @doc
%% Creates a predefined group in the system, if it does not exist, and grants
%% given OZ privileges to it.
%% @end
%%--------------------------------------------------------------------
-spec create_predefined_group(Id :: binary(), Name :: binary(),
    Privileges :: [privileges:oz_privilege()]) -> ok | error.
create_predefined_group(GroupId, Name, Privileges) ->
    NormalizedName = entity_logic:normalize_name(Name),
    Result = case od_group:exists(GroupId) of
        {ok, true} ->
            ?info("Predefined group '~ts' already exists, refreshing name and privileges.", [
                NormalizedName
            ]),
            ok;
        {ok, false} ->
            NewGroup = #document{
                key = GroupId,
                value = #od_group{
                    name = NormalizedName,
                    type = role_holders,
                    protected = true,
                    creator = ?SUB(root)
                }},
            case od_group:create(NewGroup) of
                {ok, _} ->
                    ?info("Created predefined group '~ts'", [NormalizedName]),
                    ok;
                Other ->
                    ?error("Cannot create predefined group '~ts' - ~p", [
                        NormalizedName, Other
                    ]),
                    error
            end
    end,
    case Result of
        ok ->
            ok = update(?ROOT, GroupId, #{<<"name">> => NormalizedName}),
            ToRevoke = privileges:oz_admin() -- Privileges,
            ok = update_oz_privileges(?ROOT, GroupId, Privileges, ToRevoke);
        error ->
            error
    end.<|MERGE_RESOLUTION|>--- conflicted
+++ resolved
@@ -742,18 +742,6 @@
     })).
 
 
-<<<<<<< HEAD
-=======
--spec get_name(aai:auth(), od_group:id()) ->
-    {ok, od_group:name()} | errors:error().
-get_name(Auth, GroupId) ->
-    case get(Auth, GroupId) of
-        {ok, #od_group{name = Name}} -> {ok, Name};
-        {error, _} = Error -> Error
-    end.
-
-
->>>>>>> f0828418
 %%--------------------------------------------------------------------
 %% @doc
 %% Retrieves the list of parents of given group.
