--- conflicted
+++ resolved
@@ -266,27 +266,22 @@
 %%--------------------------------------------------------------------
 -spec get_data(SpaceId :: binary(), Client :: {user, UserId :: binary()} | provider) ->
     {ok, [proplists:property()]}.
-<<<<<<< HEAD
 get_data(SpaceId, {user, UserId}) ->
-    {ok, #document{value = #space{name = CanonicalName}}} = space:get(SpaceId),
+    {ok, #document{value = #space{name = CanonicalName, providers_supports = Supports}}} = space:get(SpaceId),
     {ok, #document{value = #onedata_user{space_names = SpaceNames}}} = onedata_user:get(UserId),
     {ok, Name} = maps:find(SpaceId, SpaceNames),
     {ok, [
         {spaceId, SpaceId},
         {name, Name},
-        {canonicalName, CanonicalName}
+        {canonicalName, CanonicalName},
+        {providersSupports, Supports}
     ]};
 get_data(SpaceId, provider) ->
-    {ok, #document{value = #space{name = Name, size = Size}}} = space:get(SpaceId),
-=======
-get_data(SpaceId, _Client) ->
-    {ok, #document{value = #space{name = Name, providers_supports = Supports}}}
-        = space:get(SpaceId),
->>>>>>> 83daec27
+    {ok, #document{value = #space{name = CanonicalName, providers_supports = Supports}}} = space:get(SpaceId),
     {ok, [
         {spaceId, SpaceId},
-        {name, Name},
-        {providers_supports, Supports}
+        {name, CanonicalName},
+        {providersSupports, Supports}
     ]}.
 
 %%--------------------------------------------------------------------
