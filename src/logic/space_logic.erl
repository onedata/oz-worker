--- conflicted
+++ resolved
@@ -159,26 +159,15 @@
 %% Throws exception when call to the datastore fails, or space doesn't exist.
 %% @end
 %%--------------------------------------------------------------------
-<<<<<<< HEAD
 -spec modify(SpaceId :: binary(), Client :: {user, UserId :: binary()} | provider,
     Name :: binary()) -> ok.
 modify(SpaceId, {user, UserId}, Name) ->
     user_logic:set_space_name_mapping(UserId, SpaceId, Name),
     ok;
 modify(SpaceId, provider, Name) ->
-    #db_document{record = #space{providers = SpaceProviders} = Space}
-        = Doc = dao_adapter:space_doc(SpaceId),
-    SpaceNew = Space#space{name = Name},
-    dao_adapter:save(Doc#db_document{record = SpaceNew}),
-    op_channel_logic:space_modified(SpaceProviders, SpaceId, SpaceNew),
-=======
--spec modify(SpaceId :: binary(), Name :: binary()) ->
-    ok.
-modify(SpaceId, Name) ->
     {ok, _} = space:update(SpaceId, fun(Space) ->
         {ok, Space#space{name = Name}}
     end),
->>>>>>> 009af98a
     ok.
 
 %%--------------------------------------------------------------------
@@ -209,37 +198,17 @@
     case has_user(SpaceId, UserId) of
         true -> ok;
         false ->
-<<<<<<< HEAD
-            Privileges = privileges:space_user(),
-            SpaceDoc = dao_adapter:space_doc(SpaceId),
-            #db_document{record = #space{
-                name = Name, users = Users, providers = SpaceProviders
-            } = Space} = SpaceDoc,
-            SpaceNew = Space#space{users = [{UserId, Privileges} | Users]},
-
-            UserDoc = dao_adapter:user_doc(UserId),
-            #db_document{record = #user{spaces = Spaces} = User} = UserDoc,
-            UserNew = User#user{spaces = [SpaceId | Spaces]},
-
-            dao_adapter:save(SpaceDoc#db_document{record = SpaceNew}),
-            dao_adapter:save(UserDoc#db_document{record = UserNew}),
-
-            user_logic:set_space_name_mapping(UserId, SpaceId, Name),
-
-            op_channel_logic:space_modified(SpaceProviders, SpaceId, SpaceNew),
-            {ok, [{providers, UserProviders}]} = user_logic:get_providers(UserId),
-            op_channel_logic:user_modified(UserProviders, UserId, UserNew)
-=======
             {ok, _} = space:update(SpaceId, fun(Space) ->
                 Privileges = privileges:space_user(),
-                #space{users = Users} = Space,
+                #space{name = Name, users = Users} = Space,
                 {ok, Space#space{users = [{UserId, Privileges} | Users]}}
             end),
             {ok, _} = onedata_user:update(UserId, fun(User) ->
                 #onedata_user{spaces = USpaces} = User,
                 {ok, User#onedata_user{spaces = [SpaceId | USpaces]}}
-            end)
->>>>>>> 009af98a
+            end),
+            {ok, #document{value = #space{name = Name}}} = space:get(SpaceId),
+            user_logic:set_space_name_mapping(UserId, SpaceId, Name)
     end,
     {ok, SpaceId};
 join({group, GroupId}, Macaroon) ->
@@ -248,31 +217,6 @@
         true -> ok;
         false ->
             Privileges = privileges:space_user(),
-<<<<<<< HEAD
-            SpaceDoc = dao_adapter:space_doc(SpaceId),
-            #db_document{record = #space{
-                name = Name, groups = Groups, providers = SpaceProviders
-            } = Space} = SpaceDoc,
-            SpaceNew = Space#space{groups = [{GroupId, Privileges} | Groups]},
-
-            GroupDoc = dao_adapter:group_doc(GroupId),
-            #db_document{record = #user_group{users = Users, spaces = Spaces} = Group} = GroupDoc,
-            GroupNew = Group#user_group{spaces = [SpaceId | Spaces]},
-
-            dao_adapter:save(SpaceDoc#db_document{record = SpaceNew}),
-            dao_adapter:save(GroupDoc#db_document{record = GroupNew}),
-
-            lists:foreach(fun({UserId, _}) ->
-                user_logic:set_space_name_mapping(UserId, SpaceId, Name)
-            end, Users),
-
-            op_channel_logic:space_modified(SpaceProviders, SpaceId, SpaceNew),
-            {ok, [{providers, GroupProviders}]} = group_logic:get_providers(GroupId),
-            op_channel_logic:group_modified(GroupProviders, GroupId, GroupNew),
-            lists:foreach(fun({UserId, _}) ->
-                op_channel_logic:user_modified(GroupProviders, UserId, dao_adapter:user(UserId))
-            end, Users)
-=======
             {ok, _} = space:update(SpaceId, fun(Space) ->
                 #space{groups = Groups} = Space,
                 {ok, Space#space{groups = [{GroupId, Privileges} | Groups]}}
@@ -280,8 +224,12 @@
             {ok, _} = user_group:update(GroupId, fun(Group) ->
                 #user_group{spaces = Spaces} = Group,
                 {ok, Group#user_group{spaces = [SpaceId | Spaces]}}
-            end)
->>>>>>> 009af98a
+            end),
+            {ok, #document{value = #space{name = Name}}} = space:get(SpaceId),
+            {ok, #document{value = #user_group{users = Users}}} = user_group:get(GroupId),
+            lists:foreach(fun({UserId, _}) ->
+                user_logic:set_space_name_mapping(UserId, SpaceId, Name)
+            end, Users)
     end,
     {ok, SpaceId}.
 
@@ -317,20 +265,15 @@
 %%--------------------------------------------------------------------
 -spec get_data(SpaceId :: binary(), Client :: {user, UserId :: binary()} | provider) ->
     {ok, [proplists:property()]}.
-<<<<<<< HEAD
 get_data(SpaceId, {user, UserId}) ->
-    #user{space_names = SpaceNames} = dao_adapter:user(UserId),
-    {SpaceId, Name} = lists:keyfind(SpaceId, 1, SpaceNames),
+    {ok, #document{value = #onedata_user{space_names = SpaceNames}}} = onedata_user:get(UserId),
+    {ok, Name} = maps:find(SpaceId, SpaceNames),
     {ok, [
         {spaceId, SpaceId},
         {name, Name}
     ]};
 get_data(SpaceId, provider) ->
-    #space{name = Name, size = Size} = dao_adapter:space(SpaceId),
-=======
-get_data(SpaceId, _Client) ->
     {ok, #document{value = #space{name = Name, size = Size}}} = space:get(SpaceId),
->>>>>>> 009af98a
     {ok, [
         {spaceId, SpaceId},
         {name, Name},
@@ -458,21 +401,7 @@
     #space{users = Users, groups = Groups, providers = Providers} = Space,
 
     lists:foreach(fun({UserId, _}) ->
-<<<<<<< HEAD
-        case user_logic:clean_space_name_mapping(UserId, SpaceId) of
-            true ->
-                User = dao_adapter:user(UserId),
-                {ok, [{providers, UserProviders}]} = user_logic:get_providers(UserId),
-                op_channel_logic:user_modified(UserProviders, UserId, User);
-            false ->
-                ok
-        end
-=======
-        {ok, _} = onedata_user:update(UserId, fun(User) ->
-            #onedata_user{spaces = USpaces} = User,
-            {ok, User#onedata_user{spaces = lists:delete(SpaceId, USpaces)}}
-        end)
->>>>>>> 009af98a
+        user_logic:clean_space_name_mapping(UserId, SpaceId)
     end, Users),
 
     lists:foreach(fun({GroupId, _}) ->
@@ -502,22 +431,6 @@
 -spec remove_user(SpaceId :: binary(), UserId :: binary()) ->
     true.
 remove_user(SpaceId, UserId) ->
-<<<<<<< HEAD
-    {ok, [{providers, UserProviders}]} = user_logic:get_providers(UserId),
-
-    UserDoc = dao_adapter:user_doc(UserId),
-    #db_document{record = #user{spaces = Spaces} = User} = UserDoc,
-    UserNew = User#user{spaces = lists:delete(SpaceId, Spaces)},
-
-    SpaceDoc = dao_adapter:space_doc(SpaceId),
-    #db_document{record = #space{users = Users, providers = SpaceProviders} = Space} = SpaceDoc,
-    SpaceNew = Space#space{users = lists:keydelete(UserId, 1, Users)},
-
-    dao_adapter:save(UserDoc#db_document{record = UserNew}),
-    dao_adapter:save(SpaceDoc#db_document{record = SpaceNew}),
-
-    user_logic:clean_space_name_mapping(UserId, SpaceId),
-=======
     {ok, _} = onedata_user:update(UserId, fun(User) ->
         #onedata_user{spaces = USpaces} = User,
         {ok, User#onedata_user{spaces = lists:delete(SpaceId, USpaces)}}
@@ -526,7 +439,7 @@
         #space{users = Users} = Space,
         {ok, Space#space{users = lists:keydelete(UserId, 1, Users)}}
     end),
->>>>>>> 009af98a
+    user_logic:clean_space_name_mapping(UserId, SpaceId),
     cleanup(SpaceId),
     true.
 
@@ -538,31 +451,18 @@
 -spec remove_group(SpaceId :: binary(), GroupId :: binary()) ->
     true.
 remove_group(SpaceId, GroupId) ->
-<<<<<<< HEAD
-    GroupDoc = dao_adapter:group_doc(GroupId),
-    #db_document{record = #user_group{users = Users, spaces = Spaces} = Group} = GroupDoc,
-    GroupNew = Group#user_group{spaces = lists:delete(SpaceId, Spaces)},
-
-    SpaceDoc = dao_adapter:space_doc(SpaceId),
-    #db_document{record = #space{groups = Groups, providers = Providers} = Space} = SpaceDoc,
-    SpaceNew = Space#space{groups = lists:keydelete(GroupId, 1, Groups)},
-
-    dao_adapter:save(GroupDoc#db_document{record = GroupNew}),
-    dao_adapter:save(SpaceDoc#db_document{record = SpaceNew}),
-
+    {ok, #document{value = #user_group{users = Users}}} = user_group:get(GroupId),
+    {ok, _} = user_group:update(GroupId, fun(Group) ->
+        #user_group{spaces = Spaces} = Group,
+        {ok, Group#user_group{spaces = lists:delete(SpaceId, Spaces)}}
+    end),
+    {ok, _} = space:update(SpaceId, fun(Space) ->
+        #space{groups = Groups} = Space,
+        {ok, Space#space{groups = lists:keydelete(GroupId, 1, Groups)}}
+    end),
     lists:foreach(fun({UserId, _}) ->
         user_logic:clean_space_name_mapping(UserId, SpaceId)
     end, Users),
-=======
-    {ok, _} = user_group:update(GroupId, fun(Group) ->
-        #user_group{spaces = Spaces} = Group,
-        {ok, Group#user_group{spaces = lists:delete(SpaceId, Spaces)}}
-    end),
-    {ok, _} = space:update(SpaceId, fun(Space) ->
-        #space{groups = Groups} = Space,
-        {ok, Space#space{groups = lists:keydelete(GroupId, 1, Groups)}}
-    end),
->>>>>>> 009af98a
     cleanup(SpaceId),
     true.
 
@@ -606,13 +506,7 @@
     end),
 
     add_space_to_providers(SpaceId, Providers),
-<<<<<<< HEAD
     user_logic:set_space_name_mapping(UserId, SpaceId, Name),
-
-    op_channel_logic:space_modified(Providers, SpaceId, Space),
-    op_channel_logic:user_modified(Providers, UserId, UserNew),
-=======
->>>>>>> 009af98a
     {ok, SpaceId};
 
 create_with_provider({group, GroupId}, Name, Providers, Size) ->
@@ -625,18 +519,10 @@
         {ok, Group#user_group{spaces = [SpaceId | Spaces]}}
     end),
 
+    add_space_to_providers(SpaceId, Providers),
     lists:foreach(fun({UserId, _}) ->
-        user_logic:set_space_name_mapping(UserId, SpaceId, Name),
-        op_channel_logic:user_modified(Providers, UserId, dao_adapter:user(UserId))
+        user_logic:set_space_name_mapping(UserId, SpaceId, Name)
     end, Users),
-
-    add_space_to_providers(SpaceId, Providers),
-<<<<<<< HEAD
-
-    op_channel_logic:space_modified(Providers, SpaceId, Space),
-    op_channel_logic:group_modified(Providers, GroupId, Group),
-=======
->>>>>>> 009af98a
     {ok, SpaceId}.
 
 
