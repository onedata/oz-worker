--- conflicted
+++ resolved
@@ -34,15 +34,9 @@
 -type entity_id() :: undefined | od_user:id() | od_group:id() | od_space:id() |
 od_share:id() | od_provider:id() | od_handle_service:id() | od_handle:id() | od_cluster:id().
 -type entity_type() :: od_user | od_group | od_space | od_share | od_provider |
-<<<<<<< HEAD
-od_handle_service | od_handle | od_harvester | oz_privileges.
+od_handle_service | od_handle | od_harvester | od_cluster | oz_privileges.
 -type entity() :: undefined | #od_user{} | #od_group{} | #od_space{} |
-#od_share{} | #od_provider{} | #od_handle_service{} | #od_handle{} | #od_harvester{}.
-=======
-od_handle_service | od_handle | od_cluster | oz_privileges.
--type entity() :: undefined | #od_user{} | #od_group{} | #od_space{} |
-#od_share{} | #od_provider{} | #od_handle_service{} | #od_handle{} | #od_cluster{}.
->>>>>>> 05c6bf0c
+#od_share{} | #od_provider{} | #od_handle_service{} | #od_handle{} | #od_harvester{} | #od_cluster{}.
 -type aspect() :: gs_protocol:aspect().
 -type scope() :: gs_protocol:scope().
 -type data_format() :: gs_protocol:data_format().
@@ -407,20 +401,13 @@
     State;
 fetch_entity(State = #state{req = #el_req{gri = #gri{id = undefined}}}) ->
     State;
-<<<<<<< HEAD
 fetch_entity(State) ->
     case call_plugin(fetch_entity, State) of
-=======
-fetch_entity(St = #state{plugin = Plugin, req = #el_req{gri = #gri{id = Id}}}) when is_binary(Id) ->
-    case Plugin:fetch_entity(Id) of
->>>>>>> 05c6bf0c
         {ok, Entity} ->
             State#state{entity = Entity};
         ?ERROR_NOT_FOUND ->
             throw(?ERROR_NOT_FOUND)
-    end;
-fetch_entity(_) ->
-    throw(?ERROR_NOT_FOUND).
+    end.
 
 
 %%--------------------------------------------------------------------
@@ -1045,8 +1032,10 @@
 %% @end
 %%--------------------------------------------------------------------
 -spec call_plugin(Operation :: atom(), #state{}) -> term().
-call_plugin(fetch_entity, #state{plugin = Plugin, req = #el_req{gri = #gri{id = Id}}}) ->
+call_plugin(fetch_entity, #state{plugin = Plugin, req = #el_req{gri = #gri{id = Id}}}) when is_binary(Id)->
     Plugin:fetch_entity(Id);
+call_plugin(fetch_entity, _) ->
+    ?ERROR_NOT_FOUND;
 call_plugin(operation_supported,  #state{plugin = Plugin, req = #el_req{operation = Operation,
     gri =#gri{aspect = Aspect, scope = Scope}}}) ->
     Plugin:operation_supported(Operation, Aspect, Scope);
