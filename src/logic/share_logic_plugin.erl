%%%-------------------------------------------------------------------
%%% @author Lukasz Opiola
%%% @copyright (C) 2016 ACK CYFRONET AGH
%%% This software is released under the MIT license
%%% cited in 'LICENSE.txt'.
%%% @end
%%%-------------------------------------------------------------------
%%% @doc
%%% This module implements entity logic plugin behaviour and handles
%%% entity logic operations corresponding to od_share model.
%%% @end
%%%-------------------------------------------------------------------
-module(share_logic_plugin).
-author("Lukasz Opiola").
-behaviour(entity_logic_plugin_behaviour).

-include("entity_logic.hrl").
-include("datastore/oz_datastore_models.hrl").
-include_lib("ctool/include/logging.hrl").
-include_lib("ctool/include/privileges.hrl").
-include_lib("ctool/include/api_errors.hrl").

-export([fetch_entity/1, operation_supported/3, is_subscribable/2]).
-export([create/1, get/2, update/1, delete/1]).
-export([exists/2, authorize/2, required_admin_privileges/1, validate/1]).

%%%===================================================================
%%% API
%%%===================================================================

%%--------------------------------------------------------------------
%% @doc
%% Retrieves an entity from datastore based on its EntityId.
%% Should return ?ERROR_NOT_FOUND if the entity does not exist.
%% @end
%%--------------------------------------------------------------------
-spec fetch_entity(entity_logic:entity_id()) ->
    {ok, entity_logic:entity()} | entity_logic:error().
fetch_entity(ShareId) ->
    case od_share:get(ShareId) of
        {ok, #document{value = Share}} ->
            {ok, Share};
        _ ->
            ?ERROR_NOT_FOUND
    end.


%%--------------------------------------------------------------------
%% @doc
%% Determines if given operation is supported based on operation, aspect and
%% scope (entity type is known based on the plugin itself).
%% @end
%%--------------------------------------------------------------------
-spec operation_supported(entity_logic:operation(), entity_logic:aspect(),
    entity_logic:scope()) -> boolean().
operation_supported(create, instance, private) -> true;

operation_supported(get, list, private) -> true;

operation_supported(get, instance, private) -> true;
operation_supported(get, instance, public) -> true;

operation_supported(update, instance, private) -> true;

operation_supported(delete, instance, private) -> true;

operation_supported(_, _, _) -> false.


%%--------------------------------------------------------------------
%% @doc
%% Determines if given {Aspect, Scope} pair is subscribable, i.e. clients can
%% subscribe to receive updates concerning the aspect of entity.
%% @end
%%--------------------------------------------------------------------
-spec is_subscribable(entity_logic:aspect(), entity_logic:scope()) ->
    boolean().
is_subscribable(instance, _) -> true;
is_subscribable(_, _) -> false.


%%--------------------------------------------------------------------
%% @doc
%% Creates a resource (aspect of entity) based on entity logic request.
%% @end
%%--------------------------------------------------------------------
-spec create(entity_logic:req()) -> entity_logic:create_result().
create(Req = #el_req{gri = #gri{id = undefined, aspect = instance} = GRI}) ->
    ShareId = maps:get(<<"shareId">>, Req#el_req.data),
    Name = maps:get(<<"name">>, Req#el_req.data),
    SpaceId = maps:get(<<"spaceId">>, Req#el_req.data),
    RootFileId = maps:get(<<"rootFileId">>, Req#el_req.data),
    ShareDoc = #document{key = ShareId, value = #od_share{
        name = Name,
        root_file = RootFileId,
        public_url = share_logic:share_id_to_public_url(ShareId)
    }},
    case od_share:create(ShareDoc) of
        {ok, _} ->
            entity_graph:add_relation(
                od_share, ShareId,
                od_space, SpaceId
            ),
<<<<<<< HEAD
            % Share has been modified by adding relation, so it will need to be
            % fetched again.
            {ok, #document{value = FetchedShare}} = od_share:get(ShareId),
            {ok, {fetched, GRI#gri{id = ShareId}, FetchedShare}};
=======
            {ok, Share} = fetch_entity(ShareId),
            {ok, resource, {GRI#gri{id = ShareId}, Share}};
>>>>>>> d2209ee4
        _ ->
            % This can potentially happen if a share with given share id
            % has been created between data verification and create
            ?ERROR_INTERNAL_SERVER_ERROR
    end.


%%--------------------------------------------------------------------
%% @doc
%% Retrieves a resource (aspect of entity) based on entity logic request and
%% prefetched entity.
%% @end
%%--------------------------------------------------------------------
-spec get(entity_logic:req(), entity_logic:entity()) ->
    entity_logic:get_result().
get(#el_req{gri = #gri{aspect = list}}, _) ->
    {ok, ShareDocs} = od_share:list(),
    {ok, [ShareId || #document{key = ShareId} <- ShareDocs]};

get(#el_req{gri = #gri{aspect = instance, scope = private}}, Share) ->
    {ok, Share};
get(#el_req{gri = #gri{aspect = instance, scope = public}}, Share) ->
    #od_share{
        name = Name, public_url = PublicUrl,
        root_file = RootFileId, handle = HandleId
    } = Share,
    {ok, #{
        <<"name">> => Name, <<"publicUrl">> => PublicUrl,
        <<"rootFileId">> => RootFileId, <<"handleId">> => HandleId
    }}.


%%--------------------------------------------------------------------
%% @doc
%% Updates a resource (aspect of entity) based on entity logic request.
%% @end
%%--------------------------------------------------------------------
-spec update(entity_logic:req()) -> entity_logic:update_result().
update(#el_req{gri = #gri{id = ShareId, aspect = instance}, data = Data}) ->
    NewName = maps:get(<<"name">>, Data),
    {ok, _} = od_share:update(ShareId, fun(Share = #od_share{}) ->
        {ok, Share#od_share{name = NewName}}
    end),
    ok.


%%--------------------------------------------------------------------
%% @doc
%% Deletes a resource (aspect of entity) based on entity logic request.
%% @end
%%--------------------------------------------------------------------
-spec delete(entity_logic:req()) -> entity_logic:delete_result().
delete(#el_req{gri = #gri{id = ShareId, aspect = instance}}) ->
    entity_graph:delete_with_relations(od_share, ShareId).


%%--------------------------------------------------------------------
%% @doc
%% Determines if given resource (aspect of entity) exists, based on entity
%% logic request and prefetched entity.
%% @end
%%--------------------------------------------------------------------
-spec exists(entity_logic:req(), entity_logic:entity()) -> boolean().
exists(Req = #el_req{gri = #gri{aspect = instance, scope = private}}, Share) ->
    case Req#el_req.auth_hint of
        ?THROUGH_SPACE(SpaceId) ->
            Share#od_share.space =:= SpaceId;
        undefined ->
            true
    end;

exists(#el_req{gri = #gri{id = Id}}, #od_share{}) ->
    % All aspects exist if share record exists.
    Id =/= undefined.


%%--------------------------------------------------------------------
%% @doc
%% Determines if requesting client is authorized to perform given operation,
%% based on entity logic request and prefetched entity.
%% @end
%%--------------------------------------------------------------------
-spec authorize(entity_logic:req(), entity_logic:entity()) -> boolean().
authorize(Req = #el_req{operation = create, gri = #gri{id = undefined, aspect = instance}}, _) ->
    SpaceId = maps:get(<<"spaceId">>, Req#el_req.data, <<"">>),
    auth_by_space_privilege(Req, SpaceId, ?SPACE_MANAGE_SHARES);

authorize(Req = #el_req{operation = get, gri = #gri{aspect = instance, scope = private}}, Share) ->
    case Req#el_req.client of
        ?USER(UserId) ->
            % In case of auth_hint = ?THROUGH_SPACE(SpaceId),
            % share's membership in space is checked in 'exists'.
            auth_by_space_privilege(UserId, Share, ?SPACE_VIEW);

        ?PROVIDER(ProviderId) ->
            auth_by_space_support(ProviderId, Share)

    end;

authorize(#el_req{operation = get, gri = #gri{aspect = instance, scope = public}}, _) ->
    true;

authorize(Req = #el_req{operation = update, gri = #gri{aspect = instance}}, Share) ->
    auth_by_space_privilege(Req, Share, ?SPACE_MANAGE_SHARES);

authorize(Req = #el_req{operation = delete, gri = #gri{aspect = instance}}, Share) ->
    auth_by_space_privilege(Req, Share, ?SPACE_MANAGE_SHARES);

authorize(_, _) ->
    false.


%%--------------------------------------------------------------------
%% @doc
%% Returns list of admin privileges needed to perform given operation.
%% @end
%%--------------------------------------------------------------------
-spec required_admin_privileges(entity_logic:req()) -> [privileges:oz_privilege()] | forbidden.
required_admin_privileges(#el_req{operation = create, gri = #gri{aspect = instance}}) ->
    [?OZ_SHARES_CREATE];

required_admin_privileges(#el_req{operation = get, gri = #gri{aspect = list}}) ->
    [?OZ_SHARES_LIST];

required_admin_privileges(#el_req{operation = get, gri = #gri{aspect = instance}}) ->
    [?OZ_SHARES_VIEW];

required_admin_privileges(#el_req{operation = update, gri = #gri{aspect = instance}}) ->
    [?OZ_SHARES_UPDATE];

required_admin_privileges(#el_req{operation = delete, gri = #gri{aspect = instance}}) ->
    [?OZ_SHARES_DELETE];

required_admin_privileges(_) ->
    forbidden.
%%--------------------------------------------------------------------
%% @doc
%% Returns validity verificators for given request.
%% Returns a map with 'required', 'optional' and 'at_least_one' keys.
%% Under each of them, there is a map:
%%      Key => {type_verificator, value_verificator}
%% Which means how value of given Key should be validated.
%% @end
%%--------------------------------------------------------------------
-spec validate(entity_logic:req()) -> entity_logic:validity_verificator().
validate(#el_req{operation = create, gri = #gri{aspect = instance}}) -> #{
    required => #{
        <<"shareId">> => {binary, {not_exists, fun(Value) ->
            not share_logic:exists(Value)
        end}},
        <<"name">> => {binary, name},
        <<"rootFileId">> => {binary, non_empty},
        <<"spaceId">> => {binary, {exists, fun(Value) ->
            space_logic:exists(Value)
        end}}
    }
};

validate(#el_req{operation = update, gri = #gri{aspect = instance}}) -> #{
    required => #{
        <<"name">> => {binary, name}
    }
}.


%%%===================================================================
%%% Internal functions
%%%===================================================================

%%--------------------------------------------------------------------
%% @private
%% @doc
%% Returns if given user has specific effective privilege in space to which this
%% share belongs. UserId and SpaceId is either given explicitly or derived from
%% request or share record. Clients of type other than user are discarded.
%% @end
%%--------------------------------------------------------------------
-spec auth_by_space_privilege(entity_logic:req() | od_user:id(),
    od_share:info() | od_space:id(), privileges:space_privilege()) ->
    boolean().
auth_by_space_privilege(#el_req{client = ?USER(UserId)}, Share, Privilege) ->
    auth_by_space_privilege(UserId, Share, Privilege);
auth_by_space_privilege(#el_req{client = _OtherClient}, _Share, _Privilege) ->
    false;
auth_by_space_privilege(UserId, Share = #od_share{}, Privilege) ->
    auth_by_space_privilege(UserId, Share#od_share.space, Privilege);
auth_by_space_privilege(UserId, SpaceId, Privilege) ->
    space_logic:has_eff_privilege(SpaceId, UserId, Privilege).


%%--------------------------------------------------------------------
%% @private
%% @doc
%% Returns if given provider supports the space to which share represented
%% by entity belongs.
%% @end
%%--------------------------------------------------------------------
-spec auth_by_space_support(od_provider:id(), od_share:info()) ->
    boolean().
auth_by_space_support(ProviderId, Share) ->
    space_logic:has_provider(Share#od_share.space, ProviderId).
<|MERGE_RESOLUTION|>--- conflicted
+++ resolved
@@ -101,15 +101,8 @@
                 od_share, ShareId,
                 od_space, SpaceId
             ),
-<<<<<<< HEAD
-            % Share has been modified by adding relation, so it will need to be
-            % fetched again.
-            {ok, #document{value = FetchedShare}} = od_share:get(ShareId),
-            {ok, {fetched, GRI#gri{id = ShareId}, FetchedShare}};
-=======
             {ok, Share} = fetch_entity(ShareId),
             {ok, resource, {GRI#gri{id = ShareId}, Share}};
->>>>>>> d2209ee4
         _ ->
             % This can potentially happen if a share with given share id
             % has been created between data verification and create
