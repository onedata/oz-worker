%%%-------------------------------------------------------------------
%%% @author Lukasz Opiola
%%% @copyright (C) 2016 ACK CYFRONET AGH
%%% This software is released under the MIT license
%%% cited in 'LICENSE.txt'.
%%% @end
%%%-------------------------------------------------------------------
%%% @doc
%%% This module encapsulates all user logic functionality.
%%% In most cases, it is a wrapper for entity_logic functions.
%%% @end
%%%-------------------------------------------------------------------
-module(user_logic).
-author("Lukasz Opiola").

-include("entity_logic.hrl").
-include("registered_names.hrl").
-include("datastore/oz_datastore_models.hrl").
-include_lib("ctool/include/logging.hrl").
-include_lib("ctool/include/errors.hrl").
-include_lib("ctool/include/oz/oz_users.hrl").

% SSL Opts used to connect to onepanel.
% Onepanel is usually available under 127.0.0.1 or localhost, so hostname
% verification should be omitted here (the cert signature is still checked).
-define(ONEPANEL_CONNECT_OPTS, [
    {recv_timeout, 10000}, {ssl_options, [
        {secure, only_verify_peercert},
        {cacerts, https_listener:get_cert_chain_pems()}
    ]}
]).

-export([
    create/1, create/2, create/3,
    create_client_token/2
]).
-export([
    list/1,
    get/2,
    get_protected_data/2, get_protected_data/3,
    get_shared_data/2, get_shared_data/3,
    get_oz_privileges/2, get_eff_oz_privileges/2,
    list_client_tokens/2,
    get_default_space/2,
    get_space_alias/3,
    get_default_provider/2,
    acquire_idp_access_token/3
]).
-export([
    update_full_name/3, update_username/3, update/3,
    change_password/3, change_password/4,
    toggle_basic_auth/3, set_password/3, update_basic_auth_config/3,
    update_oz_privileges/4, update_oz_privileges/3,
    set_default_space/3,
    set_space_alias/4,
    set_default_provider/3]).
-export([
    delete/2,
    delete_oz_privileges/2,
    delete_client_token/3,
    unset_default_space/2,
    delete_space_alias/3,
    unset_default_provider/2
]).
-export([
    create_provider_registration_token/2,
    create_group/3, create_group/4,
    create_space/3,
    create_handle_service/5, create_handle_service/3,
    create_handle/6, create_handle/3,
    create_harvester/3, create_harvester/6,

    join_group/3,
    join_space/3,
    join_harvester/3,
    join_cluster/3,

    get_full_name/2,

    get_groups/2, get_eff_groups/2,
    get_group/3, get_eff_group/3,

    get_spaces/2, get_eff_spaces/2,
    get_space/3, get_eff_space/3,

    get_eff_providers/2, get_eff_provider/3,
    get_spaces_in_eff_provider/3,

    get_handle_services/2, get_eff_handle_services/2,
    get_handle_service/3, get_eff_handle_service/3,

    get_handles/2, get_eff_handles/2,
    get_handle/3, get_eff_handle/3,

    get_harvesters/2, get_eff_harvesters/2,
    get_harvester/3, get_eff_harvester/3,

    get_clusters/1, get_clusters/2, get_eff_clusters/2,
    get_cluster/3, get_eff_cluster/3,

    leave_group/3,
    leave_space/3,
    leave_handle_service/3,
    leave_handle/3,
    leave_harvester/3,
    leave_cluster/3
]).
-export([
    exists/1,
    has_eff_oz_privilege/2,
    has_eff_group/2,
    has_eff_space/2,
    has_eff_provider/2,
    has_eff_handle_service/2,
    has_eff_handle/2,
    has_eff_harvester/2,
    has_eff_cluster/2
]).
-export([
    validate_full_name/1, normalize_full_name/1,
    validate_username/1, normalize_username/1,
    reset_entitlements/1,
    get_default_provider_if_online/1
]).

%%%===================================================================
%%% API
%%%===================================================================

%%--------------------------------------------------------------------
%% @doc
%% Creates a new user document in database. No full_name/username is set.
%% @end
%%--------------------------------------------------------------------
-spec create(Auth :: aai:auth()) ->
    {ok, od_user:id()} | errors:error().
create(Auth) ->
    create(Auth, #{}).


%%--------------------------------------------------------------------
%% @doc
%% Creates a new user document in database. full_name, username and password
%% can be provided in a proper Data object.
%% @end
%%--------------------------------------------------------------------
-spec create(Auth :: aai:auth(), Data :: map()) ->
    {ok, od_user:id()} | errors:error().
create(Auth, Data) ->
    create(Auth, undefined, Data).


%%--------------------------------------------------------------------
%% @doc
%% Creates a new user document in database with proposed UserId.
%% full_name, username and password can be provided in a proper Data object.
%% @end
%%--------------------------------------------------------------------
-spec create(Auth :: aai:auth(), ProposedUserId :: undefined | od_user:id(), Data :: map()) ->
    {ok, od_user:id()} | errors:error().
create(Auth, ProposedUserId, Data) ->
    ?CREATE_RETURN_ID(entity_logic:handle(#el_req{
        operation = create,
        auth = Auth,
        gri = #gri{type = od_user, id = ProposedUserId, aspect = instance},
        data = Data
    })).


%%--------------------------------------------------------------------
%% @doc
%% Creates a new client token for given user. Appends the token to the list
%% of user's tokens and returns the token.
%% @end
%%--------------------------------------------------------------------
-spec create_client_token(Auth :: aai:auth(),
    UserId :: od_user:id()) -> {ok, Token :: binary()} | errors:error().
create_client_token(Auth, UserId) ->
    ?CREATE_RETURN_DATA(entity_logic:handle(#el_req{
        operation = create,
        auth = Auth,
        gri = #gri{type = od_user, id = UserId, aspect = client_tokens},
        data = #{}
    })).


%%--------------------------------------------------------------------
%% @doc
<<<<<<< HEAD
=======
%% Pre-authorizes a user - verifies given token, and upon success, returns the
%% user's identity (token subject) and caveats that were inscribed in the token.
%% @end
%%--------------------------------------------------------------------
-spec preauthorize(aai:auth(), tokens:serialized(), undefined | ip_utils:ip()) ->
    {ok, {aai:subject(), [caveats:caveat()]}} | errors:error().
preauthorize(Auth, Token, PeerIp) ->
    preauthorize(Auth, #{<<"token">> => Token, <<"peerIp">> => PeerIp}).

-spec preauthorize(aai:auth(), Data :: #{}) ->
    {ok, {aai:subject(), [caveats:caveat()]}} | errors:error().
preauthorize(Auth, Data) ->
    ?CREATE_RETURN_DATA(entity_logic:handle(#el_req{
        operation = create,
        auth = Auth,
        gri = #gri{type = od_user, id = undefined, aspect = preauthorize, scope = public},
        data = Data
    })).


%%--------------------------------------------------------------------
%% @doc
>>>>>>> f0828418
%% Lists all users (their ids) in database.
%% @end
%%--------------------------------------------------------------------
-spec list(Auth :: aai:auth()) ->
    {ok, [od_user:id()]} | errors:error().
list(Auth) ->
    entity_logic:handle(#el_req{
        operation = get,
        auth = Auth,
        gri = #gri{type = od_user, id = undefined, aspect = list}
    }).


%%--------------------------------------------------------------------
%% @doc
%% Retrieves a user record from database.
%% @end
%%--------------------------------------------------------------------
-spec get(Auth :: aai:auth(), UserId :: od_user:id()) ->
    {ok, #od_user{}} | errors:error().
get(Auth, UserId) ->
    entity_logic:handle(#el_req{
        operation = get,
        auth = Auth,
        gri = #gri{type = od_user, id = UserId, aspect = instance}
    }).


%%--------------------------------------------------------------------
%% @doc
%% Retrieves protected user data from database.
%% @end
%%--------------------------------------------------------------------
-spec get_protected_data(Auth :: aai:auth(), UserId :: od_user:id()) ->
    {ok, map()} | errors:error().
get_protected_data(Auth, UserId) ->
    get_protected_data(Auth, UserId, undefined).

get_protected_data(Auth, UserId, AuthHint) ->
    entity_logic:handle(#el_req{
        operation = get,
        auth = Auth,
        gri = #gri{type = od_user, id = UserId, aspect = instance, scope = protected},
        auth_hint = AuthHint
    }).


%%--------------------------------------------------------------------
%% @doc
%% Retrieves shared user data from database.
%% @end
%%--------------------------------------------------------------------
-spec get_shared_data(Auth :: aai:auth(), UserId :: od_user:id()) ->
    {ok, map()} | errors:error().
get_shared_data(Auth, UserId) ->
    get_shared_data(Auth, UserId, undefined).


get_shared_data(Auth, UserId, AuthHint) ->
    entity_logic:handle(#el_req{
        operation = get,
        auth = Auth,
        gri = #gri{type = od_user, id = UserId, aspect = instance, scope = shared},
        auth_hint = AuthHint
    }).


%%--------------------------------------------------------------------
%% @doc
%% Retrieves oz privileges of given user.
%% @end
%%--------------------------------------------------------------------
-spec get_oz_privileges(Auth :: aai:auth(), UserId :: od_user:id()) ->
    {ok, [privileges:oz_privilege()]} | errors:error().
get_oz_privileges(Auth, UserId) ->
    entity_logic:handle(#el_req{
        operation = get,
        auth = Auth,
        gri = #gri{type = od_user, id = UserId, aspect = oz_privileges}
    }).


%%--------------------------------------------------------------------
%% @doc
%% Retrieves effective oz privileges of given user.
%% @end
%%--------------------------------------------------------------------
-spec get_eff_oz_privileges(Auth :: aai:auth(), UserId :: od_user:id()) ->
    {ok, [privileges:oz_privilege()]} | errors:error().
get_eff_oz_privileges(Auth, UserId) ->
    entity_logic:handle(#el_req{
        operation = get,
        auth = Auth,
        gri = #gri{type = od_user, id = UserId, aspect = eff_oz_privileges}
    }).


%%--------------------------------------------------------------------
%% @doc
%% Retrieves default space of given user. Returns ?ERROR_NOT_FOUND if the user
%% does not have a default space.
%% @end
%%--------------------------------------------------------------------
-spec get_default_space(Auth :: aai:auth(), UserId :: od_user:id()) ->
    {ok, od_space:id()} | errors:error().
get_default_space(Auth, UserId) ->
    entity_logic:handle(#el_req{
        operation = get,
        auth = Auth,
        gri = #gri{type = od_user, id = UserId, aspect = default_space}
    }).


%%--------------------------------------------------------------------
%% @doc
%% Retrieves space alias for given space of a user. Returns ?ERROR_NOT_FOUND
%% if the user does not have a space alias for given space.
%% @end
%%--------------------------------------------------------------------
-spec get_space_alias(Auth :: aai:auth(), UserId :: od_user:id(),
    SpaceId :: od_space:id()) -> {ok, binary()} | errors:error().
get_space_alias(Auth, UserId, SpaceId) ->
    entity_logic:handle(#el_req{
        operation = get,
        auth = Auth,
        gri = #gri{type = od_user, id = UserId, aspect = {space_alias, SpaceId}}
    }).


%%--------------------------------------------------------------------
%% @doc
%% Retrieves default provider of given user. Returns ?ERROR_NOT_FOUND if the user
%% does not have a default provider.
%% @end
%%--------------------------------------------------------------------
-spec get_default_provider(Auth :: aai:auth(), UserId :: od_user:id()) ->
    {ok, od_provider:id()} | errors:error().
get_default_provider(Auth, UserId) ->
    entity_logic:handle(#el_req{
        operation = get,
        auth = Auth,
        gri = #gri{type = od_user, id = UserId, aspect = default_provider}
    }).


%%--------------------------------------------------------------------
%% @doc
%% Acquires an access token issued by given IdP for specific user. This
%% operation requires that the IdP is configured to support offline access.
%% @end
%%--------------------------------------------------------------------
-spec acquire_idp_access_token(aai:auth(), od_user:id(), auth_config:idp()) ->
    {ok, {idp_auth:access_token(), idp_auth:access_token_ttl()}} | errors:error().
acquire_idp_access_token(Auth, UserId, IdP) ->
    ?CREATE_RETURN_DATA(entity_logic:handle(#el_req{
        operation = create,
        auth = Auth,
        gri = #gri{type = od_user, id = UserId, aspect = {idp_access_token, IdP}}
    })).


%%--------------------------------------------------------------------
%% @doc
%% Retrieves the list of client tokens of given user.
%% @end
%%--------------------------------------------------------------------
-spec list_client_tokens(Auth :: aai:auth(), UserId :: od_user:id()) ->
    {ok, [tokens:serialized()]} | errors:error().
list_client_tokens(Auth, UserId) ->
    entity_logic:handle(#el_req{
        operation = get,
        auth = Auth,
        gri = #gri{type = od_user, id = UserId, aspect = client_tokens}
    }).


%%--------------------------------------------------------------------
%% @doc
%% Updates the full_name of given user.
%% @end
%%--------------------------------------------------------------------
-spec update_full_name(Auth :: aai:auth(), UserId :: od_user:id(),
    NewName :: binary()) -> ok | errors:error().
update_full_name(Auth, UserId, NewName) ->
    update(Auth, UserId, #{<<"fullName">> => NewName}).


%%--------------------------------------------------------------------
%% @doc
%% Updates the username of given user.
%% @end
%%--------------------------------------------------------------------
-spec update_username(Auth :: aai:auth(), UserId :: od_user:id(),
    NewUsername :: od_user:username()) -> ok | errors:error().
update_username(Auth, UserId, NewUsername) ->
    update(Auth, UserId, #{<<"username">> => NewUsername}).


%%--------------------------------------------------------------------
%% @doc
%% Updates information of given user (full_name and username).
%% @end
%%--------------------------------------------------------------------
-spec update(Auth :: aai:auth(), UserId :: od_user:id(),
    Data :: #{}) -> ok | errors:error().
update(Auth, UserId, Data) ->
    entity_logic:handle(#el_req{
        operation = update,
        auth = Auth,
        gri = #gri{type = od_user, id = UserId, aspect = instance},
        data = Data
    }).


%%--------------------------------------------------------------------
%% @doc
%% Changes the password of given user (old password is required).
%% @end
%%--------------------------------------------------------------------
-spec change_password(Auth :: aai:auth(), UserId :: od_user:id(),
    OldPassword :: binary(), NewPassword :: basic_auth:password()) -> ok | errors:error().
change_password(Auth, UserId, OldPassword, NewPassword) ->
    change_password(Auth, UserId, #{
        <<"oldPassword">> => OldPassword,
        <<"newPassword">> => NewPassword
    }).

-spec change_password(Auth :: aai:auth(), UserId :: od_user:id(),
    Data :: #{}) -> ok | errors:error().
change_password(Auth, UserId, Data) ->
    entity_logic:handle(#el_req{
        operation = update,
        auth = Auth,
        gri = #gri{type = od_user, id = UserId, aspect = password},
        data = Data
    }).


%%--------------------------------------------------------------------
%% @doc
%% Toggles basic auth for given user
%% (if disabled, basic credentials cannot be used).
%% @end
%%--------------------------------------------------------------------
-spec toggle_basic_auth(Auth :: aai:auth(), UserId :: od_user:id(),
    BasicAuthEnabled :: boolean()) -> ok | errors:error().
toggle_basic_auth(Auth, UserId, BasicAuthEnabled) ->
    update_basic_auth_config(Auth, UserId, #{
        <<"basicAuthEnabled">> => BasicAuthEnabled
    }).


%%--------------------------------------------------------------------
%% @doc
%% Sets a new password for given user - can be used by admins only
%% (regular users must use change_password/4).
%% @end
%%--------------------------------------------------------------------
-spec set_password(Auth :: aai:auth(), UserId :: od_user:id(),
    NewPassword :: basic_auth:password()) -> ok | errors:error().
set_password(Auth, UserId, NewPassword) ->
    update_basic_auth_config(Auth, UserId, #{
        <<"newPassword">> => NewPassword
    }).


%%--------------------------------------------------------------------
%% @doc
%% Changes the basic auth config of given user: whether basic auth is enabled
%% for him and his password.
%% @end
%%--------------------------------------------------------------------
-spec update_basic_auth_config(Auth :: aai:auth(), UserId :: od_user:id(),
    Data :: map()) -> ok | errors:error().
update_basic_auth_config(Auth, UserId, Data) ->
    entity_logic:handle(#el_req{
        operation = update,
        auth = Auth,
        gri = #gri{type = od_user, id = UserId, aspect = basic_auth},
        data = Data
    }).


%%--------------------------------------------------------------------
%% @doc
%% Updates oz privileges of given user.
%% Allows to specify privileges to grant and to revoke.
%% @end
%%--------------------------------------------------------------------
-spec update_oz_privileges(Auth :: aai:auth(), UserId :: od_user:id(),
    PrivsToGrant :: [privileges:oz_privilege()],
    PrivsToRevoke :: [privileges:oz_privilege()]) -> ok | errors:error().
update_oz_privileges(Auth, UserId, PrivsToGrant, PrivsToRevoke) ->
    update_oz_privileges(Auth, UserId, #{
        <<"grant">> => PrivsToGrant,
        <<"revoke">> => PrivsToRevoke
    }).


%%--------------------------------------------------------------------
%% @doc
%% Updates oz privileges of given user.
%% Privileges to grant and revoke must be included in proper Data object.
%% @end
%%--------------------------------------------------------------------
-spec update_oz_privileges(Auth :: aai:auth(), UserId :: od_user:id(),
    Data :: #{}) -> ok | errors:error().
update_oz_privileges(Auth, UserId, Data) ->
    entity_logic:handle(#el_req{
        operation = update,
        auth = Auth,
        gri = #gri{type = od_user, id = UserId, aspect = oz_privileges},
        data = Data
    }).


%%--------------------------------------------------------------------
%% @doc
%% Updates the default space for given user. Has two variants:
%% 1) SpaceId is given explicitly
%% 2) SpaceId is provided in a proper Data object.
%% @end
%%--------------------------------------------------------------------
-spec set_default_space(Auth :: aai:auth(), UserId :: od_user:id(),
    Data :: od_space:id() | #{}) -> ok | errors:error().
set_default_space(Auth, UserId, SpaceId) when is_binary(SpaceId) ->
    set_default_space(Auth, UserId, #{<<"spaceId">> => SpaceId});
set_default_space(Auth, UserId, Data) ->
    ?CREATE_RETURN_OK(entity_logic:handle(#el_req{
        operation = create,
        auth = Auth,
        gri = #gri{type = od_user, id = UserId, aspect = default_space},
        data = Data
    })).


%%--------------------------------------------------------------------
%% @doc
%% Updates the space alias for given space of a user. Has two variants:
%% 1) Alias is given explicitly
%% 2) Alias is provided in a proper Data object.
%% @end
%%--------------------------------------------------------------------
-spec set_space_alias(Auth :: aai:auth(), UserId :: od_user:id(),
    SpaceId :: od_space:id(), AliasOrData :: binary() | #{}) -> ok | errors:error().
set_space_alias(Auth, UserId, SpaceId, Alias) when is_binary(Alias) ->
    set_space_alias(Auth, UserId, SpaceId, #{<<"alias">> => Alias});
set_space_alias(Auth, UserId, SpaceId, Data) ->
    ?CREATE_RETURN_OK(entity_logic:handle(#el_req{
        operation = create,
        auth = Auth,
        gri = #gri{type = od_user, id = UserId, aspect = {space_alias, SpaceId}},
        data = Data
    })).


%%--------------------------------------------------------------------
%% @doc
%% Updates the default provider for given user. Has two variants:
%% 1) ProviderId is given explicitly
%% 2) ProviderId is provided in a proper Data object.
%% @end
%%--------------------------------------------------------------------
-spec set_default_provider(Auth :: aai:auth(), UserId :: od_user:id(),
    Data :: od_provider:id() | #{}) -> ok | errors:error().
set_default_provider(Auth, UserId, ProviderId) when is_binary(ProviderId) ->
    set_default_provider(Auth, UserId, #{<<"providerId">> => ProviderId});
set_default_provider(Auth, UserId, Data) ->
    ?CREATE_RETURN_OK(entity_logic:handle(#el_req{
        operation = create,
        auth = Auth,
        gri = #gri{type = od_user, id = UserId, aspect = default_provider},
        data = Data
    })).


%%--------------------------------------------------------------------
%% @doc
%% Deletes given user from database.
%% @end
%%--------------------------------------------------------------------
-spec delete(Auth :: aai:auth(), UserId :: od_user:id()) ->
    ok | errors:error().
delete(Auth, UserId) ->
    entity_logic:handle(#el_req{
        operation = delete,
        auth = Auth,
        gri = #gri{type = od_user, id = UserId, aspect = instance}
    }).


%%--------------------------------------------------------------------
%% @doc
%% Deletes (sets to empty list) oz privileges of given user.
%% @end
%%--------------------------------------------------------------------
-spec delete_oz_privileges(Auth :: aai:auth(), UserId :: od_user:id()) ->
    ok | errors:error().
delete_oz_privileges(Auth, UserId) ->
    entity_logic:handle(#el_req{
        operation = delete,
        auth = Auth,
        gri = #gri{type = od_user, id = UserId, aspect = oz_privileges}
    }).


%%--------------------------------------------------------------------
%% @doc
%% Deletes given token of given user.
%% @end
%%--------------------------------------------------------------------
-spec delete_client_token(Auth :: aai:auth(), UserId :: od_user:id(),
    Serialized :: tokens:serialized()) -> ok | errors:error().
delete_client_token(Auth, UserId, Serialized) ->
    entity_logic:handle(#el_req{
        operation = delete,
        auth = Auth,
        gri = #gri{type = od_user, id = UserId, aspect = {client_token, Serialized}}
    }).


%%--------------------------------------------------------------------
%% @doc
%% Unsets the default space for given user.
%% @end
%%--------------------------------------------------------------------
-spec unset_default_space(Auth :: aai:auth(), UserId :: od_user:id()) ->
    ok | errors:error().
unset_default_space(Auth, UserId) ->
    entity_logic:handle(#el_req{
        operation = delete,
        auth = Auth,
        gri = #gri{type = od_user, id = UserId, aspect = default_space}
    }).


%%--------------------------------------------------------------------
%% @doc
%% Deletes the alias for a space of given user.
%% @end
%%--------------------------------------------------------------------
-spec delete_space_alias(Auth :: aai:auth(), UserId :: od_user:id(),
    SpaceId :: od_space:id()) -> ok | errors:error().
delete_space_alias(Auth, UserId, SpaceId) ->
    entity_logic:handle(#el_req{
        operation = delete,
        auth = Auth,
        gri = #gri{type = od_user, id = UserId, aspect = {space_alias, SpaceId}}
    }).


%%--------------------------------------------------------------------
%% @doc
%% Unsets the default provider for given user.
%% @end
%%--------------------------------------------------------------------
-spec unset_default_provider(Auth :: aai:auth(), UserId :: od_user:id()) ->
    ok | errors:error().
unset_default_provider(Auth, UserId) ->
    entity_logic:handle(#el_req{
        operation = delete,
        auth = Auth,
        gri = #gri{type = od_user, id = UserId, aspect = default_provider}
    }).


%%--------------------------------------------------------------------
%% @doc
%% Creates a provider registration token for given user, which can be used to
%% register a new Oneprovider cluster in Onezone. The user is automatically
%% linked to the newly created Oneprovider cluster after successful
%% registration, which makes the user an admin of the cluster.
%% @end
%%--------------------------------------------------------------------
-spec create_provider_registration_token(Auth :: aai:auth(),
    UserId :: od_user:id()) -> {ok, tokens:token()} | errors:error().
create_provider_registration_token(Auth, UserId) ->
    ?CREATE_RETURN_DATA(entity_logic:handle(#el_req{
        operation = create,
        auth = Auth,
        gri = #gri{type = od_user, id = UserId, aspect = provider_registration_token}
    })).


%%--------------------------------------------------------------------
%% @doc
%% Creates a new group for given user.
%% Allows to specify group name and type.
%% @end
%%--------------------------------------------------------------------
-spec create_group(Auth :: aai:auth(), UserId :: od_user:id(),
    Name :: binary(), Type :: od_group:type()) ->
    {ok, od_group:id()} | errors:error().
create_group(Auth, UserId, Name, Type) ->
    create_group(Auth, UserId, #{<<"name">> => Name, <<"type">> => Type}).


%%--------------------------------------------------------------------
%% @doc
%% Creates a new group for given user. Has two variants:
%% 1) Group name is given explicitly (the new group will be of default type)
%% 2) Group name is provided in a proper Data object, group type is optional.
%% @end
%%--------------------------------------------------------------------
-spec create_group(Auth :: aai:auth(), UserId :: od_user:id(),
    NameOrData :: binary() | #{}) -> {ok, od_group:id()} | errors:error().
create_group(Auth, UserId, Name) when is_binary(Name) ->
    create_group(Auth, UserId, #{<<"name">> => Name});
create_group(Auth, UserId, Data) ->
    ?CREATE_RETURN_ID(entity_logic:handle(#el_req{
        operation = create,
        auth = Auth,
        gri = #gri{type = od_group, id = undefined, aspect = instance},
        auth_hint = ?AS_USER(UserId),
        data = Data
    })).


%%--------------------------------------------------------------------
%% @doc
%% Creates a new space for given user. Has two variants:
%% 1) Space name is given explicitly
%% 2) Space name is provided in a proper Data object.
%% @end
%%--------------------------------------------------------------------
-spec create_space(Auth :: aai:auth(), UserId :: od_user:id(),
    NameOrData :: binary() | #{}) -> {ok, od_space:id()} | errors:error().
create_space(Auth, UserId, Name) when is_binary(Name) ->
    create_space(Auth, UserId, #{<<"name">> => Name});
create_space(Auth, UserId, Data) ->
    ?CREATE_RETURN_ID(entity_logic:handle(#el_req{
        operation = create,
        auth = Auth,
        gri = #gri{type = od_space, id = undefined, aspect = instance},
        auth_hint = ?AS_USER(UserId),
        data = Data
    })).


%%--------------------------------------------------------------------
%% @doc
%% Creates a new handle service for given user.
%% Allows to specify the Name, ProxyEndpoint and ServiceProperties.
%% @end
%%--------------------------------------------------------------------
-spec create_handle_service(Auth :: aai:auth(), UserId :: od_user:id(),
    Name :: binary(), ProxyEndpoint :: od_handle_service:proxy_endpoint(),
    ServiceProperties :: od_handle_service:service_properties()) ->
    {ok, od_handle_service:id()} | errors:error().
create_handle_service(Auth, UserId, Name, ProxyEndpoint, ServiceProperties) ->
    create_handle_service(Auth, UserId, #{
        <<"name">> => Name,
        <<"proxyEndpoint">> => ProxyEndpoint,
        <<"serviceProperties">> => ServiceProperties
    }).


%%--------------------------------------------------------------------
%% @doc
%% Creates a new handle service for given user.
%% Name, ProxyEndpoint and ServiceProperties must be given in proper Data object.
%% @end
%%--------------------------------------------------------------------
-spec create_handle_service(Auth :: aai:auth(), UserId :: od_user:id(),
    Data :: #{}) -> {ok, od_handle_service:id()} | errors:error().
create_handle_service(Auth, UserId, Data) ->
    ?CREATE_RETURN_ID(entity_logic:handle(#el_req{
        operation = create,
        auth = Auth,
        gri = #gri{type = od_handle_service, id = undefined, aspect = instance},
        auth_hint = ?AS_USER(UserId),
        data = Data
    })).


%%--------------------------------------------------------------------
%% @doc
%% Creates a new handle for given user.
%% Allows to specify the HServiceId, ResourceType, ResourceId and Metadata.
%% @end
%%--------------------------------------------------------------------
-spec create_handle(Auth :: aai:auth(), UserId :: od_user:id(),
    HServiceId :: od_handle_service:id(), ResourceType :: od_handle:resource_type(),
    ResourceId :: od_handle:resource_id(), Metadata :: od_handle:metadata()) ->
    {ok, od_handle:id()} | errors:error().
create_handle(Auth, UserId, HServiceId, ResourceType, ResourceId, Metadata) ->
    create_handle(Auth, UserId, #{
        <<"handleServiceId">> => HServiceId,
        <<"resourceType">> => ResourceType,
        <<"resourceId">> => ResourceId,
        <<"metadata">> => Metadata
    }).


%%--------------------------------------------------------------------
%% @doc
%% Creates a new handle for given user.
%% HServiceId, ResourceType, ResourceId and Metadata must be given in proper Data object.
%% @end
%%--------------------------------------------------------------------
-spec create_handle(Auth :: aai:auth(), UserId :: od_user:id(),
    Data :: #{}) -> {ok, od_handle:id()} | errors:error().
create_handle(Auth, UserId, Data) ->
    ?CREATE_RETURN_ID(entity_logic:handle(#el_req{
        operation = create,
        auth = Auth,
        gri = #gri{type = od_handle, id = undefined, aspect = instance},
        auth_hint = ?AS_USER(UserId),
        data = Data
    })).


%%--------------------------------------------------------------------
%% @doc
%% Creates a new harvester for given user. 
%% Harvester name, endpoint plugin and config are given explicitly.
%% @end
%%--------------------------------------------------------------------
-spec create_harvester(Auth :: aai:auth(), UserId :: od_user:id(), Name :: binary(),
    Endpoint :: binary(), Plugin :: binary(), Config :: map()) -> {ok, od_harvester:id()} | errors:error().
create_harvester(Auth, UserId, Name, Endpoint, Plugin, Config) ->
    create_harvester(Auth, UserId, #{
        <<"name">> => Name,
        <<"endpoint">> => Endpoint,
        <<"plugin">> => Plugin,
        <<"guiPluginConfig">> => Config
    }).



%%--------------------------------------------------------------------
%% @doc
%% Creates a new harvester for given user. 
%% Harvester name, endpoint plugin and config are provided in a proper Data object.
%% @end
%%--------------------------------------------------------------------
-spec create_harvester(Auth :: aai:auth(), UserId :: od_user:id(),
    Data :: #{}) -> {ok, od_harvester:id()} | errors:error().
create_harvester(Auth, UserId, Data) ->
    ?CREATE_RETURN_ID(entity_logic:handle(#el_req{
        operation = create,
        auth = Auth,
        gri = #gri{type = od_harvester, id = undefined, aspect = instance},
        auth_hint = ?AS_USER(UserId),
        data = Data
    })).


%%--------------------------------------------------------------------
%% @doc
%% Joins a group on behalf of given user based on group_invite_user token.
%% Has two variants:
%% 1) Token is given explicitly
%% 2) Token is provided in a proper Data object.
%% @end
%%--------------------------------------------------------------------
-spec join_group(Auth :: aai:auth(), UserId :: od_user:id(),
    TokenOrData :: tokens:serialized() | tokens:token() | map()) ->
    {ok, od_group:id()} | errors:error().
join_group(Auth, UserId, Data) when is_map(Data) ->
    ?CREATE_RETURN_ID(entity_logic:handle(#el_req{
        operation = create,
        auth = Auth,
        gri = #gri{type = od_group, id = undefined, aspect = join},
        auth_hint = ?AS_USER(UserId),
        data = Data
    }));
join_group(Auth, UserId, Token) ->
    join_group(Auth, UserId, #{<<"token">> => Token}).


%%--------------------------------------------------------------------
%% @doc
%% Joins a space on behalf of given user based on space_invite_user token.
%% Has two variants:
%% 1) Token is given explicitly
%% 2) Token is provided in a proper Data object.
%% @end
%%--------------------------------------------------------------------
-spec join_space(Auth :: aai:auth(), UserId :: od_user:id(),
    TokenOrData :: tokens:serialized() | tokens:token() | map()) ->
    {ok, od_space:id()} | errors:error().
join_space(Auth, UserId, Data) when is_map(Data) ->
    ?CREATE_RETURN_ID(entity_logic:handle(#el_req{
        operation = create,
        auth = Auth,
        gri = #gri{type = od_space, id = undefined, aspect = join},
        auth_hint = ?AS_USER(UserId),
        data = Data
    }));
join_space(Auth, UserId, Token) ->
    join_space(Auth, UserId, #{<<"token">> => Token}).


%%--------------------------------------------------------------------
%% @doc
%% Joins a harvester on behalf of given user based on harvester_invite_user token.
%% Has two variants:
%% 1) Token is given explicitly
%% 2) Token is provided in a proper Data object.
%% @end
%%--------------------------------------------------------------------
-spec join_harvester(Auth :: aai:auth(), UserId :: od_user:id(),
    TokenOrData :: tokens:serialized() | tokens:token() | map()) ->
    {ok, od_harvester:id()} | errors:error().
join_harvester(Auth, UserId, Data) when is_map(Data) ->
    ?CREATE_RETURN_ID(entity_logic:handle(#el_req{
        operation = create,
        auth = Auth,
        gri = #gri{type = od_harvester, id = undefined, aspect = join},
        auth_hint = ?AS_USER(UserId),
        data = Data
    }));
join_harvester(Auth, UserId, Token) ->
    join_harvester(Auth, UserId, #{<<"token">> => Token}).


%%--------------------------------------------------------------------
%% @doc
%% Joins a cluster on behalf of given user based on cluster_invite_user token.
%% Has two variants:
%% 1) Token is given explicitly
%% 2) Token is provided in a proper Data object.
%% @end
%%--------------------------------------------------------------------
-spec join_cluster(Auth :: aai:auth(), UserId :: od_user:id(),
    TokenOrData :: tokens:serialized() | tokens:token() | map()) ->
    {ok, od_cluster:id()} | errors:error().
join_cluster(Auth, UserId, Data) when is_map(Data) ->
    ?CREATE_RETURN_ID(entity_logic:handle(#el_req{
        operation = create,
        auth = Auth,
        gri = #gri{type = od_cluster, id = undefined, aspect = join},
        auth_hint = ?AS_USER(UserId),
        data = Data
    }));
join_cluster(Auth, UserId, Token) ->
    join_cluster(Auth, UserId, #{<<"token">> => Token}).


-spec get_full_name(aai:auth(), od_user:id()) ->
    {ok, od_user:full_name()} | errors:error().
get_full_name(Auth, UserId) ->
    case get(Auth, UserId) of
        {ok, #od_user{full_name = FullName}} -> {ok, FullName};
        {error, _} = Error -> Error
    end.


%%--------------------------------------------------------------------
%% @doc
%% Retrieves the list of groups of given user.
%% @end
%%--------------------------------------------------------------------
-spec get_groups(Auth :: aai:auth(), UserId :: od_user:id()) ->
    {ok, [od_group:id()]} | errors:error().
get_groups(Auth, UserId) ->
    entity_logic:handle(#el_req{
        operation = get,
        auth = Auth,
        gri = #gri{type = od_user, id = UserId, aspect = groups}
    }).


%%--------------------------------------------------------------------
%% @doc
%% Retrieves the list of effective groups of given user.
%% @end
%%--------------------------------------------------------------------
-spec get_eff_groups(Auth :: aai:auth(), UserId :: od_user:id()) ->
    {ok, [od_group:id()]} | errors:error().
get_eff_groups(Auth, UserId) ->
    entity_logic:handle(#el_req{
        operation = get,
        auth = Auth,
        gri = #gri{type = od_user, id = UserId, aspect = eff_groups}
    }).


%%--------------------------------------------------------------------
%% @doc
%% Retrieves the information about specific group among groups of given user.
%% @end
%%--------------------------------------------------------------------
-spec get_group(Auth :: aai:auth(), UserId :: od_user:id(),
    GroupId :: od_group:id()) -> {ok, #{}} | errors:error().
get_group(Auth, UserId, GroupId) ->
    entity_logic:handle(#el_req{
        operation = get,
        auth = Auth,
        gri = #gri{type = od_group, id = GroupId, aspect = instance, scope = protected},
        auth_hint = ?THROUGH_USER(UserId)
    }).


%%--------------------------------------------------------------------
%% @doc
%% Retrieves the information about specific effective group among
%% effective groups of given user.
%% @end
%%--------------------------------------------------------------------
-spec get_eff_group(Auth :: aai:auth(), UserId :: od_user:id(),
    GroupId :: od_group:id()) -> {ok, #{}} | errors:error().
get_eff_group(Auth, UserId, GroupId) ->
    entity_logic:handle(#el_req{
        operation = get,
        auth = Auth,
        gri = #gri{type = od_group, id = GroupId, aspect = instance, scope = protected},
        auth_hint = ?THROUGH_USER(UserId)
    }).


%%--------------------------------------------------------------------
%% @doc
%% Retrieves the list of spaces of given user.
%% @end
%%--------------------------------------------------------------------
-spec get_spaces(Auth :: aai:auth(), UserId :: od_user:id()) ->
    {ok, [od_space:id()]} | errors:error().
get_spaces(Auth, UserId) ->
    entity_logic:handle(#el_req{
        operation = get,
        auth = Auth,
        gri = #gri{type = od_user, id = UserId, aspect = spaces}
    }).


%%--------------------------------------------------------------------
%% @doc
%% Retrieves the list of effective spaces of given user.
%% @end
%%--------------------------------------------------------------------
-spec get_eff_spaces(Auth :: aai:auth(), UserId :: od_user:id()) ->
    {ok, [od_space:id()]} | errors:error().
get_eff_spaces(Auth, UserId) ->
    entity_logic:handle(#el_req{
        operation = get,
        auth = Auth,
        gri = #gri{type = od_user, id = UserId, aspect = eff_spaces}
    }).


%%--------------------------------------------------------------------
%% @doc
%% Retrieves the information about specific space among spaces of given user.
%% @end
%%--------------------------------------------------------------------
-spec get_space(Auth :: aai:auth(), UserId :: od_user:id(),
    SpaceId :: od_space:id()) -> {ok, #{}} | errors:error().
get_space(Auth, UserId, SpaceId) ->
    entity_logic:handle(#el_req{
        operation = get,
        auth = Auth,
        gri = #gri{type = od_space, id = SpaceId, aspect = instance, scope = protected},
        auth_hint = ?THROUGH_USER(UserId)
    }).


%%--------------------------------------------------------------------
%% @doc
%% Retrieves the information about specific effective space among
%% effective spaces of given user.
%% @end
%%--------------------------------------------------------------------
-spec get_eff_space(Auth :: aai:auth(), UserId :: od_user:id(),
    SpaceId :: od_space:id()) -> {ok, #{}} | errors:error().
get_eff_space(Auth, UserId, SpaceId) ->
    entity_logic:handle(#el_req{
        operation = get,
        auth = Auth,
        gri = #gri{type = od_space, id = SpaceId, aspect = instance, scope = protected},
        auth_hint = ?THROUGH_USER(UserId)
    }).


%%--------------------------------------------------------------------
%% @doc
%% Retrieves the list of effective providers of given user.
%% @end
%%--------------------------------------------------------------------
-spec get_eff_providers(Auth :: aai:auth(), UserId :: od_user:id()) ->
    {ok, [od_provider:id()]} | errors:error().
get_eff_providers(Auth, UserId) ->
    entity_logic:handle(#el_req{
        operation = get,
        auth = Auth,
        gri = #gri{type = od_user, id = UserId, aspect = eff_providers}
    }).


%%--------------------------------------------------------------------
%% @doc
%% Retrieves the information about specific effective provider among
%% effective providers of given user.
%% @end
%%--------------------------------------------------------------------
-spec get_eff_provider(Auth :: aai:auth(), UserId :: od_user:id(),
    ProviderId :: od_provider:id()) -> {ok, #{}} | errors:error().
get_eff_provider(Auth, UserId, ProviderId) ->
    entity_logic:handle(#el_req{
        operation = get,
        auth = Auth,
        gri = #gri{type = od_provider, id = ProviderId, aspect = instance, scope = protected},
        auth_hint = ?THROUGH_USER(UserId)
    }).


%%--------------------------------------------------------------------
%% @doc
%% Retrieves the list of spaces supported by specific effective provider among
%% effective providers of given user.
%% @end
%%--------------------------------------------------------------------
-spec get_spaces_in_eff_provider(Auth :: aai:auth(), UserId :: od_user:id(),
    ProviderId :: od_provider:id()) -> {ok, #{}} | errors:error().
get_spaces_in_eff_provider(Auth, UserId, ProviderId) ->
    entity_logic:handle(#el_req{
        operation = get,
        auth = Auth,
        gri = #gri{type = od_provider, id = ProviderId, aspect = {user_spaces, UserId}}
    }).


%%--------------------------------------------------------------------
%% @doc
%% Retrieves the list of handle_services of given user.
%% @end
%%--------------------------------------------------------------------
-spec get_handle_services(Auth :: aai:auth(), UserId :: od_user:id()) ->
    {ok, [od_handle_service:id()]} | errors:error().
get_handle_services(Auth, UserId) ->
    entity_logic:handle(#el_req{
        operation = get,
        auth = Auth,
        gri = #gri{type = od_user, id = UserId, aspect = handle_services}
    }).


%%--------------------------------------------------------------------
%% @doc
%% Retrieves the list of effective handle_services of given user.
%% @end
%%--------------------------------------------------------------------
-spec get_eff_handle_services(Auth :: aai:auth(), UserId :: od_user:id()) ->
    {ok, [od_handle_service:id()]} | errors:error().
get_eff_handle_services(Auth, UserId) ->
    entity_logic:handle(#el_req{
        operation = get,
        auth = Auth,
        gri = #gri{type = od_user, id = UserId, aspect = eff_handle_services}
    }).


%%--------------------------------------------------------------------
%% @doc
%% Retrieves the information about specific handle_service among
%% handle_services of given user.
%% @end
%%--------------------------------------------------------------------
-spec get_handle_service(Auth :: aai:auth(), UserId :: od_user:id(),
    HServiceId :: od_handle_service:id()) -> {ok, #{}} | errors:error().
get_handle_service(Auth, UserId, HServiceId) ->
    entity_logic:handle(#el_req{
        operation = get,
        auth = Auth,
        gri = #gri{type = od_handle_service, id = HServiceId, aspect = instance, scope = protected},
        auth_hint = ?THROUGH_USER(UserId)
    }).


%%--------------------------------------------------------------------
%% @doc
%% Retrieves the information about specific effective handle_service among
%% effective handle_services of given user.
%% @end
%%--------------------------------------------------------------------
-spec get_eff_handle_service(Auth :: aai:auth(), UserId :: od_user:id(),
    HServiceId :: od_handle_service:id()) -> {ok, #{}} | errors:error().
get_eff_handle_service(Auth, UserId, HServiceId) ->
    entity_logic:handle(#el_req{
        operation = get,
        auth = Auth,
        gri = #gri{type = od_handle_service, id = HServiceId, aspect = instance, scope = protected},
        auth_hint = ?THROUGH_USER(UserId)
    }).


%%--------------------------------------------------------------------
%% @doc
%% Retrieves the list of handles of given user.
%% @end
%%--------------------------------------------------------------------
-spec get_handles(Auth :: aai:auth(), UserId :: od_user:id()) ->
    {ok, [od_handle:id()]} | errors:error().
get_handles(Auth, UserId) ->
    entity_logic:handle(#el_req{
        operation = get,
        auth = Auth,
        gri = #gri{type = od_user, id = UserId, aspect = handles}
    }).


%%--------------------------------------------------------------------
%% @doc
%% Retrieves the list of effective handles of given user.
%% @end
%%--------------------------------------------------------------------
-spec get_eff_handles(Auth :: aai:auth(), UserId :: od_user:id()) ->
    {ok, [od_handle:id()]} | errors:error().
get_eff_handles(Auth, UserId) ->
    entity_logic:handle(#el_req{
        operation = get,
        auth = Auth,
        gri = #gri{type = od_user, id = UserId, aspect = eff_handles}
    }).


%%--------------------------------------------------------------------
%% @doc
%% Retrieves the information about specific handle among
%% handles of given user.
%% @end
%%--------------------------------------------------------------------
-spec get_handle(Auth :: aai:auth(), UserId :: od_user:id(),
    HandleId :: od_handle:id()) -> {ok, #{}} | errors:error().
get_handle(Auth, UserId, HandleId) ->
    entity_logic:handle(#el_req{
        operation = get,
        auth = Auth,
        gri = #gri{type = od_handle, id = HandleId, aspect = instance, scope = protected},
        auth_hint = ?THROUGH_USER(UserId)
    }).


%%--------------------------------------------------------------------
%% @doc
%% Retrieves the information about specific effective handle among
%% effective handles of given user.
%% @end
%%--------------------------------------------------------------------
-spec get_eff_handle(Auth :: aai:auth(), UserId :: od_user:id(),
    HandleId :: od_handle:id()) -> {ok, #{}} | errors:error().
get_eff_handle(Auth, UserId, HandleId) ->
    entity_logic:handle(#el_req{
        operation = get,
        auth = Auth,
        gri = #gri{type = od_handle, id = HandleId, aspect = instance, scope = protected},
        auth_hint = ?THROUGH_USER(UserId)
    }).


%%--------------------------------------------------------------------
%% @doc
%% Retrieves the list of clusters of the authenticated user.
%% @end
%%--------------------------------------------------------------------
-spec get_clusters(Auth :: aai:auth()) ->
    {ok, [od_cluster:id()]} | errors:error().
get_clusters(#auth{subject = ?SUB(user, UserId)} = Auth) ->
    get_clusters(Auth, UserId).


%%--------------------------------------------------------------------
%% @doc
%% Retrieves the list of clusters of given user.
%% @end
%%--------------------------------------------------------------------
-spec get_clusters(Auth :: aai:auth(), UserId :: od_user:id()) ->
    {ok, [od_cluster:id()]} | errors:error().
get_clusters(Auth, UserId) ->
    entity_logic:handle(#el_req{
        operation = get,
        auth = Auth,
        gri = #gri{type = od_user, id = UserId, aspect = clusters}
    }).


%%--------------------------------------------------------------------
%% @doc
%% Retrieves the list of effective clusters of given user.
%% @end
%%--------------------------------------------------------------------
-spec get_eff_clusters(Auth :: aai:auth(), UserId :: od_user:id()) ->
    {ok, [od_cluster:id()]} | errors:error().
get_eff_clusters(Auth, UserId) ->
    entity_logic:handle(#el_req{
        operation = get,
        auth = Auth,
        gri = #gri{type = od_user, id = UserId, aspect = eff_clusters}
    }).


%%--------------------------------------------------------------------
%% @doc
%% Retrieves the information about specific cluster among
%% clusters of given user.
%% @end
%%--------------------------------------------------------------------
-spec get_cluster(Auth :: aai:auth(), UserId :: od_user:id(),
    ClusterId :: od_cluster:id()) -> {ok, #{}} | errors:error().
get_cluster(Auth, UserId, ClusterId) ->
    entity_logic:handle(#el_req{
        operation = get,
        auth = Auth,
        gri = #gri{type = od_cluster, id = ClusterId, aspect = instance, scope = protected},
        auth_hint = ?THROUGH_USER(UserId)
    }).


%%--------------------------------------------------------------------
%% @doc
%% Retrieves the information about specific effective cluster among
%% effective clusters of given user.
%% @end
%%--------------------------------------------------------------------
-spec get_eff_cluster(Auth :: aai:auth(), UserId :: od_user:id(),
    ClusterId :: od_cluster:id()) -> {ok, #{}} | errors:error().
get_eff_cluster(Auth, UserId, ClusterId) ->
    entity_logic:handle(#el_req{
        operation = get,
        auth = Auth,
        gri = #gri{type = od_cluster, id = ClusterId, aspect = instance, scope = protected},
        auth_hint = ?THROUGH_USER(UserId)
    }).

%%--------------------------------------------------------------------
%% @doc
%% Retrieves the list of harvesters of given user.
%% @end
%%--------------------------------------------------------------------
-spec get_harvesters(Auth :: aai:auth(), UserId :: od_user:id()) ->
    {ok, [od_harvester:id()]} | errors:error().
get_harvesters(Auth, UserId) ->
    entity_logic:handle(#el_req{
        operation = get,
        auth = Auth,
        gri = #gri{type = od_user, id = UserId, aspect = harvesters}
    }).


%%--------------------------------------------------------------------
%% @doc
%% Retrieves the list of effective harvesters of given user.
%% @end
%%--------------------------------------------------------------------
-spec get_eff_harvesters(Auth :: aai:auth(), UserId :: od_user:id()) ->
    {ok, [od_harvester:id()]} | errors:error().
get_eff_harvesters(Auth, UserId) ->
    entity_logic:handle(#el_req{
        operation = get,
        auth = Auth,
        gri = #gri{type = od_user, id = UserId, aspect = eff_harvesters}
    }).


%%--------------------------------------------------------------------
%% @doc
%% Retrieves the information about specific harvester among harvesters of given user.
%% @end
%%--------------------------------------------------------------------
-spec get_harvester(Auth :: aai:auth(), UserId :: od_user:id(),
    HarvesterId :: od_harvester:id()) -> {ok, #{}} | errors:error().
get_harvester(Auth, UserId, HarvesterId) ->
    entity_logic:handle(#el_req{
        operation = get,
        auth = Auth,
        gri = #gri{type = od_harvester, id = HarvesterId, aspect = instance, scope = protected},
        auth_hint = ?THROUGH_USER(UserId)
    }).


%%--------------------------------------------------------------------
%% @doc
%% Retrieves the information about specific effective harvester among
%% effective harvesters of given user.
%% @end
%%--------------------------------------------------------------------
-spec get_eff_harvester(Auth :: aai:auth(), UserId :: od_user:id(),
    HarvesterId :: od_harvester:id()) -> {ok, #{}} | errors:error().
get_eff_harvester(Auth, UserId, HarvesterId) ->
    entity_logic:handle(#el_req{
        operation = get,
        auth = Auth,
        gri = #gri{type = od_harvester, id = HarvesterId, aspect = instance, scope = protected},
        auth_hint = ?THROUGH_USER(UserId)
    }).


%%--------------------------------------------------------------------
%% @doc
%% Leaves specified group on behalf of given user.
%% @end
%%--------------------------------------------------------------------
-spec leave_group(Auth :: aai:auth(), UserId :: od_user:id(),
    GroupId :: od_group:id()) -> ok | errors:error().
leave_group(Auth, UserId, GroupId) ->
    entity_logic:handle(#el_req{
        operation = delete,
        auth = Auth,
        gri = #gri{type = od_user, id = UserId, aspect = {group, GroupId}}
    }).


%%--------------------------------------------------------------------
%% @doc
%% Leaves specified space on behalf of given user.
%% @end
%%--------------------------------------------------------------------
-spec leave_space(Auth :: aai:auth(), UserId :: od_user:id(),
    SpaceId :: od_space:id()) -> ok | errors:error().
leave_space(Auth, UserId, SpaceId) ->
    entity_logic:handle(#el_req{
        operation = delete,
        auth = Auth,
        gri = #gri{type = od_user, id = UserId, aspect = {space, SpaceId}}
    }).


%%--------------------------------------------------------------------
%% @doc
%% Leaves specified od_handle_service on behalf of given user.
%% @end
%%--------------------------------------------------------------------
-spec leave_handle_service(Auth :: aai:auth(), UserId :: od_user:id(),
    HServiceId :: od_handle_service:id()) -> ok | errors:error().
leave_handle_service(Auth, UserId, HServiceId) ->
    entity_logic:handle(#el_req{
        operation = delete,
        auth = Auth,
        gri = #gri{type = od_user, id = UserId, aspect = {handle_service, HServiceId}}
    }).


%%--------------------------------------------------------------------
%% @doc
%% Leaves specified handle on behalf of given user.
%% @end
%%--------------------------------------------------------------------
-spec leave_handle(Auth :: aai:auth(), UserId :: od_user:id(),
    HandleId :: od_handle:id()) -> ok | errors:error().
leave_handle(Auth, UserId, HandleId) ->
    entity_logic:handle(#el_req{
        operation = delete,
        auth = Auth,
        gri = #gri{type = od_user, id = UserId, aspect = {handle, HandleId}}
    }).


%%--------------------------------------------------------------------
%% @doc
%% Leaves specified harvester on behalf of given user.
%% @end
%%--------------------------------------------------------------------
-spec leave_harvester(Auth :: aai:auth(), UserId :: od_user:id(),
    HarvesterId :: od_harvester:id()) -> ok | errors:error().
leave_harvester(Auth, UserId, HarvesterId) ->
    entity_logic:handle(#el_req{
        operation = delete,
        auth = Auth,
        gri = #gri{type = od_user, id = UserId, aspect = {harvester, HarvesterId}}
    }).


%%--------------------------------------------------------------------
%% @doc
%% Leaves specified cluster on behalf of given user.
%% @end
%%--------------------------------------------------------------------
-spec leave_cluster(Auth :: aai:auth(), UserId :: od_user:id(),
    ClusterId :: od_cluster:id()) -> ok | errors:error().
leave_cluster(Auth, UserId, ClusterId) ->
    entity_logic:handle(#el_req{
        operation = delete,
        auth = Auth,
        gri = #gri{type = od_user, id = UserId, aspect = {cluster, ClusterId}}
    }).


%%--------------------------------------------------------------------
%% @doc
%% Predicate saying whether a user exists.
%% @end
%%--------------------------------------------------------------------
-spec exists(UserId :: od_user:id()) -> boolean().
exists(UserId) ->
    {ok, Exists} = od_user:exists(UserId),
    Exists.


%%--------------------------------------------------------------------
%% @doc
%% Predicate saying whether given user has specified effective oz privilege.
%% @end
%%--------------------------------------------------------------------
-spec has_eff_oz_privilege(UserIdOrUser :: od_user:id() | #od_user{},
    Privilege :: privileges:oz_privilege()) -> boolean().
has_eff_oz_privilege(UserId, Privilege) when is_binary(UserId) ->
    entity_graph:has_oz_privilege(effective, Privilege, od_user, UserId);
has_eff_oz_privilege(User, Privilege) ->
    entity_graph:has_oz_privilege(effective, Privilege, User).


%%--------------------------------------------------------------------
%% @doc
%% Predicate saying whether given user belongs to specified effective group.
%% @end
%%--------------------------------------------------------------------
-spec has_eff_group(UserIdOrUser :: od_user:id() | #od_user{},
    GroupId :: od_group:id()) -> boolean().
has_eff_group(UserId, GroupId) when is_binary(UserId) ->
    entity_graph:has_relation(effective, top_down, od_group, GroupId, od_user, UserId);
has_eff_group(User, GroupId) ->
    entity_graph:has_relation(effective, top_down, od_group, GroupId, User).


%%--------------------------------------------------------------------
%% @doc
%% Predicate saying whether given user belongs to specified effective space.
%% @end
%%--------------------------------------------------------------------
-spec has_eff_space(UserIdOrUser :: od_user:id() | #od_user{},
    SpaceId :: od_space:id()) -> boolean().
has_eff_space(UserId, SpaceId) when is_binary(UserId) ->
    entity_graph:has_relation(effective, top_down, od_space, SpaceId, od_user, UserId);
has_eff_space(User, SpaceId) ->
    entity_graph:has_relation(effective, top_down, od_space, SpaceId, User).


%%--------------------------------------------------------------------
%% @doc
%% Predicate saying whether given user belongs to specified effective provider.
%% @end
%%--------------------------------------------------------------------
-spec has_eff_provider(UserIdOrUser :: od_user:id() | #od_user{},
    ProviderId :: od_provider:id()) -> boolean().
has_eff_provider(UserId, ProviderId) when is_binary(UserId) ->
    entity_graph:has_relation(effective, top_down, od_provider, ProviderId, od_user, UserId);
has_eff_provider(User, ProviderId) ->
    entity_graph:has_relation(effective, top_down, od_provider, ProviderId, User).


%%--------------------------------------------------------------------
%% @doc
%% Predicate saying whether given user belongs to specified effective handle_service.
%% @end
%%--------------------------------------------------------------------
-spec has_eff_handle_service(UserIdOrUser :: od_user:id() | #od_user{},
    HServiceId :: od_handle_service:id()) -> boolean().
has_eff_handle_service(UserId, HServiceId) when is_binary(UserId) ->
    entity_graph:has_relation(effective, top_down, od_handle_service, HServiceId, od_user, UserId);
has_eff_handle_service(User, HServiceId) ->
    entity_graph:has_relation(effective, top_down, od_handle_service, HServiceId, User).


%%--------------------------------------------------------------------
%% @doc
%% Predicate saying whether given user belongs to specified effective handle_service.
%% @end
%%--------------------------------------------------------------------
-spec has_eff_handle(UserIdOrUser :: od_user:id() | #od_user{},
    HandleId :: od_handle:id()) -> boolean().
has_eff_handle(UserId, HandleId) when is_binary(UserId) ->
    entity_graph:has_relation(effective, top_down, od_handle, HandleId, od_user, UserId);
has_eff_handle(User, HandleId) ->
    entity_graph:has_relation(effective, top_down, od_handle, HandleId, User).


%%--------------------------------------------------------------------
%% @doc
%% Predicate saying whether given user belongs to specified effective harvester_service.
%% @end
%%--------------------------------------------------------------------
-spec has_eff_harvester(UserIdOrUser :: od_user:id() | #od_user{},
    HarvesterId :: od_harvester:id()) -> boolean().
has_eff_harvester(UserId, HarvesterId) when is_binary(UserId) ->
    entity_graph:has_relation(effective, top_down, od_harvester, HarvesterId, od_user, UserId);
has_eff_harvester(User, HarvesterId) ->
    entity_graph:has_relation(effective, top_down, od_harvester, HarvesterId, User).


%%--------------------------------------------------------------------
%% @doc
%% Predicate saying whether given user belongs to specified effective cluster.
%% @end
%%--------------------------------------------------------------------
-spec has_eff_cluster(UserIdOrUser :: od_user:id() | #od_user{},
    ClusterId :: od_cluster:id()) -> boolean().
has_eff_cluster(UserId, ClusterId) when is_binary(UserId) ->
    entity_graph:has_relation(effective, top_down, od_cluster, ClusterId, od_user, UserId);
has_eff_cluster(User, ClusterId) ->
    entity_graph:has_relation(effective, top_down, od_cluster, ClusterId, User).


%%--------------------------------------------------------------------
%% @doc
%% Validates user full_name against allowed format.
%% @end
%%--------------------------------------------------------------------
-spec validate_full_name(binary()) -> boolean().
validate_full_name(FullName) ->
    entity_logic:validate_name(
        FullName, ?FULL_NAME_FIRST_CHARS_ALLOWED, ?FULL_NAME_MIDDLE_CHARS_ALLOWED,
        ?FULL_NAME_LAST_CHARS_ALLOWED, ?FULL_NAME_MAXIMUM_LENGTH
    ).


%%--------------------------------------------------------------------
%% @doc
%% @see entity_logic:normalize_name/9.
%% Normalizes user full_name to fit the allowed format.
%% @end
%%--------------------------------------------------------------------
-spec normalize_full_name(undefined | od_user:full_name()) -> od_user:full_name().
normalize_full_name(undefined) ->
    ?DEFAULT_FULL_NAME;
normalize_full_name(FullName) ->
    entity_logic:normalize_name(FullName,
        ?FULL_NAME_FIRST_CHARS_ALLOWED, <<"">>,
        ?FULL_NAME_MIDDLE_CHARS_ALLOWED, <<"-">>,
        ?FULL_NAME_LAST_CHARS_ALLOWED, <<"">>,
        ?FULL_NAME_MAXIMUM_LENGTH, ?DEFAULT_FULL_NAME
    ).


%%--------------------------------------------------------------------
%% @doc
%% Validates username against allowed format.
%% @end
%%--------------------------------------------------------------------
-spec validate_username(od_user:username()) -> boolean().
validate_username(Username) ->
    entity_logic:validate_name(
        Username, ?USERNAME_FIRST_CHARS_ALLOWED, ?USERNAME_MIDDLE_CHARS_ALLOWED,
        ?USERNAME_LAST_CHARS_ALLOWED, ?USERNAME_MAXIMUM_LENGTH
    ).


%%--------------------------------------------------------------------
%% @doc
%% @see entity_logic:normalize_name/9.
%% Normalizes username to fit the allowed format.
%% @end
%%--------------------------------------------------------------------
-spec normalize_username(od_user:username()) -> od_user:username().
normalize_username(undefined) ->
    undefined;
normalize_username(Username) ->
    entity_logic:normalize_name(Username,
        ?USERNAME_FIRST_CHARS_ALLOWED, <<"">>,
        ?USERNAME_MIDDLE_CHARS_ALLOWED, <<"-">>,
        ?USERNAME_LAST_CHARS_ALLOWED, <<"">>,
        ?USERNAME_MAXIMUM_LENGTH, undefined
    ).


%%--------------------------------------------------------------------
%% @doc
%% Clears the list of entitlements of given user, which will cause full
%% refresh of all entitlements from all IdPs upon the next login.
%% Useful when the user was assigned new roles in the groups or the structure
%% changed in a way that cannot be corrected automatically.
%% @end
%%--------------------------------------------------------------------
-spec reset_entitlements(od_user:id()) -> ok | errors:error().
reset_entitlements(UserId) ->
    ResetEntitlements = fun(User) ->
        {ok, User#od_user{entitlements = []}}
    end,
    case od_user:update(UserId, ResetEntitlements) of
        {ok, _} -> ok;
        {error, _} = Error -> Error
    end.


%%--------------------------------------------------------------------
%% @doc
%% Returns default provider for given user if it is online (connected to onezone
%% using graph sync channel), or false otherwise.
%% @end
%%--------------------------------------------------------------------
-spec get_default_provider_if_online(UserOrId :: od_user:id() | #od_user{}) ->
    {true, od_provider:id()} | false.
get_default_provider_if_online(UserId) when is_binary(UserId) ->
    {ok, User} = get(?ROOT, UserId),
    get_default_provider_if_online(User);
get_default_provider_if_online(#od_user{default_provider = undefined}) ->
    false;
get_default_provider_if_online(#od_user{default_provider = DefaultProv}) ->
    case provider_connection:is_online(DefaultProv) of
        true -> {true, DefaultProv};
        false -> false
    end.
<|MERGE_RESOLUTION|>--- conflicted
+++ resolved
@@ -186,31 +186,6 @@
 
 %%--------------------------------------------------------------------
 %% @doc
-<<<<<<< HEAD
-=======
-%% Pre-authorizes a user - verifies given token, and upon success, returns the
-%% user's identity (token subject) and caveats that were inscribed in the token.
-%% @end
-%%--------------------------------------------------------------------
--spec preauthorize(aai:auth(), tokens:serialized(), undefined | ip_utils:ip()) ->
-    {ok, {aai:subject(), [caveats:caveat()]}} | errors:error().
-preauthorize(Auth, Token, PeerIp) ->
-    preauthorize(Auth, #{<<"token">> => Token, <<"peerIp">> => PeerIp}).
-
--spec preauthorize(aai:auth(), Data :: #{}) ->
-    {ok, {aai:subject(), [caveats:caveat()]}} | errors:error().
-preauthorize(Auth, Data) ->
-    ?CREATE_RETURN_DATA(entity_logic:handle(#el_req{
-        operation = create,
-        auth = Auth,
-        gri = #gri{type = od_user, id = undefined, aspect = preauthorize, scope = public},
-        data = Data
-    })).
-
-
-%%--------------------------------------------------------------------
-%% @doc
->>>>>>> f0828418
 %% Lists all users (their ids) in database.
 %% @end
 %%--------------------------------------------------------------------
