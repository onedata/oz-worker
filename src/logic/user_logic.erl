--- conflicted
+++ resolved
@@ -78,11 +78,8 @@
 
     join_group/3,
     join_space/3,
-<<<<<<< HEAD
     join_harvester/3,
-=======
     join_cluster/3,
->>>>>>> 05c6bf0c
 
     get_groups/2, get_eff_groups/2,
     get_group/3, get_eff_group/3,
@@ -99,23 +96,18 @@
     get_handles/2, get_eff_handles/2,
     get_handle/3, get_eff_handle/3,
 
-<<<<<<< HEAD
     get_harvesters/2, get_eff_harvesters/2,
     get_harvester/3, get_eff_harvester/3,
-=======
+
     get_clusters/1, get_clusters/2, get_eff_clusters/2,
     get_cluster/3, get_eff_cluster/3,
->>>>>>> 05c6bf0c
 
     leave_group/3,
     leave_space/3,
     leave_handle_service/3,
     leave_handle/3,
-<<<<<<< HEAD
-    leave_harvester/3
-=======
+    leave_harvester/3,
     leave_cluster/3
->>>>>>> 05c6bf0c
 ]).
 -export([
     exists/1,
@@ -125,11 +117,8 @@
     has_eff_provider/2,
     has_eff_handle_service/2,
     has_eff_handle/2,
-<<<<<<< HEAD
-    has_eff_harvester/2
-=======
+    has_eff_harvester/2,
     has_eff_cluster/2
->>>>>>> 05c6bf0c
 ]).
 -export([
     validate_name/1, normalize_name/1,
@@ -890,17 +879,12 @@
 
 %%--------------------------------------------------------------------
 %% @doc
-<<<<<<< HEAD
 %% Joins a harvester on behalf of given user based on harvester_invite_user token.
-=======
-%% Joins a cluster on behalf of given user based on cluster_invite_user token.
->>>>>>> 05c6bf0c
 %% Has two variants:
 %% 1) Token is given explicitly (as binary() or macaroon())
 %% 2) Token is provided in a proper Data object.
 %% @end
 %%--------------------------------------------------------------------
-<<<<<<< HEAD
 -spec join_harvester(Client :: entity_logic:client(), UserId :: od_user:id(),
     TokenOrData :: token:id() | macaroon:macaroon() | #{}) ->
     {ok, od_harvester:id()} | {error, term()}.
@@ -914,7 +898,16 @@
     }));
 join_harvester(Client, UserId, Token) ->
     join_harvester(Client, UserId, #{<<"token">> => Token}).
-=======
+
+
+%%--------------------------------------------------------------------
+%% @doc
+%% Joins a cluster on behalf of given user based on cluster_invite_user token.
+%% Has two variants:
+%% 1) Token is given explicitly (as binary() or macaroon())
+%% 2) Token is provided in a proper Data object.
+%% @end
+%%--------------------------------------------------------------------
 -spec join_cluster(Client :: entity_logic:client(), UserId :: od_user:id(),
     TokenOrData :: token:id() | macaroon:macaroon() | #{}) ->
     {ok, od_cluster:id()} | {error, term()}.
@@ -928,7 +921,6 @@
     }));
 join_cluster(Client, UserId, Token) ->
     join_cluster(Client, UserId, #{<<"token">> => Token}).
->>>>>>> 05c6bf0c
 
 
 %%--------------------------------------------------------------------
@@ -1430,7 +1422,6 @@
 
 %%--------------------------------------------------------------------
 %% @doc
-<<<<<<< HEAD
 %% Leaves specified harvester on behalf of given user.
 %% @end
 %%--------------------------------------------------------------------
@@ -1441,7 +1432,11 @@
         operation = delete,
         client = Client,
         gri = #gri{type = od_user, id = UserId, aspect = {harvester, HarvesterId}}
-=======
+    }).
+
+
+%%--------------------------------------------------------------------
+%% @doc
 %% Leaves specified cluster on behalf of given user.
 %% @end
 %%--------------------------------------------------------------------
@@ -1452,7 +1447,6 @@
         operation = delete,
         client = Client,
         gri = #gri{type = od_user, id = UserId, aspect = {cluster, ClusterId}}
->>>>>>> 05c6bf0c
     }).
 
 
@@ -1547,7 +1541,6 @@
 
 %%--------------------------------------------------------------------
 %% @doc
-<<<<<<< HEAD
 %% Predicate saying whether given user belongs to specified effective harvester_service.
 %% @end
 %%--------------------------------------------------------------------
@@ -1557,7 +1550,10 @@
     entity_graph:has_relation(effective, top_down, od_harvester, HarvesterId, od_user, UserId);
 has_eff_harvester(User, HarvesterId) ->
     entity_graph:has_relation(effective, top_down, od_harvester, HarvesterId, User).
-=======
+
+
+%%--------------------------------------------------------------------
+%% @doc
 %% Predicate saying whether given user belongs to specified effective cluster.
 %% @end
 %%--------------------------------------------------------------------
@@ -1567,7 +1563,6 @@
     entity_graph:has_relation(effective, top_down, od_cluster, ClusterId, od_user, UserId);
 has_eff_cluster(User, ClusterId) ->
     entity_graph:has_relation(effective, top_down, od_cluster, ClusterId, User).
->>>>>>> 05c6bf0c
 
 
 %%--------------------------------------------------------------------
