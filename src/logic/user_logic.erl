%%%-------------------------------------------------------------------
%%% @author Konrad Zemek
%%% @copyright (C): 2014 ACK CYFRONET AGH
%%% This software is released under the MIT license
%%% cited in 'LICENSE.txt'.
%%% @end
%%%-------------------------------------------------------------------
%%% @doc The module implementing the business logic for registry's users.
%%% This module serves as a buffer between the database and the REST API.
%%% @end
%%%-------------------------------------------------------------------
-module(user_logic).
-author("Konrad Zemek").

-include("datastore/oz_datastore_models_def.hrl").

-define(MIN_SUFFIX_HASH_LEN, 6).

%% API
-export([create/1, get_user/1, get_user_doc/1, modify/2, merge/2]).
-export([get_data/1, get_spaces/1, get_groups/1, get_providers/1]).
-export([get_default_space/1, set_default_space/2]).
-export([exists/1, remove/1]).
-export([set_space_name_mapping/3, clean_space_name_mapping/2]).

%%%===================================================================
%%% API functions
%%%===================================================================

%%--------------------------------------------------------------------
%% @doc Creates a user account.
%% Throws exception when call to the datastore fails.
%% @end
%%--------------------------------------------------------------------
-spec create(User :: #onedata_user{}) ->
    {ok, UserId :: binary()}.
create(User) ->
    onedata_user:save(#document{value = User}).

%%--------------------------------------------------------------------
%% @doc Retrieves user from the database.
%%--------------------------------------------------------------------
-spec get_user(Key :: binary() | {connected_account_user_id, {ProviderID :: binary(), UserID :: binary()}} |
{email, binary()} | {alias, binary()}) ->
    {ok, #onedata_user{}} | {error, any()}.
get_user(Key) ->
    try
        {ok, #document{value = #onedata_user{} = User}} = get_user_doc(Key),
        {ok, User}
    catch
        T:M ->
            {error, {T, M}}
    end.

%%--------------------------------------------------------------------
%% @doc Retrieves user doc from the database.
%%--------------------------------------------------------------------
-spec get_user_doc(Key :: binary() | {connected_account_user_id, {ProviderID :: binary(), UserID :: binary()}} |
{email, binary()} | {alias, binary()}) ->
    {ok, #document{}} | {error, any()}.
get_user_doc(Key) ->
    try
        case is_binary(Key) of
            true -> onedata_user:get(Key);
            false -> onedata_user:get_by_criterion(Key)
        end
    catch
        T:M ->
            {error, {T, M}}
    end.

%%--------------------------------------------------------------------
%% @doc Modifies user details. Second argument is proplist with keys
%% corresponding to record field names. The proplist may contain any
%% subset of fields to change.
%% @end
%%--------------------------------------------------------------------
-spec modify(UserId :: binary(), Proplist :: [{atom(), term()}]) ->
    ok | {error, disallowed_prefix | invalid_alias | alias_occupied | alias_conflict | any()}.
modify(UserId, Proplist) ->
    try
        {ok, #document{value = User} = Doc} = onedata_user:get(UserId),
        #onedata_user{
            name = Name,
            alias = Alias,
            email_list = Emails,
            connected_accounts = ConnectedAccounts,
            spaces = Spaces,
            groups = Groups,
            default_space = DefaultSpace,
            % TODO mock
            first_space_support_token = FSST,
            default_provider = DefaultProvider
        } = User,

        % Check if alias was requested to be modified and if it is allowed
        DisallowedPrefix = fun(A) ->
            case A of
                <<?NO_ALIAS_UUID_PREFIX, _/binary>> -> true;
                _ -> false
            end
        end,

        InvalidAlias = fun(A) ->
            case re:run(A, ?ALIAS_VALIDATION_REGEXP) of
                {match, _} ->
                    false;
                _ ->
                    case A of
                        ?EMPTY_ALIAS -> false;
                        _ -> true
                    end
            end
        end,

        AliasOccupied = fun(A) ->
            case get_user_doc({alias, A}) of
                {ok, #document{key = UserId}} ->
                    % DB returned the same user, so the
                    % alias was modified but is identical, don't report errors
                    false;
                {ok, #document{}} ->
                    % Alias is occupied by another user
                    true;
                _ ->
                    % Alias is not occupied, ok
                    false
            end
        end,

        SetAlias = case proplists:get_value(alias, Proplist) of
            undefined ->
                Alias;
            NewAlias ->
                case DisallowedPrefix(NewAlias) of
                    true ->
                        {error, disallowed_prefix};
                    false ->
                        case InvalidAlias(NewAlias) of
                            true ->
                                {error, invalid_alias};
                            false ->
                                case AliasOccupied(NewAlias) of
                                    true ->
                                        {error, alias_occupied};
                                    _ -> NewAlias
                                end
                        end
                end
        end,

        case SetAlias of
            {error, Reason} ->
                % Alias not allowed, return error
                {error, Reason};
            _ ->
<<<<<<< HEAD
                NewUser = User#user{
=======
                NewUser = #onedata_user{
>>>>>>> 009af98a
                    name = proplists:get_value(name, Proplist, Name),
                    alias = SetAlias,
                    email_list = proplists:get_value(email_list, Proplist, Emails),
                    connected_accounts = proplists:get_value(connected_accounts, Proplist, ConnectedAccounts),
                    spaces = proplists:get_value(spaces, Proplist, Spaces),
                    groups = proplists:get_value(groups, Proplist, Groups),
                    default_space = proplists:get_value(default_space, Proplist, DefaultSpace),
                    % TODO mock
                    first_space_support_token = proplists:get_value(first_space_support_token, Proplist, FSST),
                    default_provider = proplists:get_value(default_provider, Proplist, DefaultProvider)},
                DocNew = Doc#document{value = NewUser},
                onedata_user:save(DocNew),
                case SetAlias of
                    Alias ->
                        % Alias wasn't changed
                        ok;
                    ?EMPTY_ALIAS ->
                        % Alias was changed to blank
                        ok;
                    _ ->
                        % Alias was changed, check for possible conflicts
                        try
                            {ok, NewUser} = get_user({alias, SetAlias}),
                            ok
                        catch
                            _:user_duplicated ->
                                % Alias is duplicated, revert user to initial state and leave the alias blank
                                remove(UserId),
                                onedata_user:save(Doc#document{value = #onedata_user{alias = ?EMPTY_ALIAS}}),
                                {error, alias_conflict}
                        end
                end
        end
    catch
        T:M ->
            {error, {T, M}}
    end.

%%--------------------------------------------------------------------
%% @doc Merges an account identified by token into current user's account.
%%--------------------------------------------------------------------
-spec merge(UserId :: binary(), Macaroon :: macaroon:macaroon()) ->
    ok.
merge(_UserId, _Macaroon) ->
    %% @todo: a functional merge
    ok.

%%--------------------------------------------------------------------
%% @doc Returns user details.
%% Throws exception when call to the datastore fails, or user doesn't exist.
%% @end
%%--------------------------------------------------------------------
-spec get_data(UserId :: binary()) ->
    {ok, [proplists:property()]}.
get_data(UserId) ->
    {ok, #document{value = #onedata_user{name = Name}}} = onedata_user:get(UserId),
    {ok, [
        {userId, UserId},
        {name, Name}
    ]}.

%%--------------------------------------------------------------------
%% @doc Returns user's spaces.
%% Throws exception when call to the datastore fails, or user doesn't exist, or his groups
%% don't exist.
%% @end
%%--------------------------------------------------------------------
-spec get_spaces(UserId :: binary()) ->
    {ok, [proplists:property()]}.
get_spaces(UserId) ->
    {ok, Doc} = onedata_user:get(UserId),
    AllUserSpaces = get_all_spaces(Doc),
    EffectiveDefaultSpace = effective_default_space(AllUserSpaces, Doc),
    {ok, [
        {spaces, AllUserSpaces},
        {default, EffectiveDefaultSpace}
    ]}.

%%--------------------------------------------------------------------
%% @doc Returns user's groups.
%% Throws exception when call to the datastore fails, or user doesn't exist.
%% @end
%%--------------------------------------------------------------------
-spec get_groups(UserId :: binary()) ->
    {ok, [proplists:property()]}.
get_groups(UserId) ->
    {ok, #document{value = #onedata_user{groups = Groups}}} = onedata_user:get(UserId),
    {ok, [{groups, Groups}]}.

%%--------------------------------------------------------------------
%% @doc Returns providers of user's spaces.
%% Throws exception when call to the datastore fails, or user doesn't exist.
%% @end
%%--------------------------------------------------------------------
-spec get_providers(UserId :: binary()) ->
    {ok, [proplists:property()]}.
get_providers(UserId) ->
    {ok, Doc} = onedata_user:get(UserId),
    Spaces = get_all_spaces(Doc),
    UserProviders = lists:foldl(fun(Space, Providers) ->
        {ok, #document{value = #space{providers = SpaceProviders}}} = space:get(Space),
        ordsets:union(ordsets:from_list(SpaceProviders), Providers)
    end, ordsets:new(), Spaces),
    {ok, [{providers, UserProviders}]}.

%%--------------------------------------------------------------------
%% @doc Rreturns true if user was found by a given key.
%%--------------------------------------------------------------------
-spec exists(Key :: binary() | {connected_account_user_id, binary()} |
{email, binary()} | {alias, binary()}) ->
    boolean().
exists(Key) ->
    case get_user_doc(Key) of
        {ok, _} -> true;
        _ -> false
    end.

%%--------------------------------------------------------------------
%% @doc Remove user's account.
%% Throws exception when call to the datastore fails, or user is already deleted.
%% @end
%%--------------------------------------------------------------------
-spec remove(UserId :: binary()) ->
    true.
remove(UserId) ->
    {ok, #document{value = #onedata_user{groups = Groups, spaces = Spaces}}} = onedata_user:get(UserId),
    lists:foreach(fun(GroupId) ->
        {ok, _} = user_group:update(GroupId, fun(Group) ->
            #user_group{users = Users} = Group,
            {ok, Group#user_group{users = lists:keydelete(UserId, 1, Users)}}
        end),
        group_logic:cleanup(GroupId)
    end, Groups),
    lists:foreach(fun(SpaceId) ->
        {ok, _} = space:update(SpaceId, fun(Space) ->
            #space{users = Users} = Space,
            {ok, Space#space{users = lists:keydelete(UserId, 1, Users)}}
        end)
    end, Spaces),
    auth_logic:invalidate_token({user_id, UserId}),
    onedata_user:delete(UserId),
    true.

%%--------------------------------------------------------------------
%% @doc Retrieve user's default space ID.
%% Throws exception when call to the datastore fails, or user doesn't exist, or his groups
%% don't exist.
%% @end
%%--------------------------------------------------------------------
-spec get_default_space(UserId :: binary()) ->
    {ok, SpaceId :: binary() | undefined}.
get_default_space(UserId) ->
    {ok, Doc} = onedata_user:get(UserId),
    AllUserSpaces = get_all_spaces(Doc),
    {ok, effective_default_space(AllUserSpaces, Doc)}.

%%--------------------------------------------------------------------
%% @doc Set user's default space ID.
%% Throws exception when call to the datastore fails, or user doesn't exist, or his groups
%% don't exist.
%% @end
%%--------------------------------------------------------------------
-spec set_default_space(UserId :: binary(), SpaceId :: binary()) ->
    boolean().
set_default_space(UserId, SpaceId) ->
    {ok, Doc} = onedata_user:get(UserId),
    AllUserSpaces = get_all_spaces(Doc),
    case ordsets:is_element(SpaceId, AllUserSpaces) of
        false -> false;
        true ->
            {ok, _} = onedata_user:update(UserId, fun(User) ->
                {ok, User#onedata_user{default_space = SpaceId}}
            end),
            true
    end.

%%--------------------------------------------------------------------
%% @doc Sets name of a space, so that it is unique for the user. If user already
%% is a member of another space with provided name, a '#' character and prefix
%% of space ID it prepended to the name, so that the new name is unique and the
%% prefix of a space ID satisfies minimal length.
%% Throws exception when call to dao fails, or user doesn't exist.
%% @end
%%--------------------------------------------------------------------
-spec set_space_name_mapping(UserId :: binary(), SpaceId :: binary(),
    SpaceName :: binary()) -> ok.
set_space_name_mapping(UserId, SpaceId, SpaceName) ->
    SpaceNameLen = size(SpaceName),
    UniqueSpaceName = <<SpaceName/binary, "#", SpaceId/binary>>,

    UserDoc = dao_adapter:user_doc(UserId),
    #db_document{record = #user{space_names = SpaceNames} = User} = UserDoc,

    {ShortestUniquePrefLen, FilteredSpaces} = lists:foldl(fun
        ({Id, _}, {UniquePrefLen, SpacesAcc}) when Id == SpaceId ->
            {UniquePrefLen, SpacesAcc};
        ({_, Name} = Space, {UniquePrefLen, SpacesAcc}) ->
            PrefLen = binary:longest_common_prefix([UniqueSpaceName, Name]),
            {max(PrefLen + 1, UniquePrefLen), [Space | SpacesAcc]}
    end, {SpaceNameLen, []}, SpaceNames),

    ShortestUniqueSpaceName = case ShortestUniquePrefLen == SpaceNameLen of
        true ->
            SpaceName;
        false ->
            ValidUniquePrefLen = min(max(ShortestUniquePrefLen,
                SpaceNameLen + 1 + ?MIN_SUFFIX_HASH_LEN),
                size(UniqueSpaceName)),
            <<UniqueSpaceName:(ValidUniquePrefLen)/binary>>
    end,

    NewUser = User#user{space_names = [{SpaceId, ShortestUniqueSpaceName} | FilteredSpaces]},
    dao_adapter:save(UserDoc#db_document{record = NewUser}),
    ok.

%%--------------------------------------------------------------------
%% @doc Removes space name mapping if user does not effectively belongs to the space.
%% Throws exception when call to dao fails, or user doesn't exist.
%% @end
%%--------------------------------------------------------------------
-spec clean_space_name_mapping(UserId :: binary(), SpaceId :: binary()) -> boolean().
clean_space_name_mapping(UserId, SpaceId) ->
    case space_logic:has_effective_user(SpaceId, UserId) of
        true ->
            false;
        false ->
            UserDoc = dao_adapter:user_doc(UserId),
            #db_document{record = #user{space_names = SpaceNames} = User} = UserDoc,
            NewUser = User#user{space_names = lists:keydelete(SpaceId, 1, SpaceNames)},
            dao_adapter:save(UserDoc#db_document{record = NewUser}),
            true
    end.

%%%===================================================================
%%% Internal functions
%%%===================================================================

%%--------------------------------------------------------------------
%% @private
%% @doc Returns a list of all spaces that a user belongs to, directly or through
%% a group.
%% Throws exception when call to the datastore fails, or user's groups don't exist.
%% @end
%%--------------------------------------------------------------------
-spec get_all_spaces(Doc :: datastore:document()) ->
    ordsets:ordset(SpaceId :: binary()).
get_all_spaces(#document{value = #onedata_user{} = User}) ->
    #onedata_user{spaces = UserSpaces, groups = Groups} = User,

    UserSpacesSet = ordsets:from_list(UserSpaces),
    GroupSpacesSets = lists:map(
        fun(GroupId) ->
            {ok, GroupDoc} = user_group:get(GroupId),
            #document{value = #user_group{spaces = GroupSpaces}} = GroupDoc,
            ordsets:from_list(GroupSpaces)
        end, Groups),

    ordsets:union([UserSpacesSet | GroupSpacesSets]).

%%--------------------------------------------------------------------
%% @private
%% @doc Returns an effective default space id; i.e. validates and changes
%% (if needed) the default space id set in the user doc. Returns the new, valid
%% space id.
%% Throws exception when call to the datastore fails, or user's groups don't exist.
%% @end
%%--------------------------------------------------------------------
-spec effective_default_space(AllUserSpaces :: ordsets:ordset(binary()),
    UserDoc :: datastore:document()) ->
    EffectiveDefaultSpaceId :: binary() | undefined.
effective_default_space(_, #document{value = #onedata_user{default_space = undefined}}) ->
    undefined;
effective_default_space(AllUserSpaces, #document{} = UserDoc) ->
    #document{value = #onedata_user{default_space = DefaultSpaceId} = User} = UserDoc,
    case ordsets:is_element(DefaultSpaceId, AllUserSpaces) of
        true -> DefaultSpaceId;
        false ->
            UserNew = User#onedata_user{default_space = undefined},
            onedata_user:save(UserDoc#document{value = UserNew}),
            undefined
    end.<|MERGE_RESOLUTION|>--- conflicted
+++ resolved
@@ -154,11 +154,7 @@
                 % Alias not allowed, return error
                 {error, Reason};
             _ ->
-<<<<<<< HEAD
-                NewUser = User#user{
-=======
-                NewUser = #onedata_user{
->>>>>>> 009af98a
+                NewUser = User#onedata_user{
                     name = proplists:get_value(name, Proplist, Name),
                     alias = SetAlias,
                     email_list = proplists:get_value(email_list, Proplist, Emails),
@@ -349,33 +345,33 @@
     SpaceNameLen = size(SpaceName),
     UniqueSpaceName = <<SpaceName/binary, "#", SpaceId/binary>>,
 
-    UserDoc = dao_adapter:user_doc(UserId),
-    #db_document{record = #user{space_names = SpaceNames} = User} = UserDoc,
-
-    {ShortestUniquePrefLen, FilteredSpaces} = lists:foldl(fun
-        ({Id, _}, {UniquePrefLen, SpacesAcc}) when Id == SpaceId ->
-            {UniquePrefLen, SpacesAcc};
-        ({_, Name} = Space, {UniquePrefLen, SpacesAcc}) ->
-            PrefLen = binary:longest_common_prefix([UniqueSpaceName, Name]),
-            {max(PrefLen + 1, UniquePrefLen), [Space | SpacesAcc]}
-    end, {SpaceNameLen, []}, SpaceNames),
-
-    ShortestUniqueSpaceName = case ShortestUniquePrefLen == SpaceNameLen of
-        true ->
-            SpaceName;
-        false ->
-            ValidUniquePrefLen = min(max(ShortestUniquePrefLen,
-                SpaceNameLen + 1 + ?MIN_SUFFIX_HASH_LEN),
-                size(UniqueSpaceName)),
-            <<UniqueSpaceName:(ValidUniquePrefLen)/binary>>
-    end,
-
-    NewUser = User#user{space_names = [{SpaceId, ShortestUniqueSpaceName} | FilteredSpaces]},
-    dao_adapter:save(UserDoc#db_document{record = NewUser}),
+    {ok, _} = onedata_user:update(UserId, fun(User) ->
+        #onedata_user{space_names = SpaceNames} = User,
+
+        {ShortestUniquePrefLen, FilteredSpaces} = maps:fold(fun
+            (Id, _, {UniquePrefLen, SpacesAcc}) when Id == SpaceId ->
+                {UniquePrefLen, SpacesAcc};
+            (Id, Name, {UniquePrefLen, SpacesAcc}) ->
+                PrefLen = binary:longest_common_prefix([UniqueSpaceName, Name]),
+                {max(PrefLen + 1, UniquePrefLen), maps:put(Id, Name, SpacesAcc)}
+        end, {SpaceNameLen, #{}}, SpaceNames),
+
+        ValidUniquePrefLen = min(max(ShortestUniquePrefLen,
+            SpaceNameLen + 1 + ?MIN_SUFFIX_HASH_LEN),
+            size(UniqueSpaceName)),
+        ShortestUniqueSpaceName = <<UniqueSpaceName:(ValidUniquePrefLen)/binary>>,
+
+        NewUser = User#onedata_user{
+            space_names = maps:put(SpaceId, ShortestUniqueSpaceName, FilteredSpaces)
+        },
+
+        {ok, NewUser}
+    end),
     ok.
 
 %%--------------------------------------------------------------------
 %% @doc Removes space name mapping if user does not effectively belongs to the space.
+%% Returns true if space name has been removed from the map, otherwise false.
 %% Throws exception when call to dao fails, or user doesn't exist.
 %% @end
 %%--------------------------------------------------------------------
@@ -385,10 +381,11 @@
         true ->
             false;
         false ->
-            UserDoc = dao_adapter:user_doc(UserId),
-            #db_document{record = #user{space_names = SpaceNames} = User} = UserDoc,
-            NewUser = User#user{space_names = lists:keydelete(SpaceId, 1, SpaceNames)},
-            dao_adapter:save(UserDoc#db_document{record = NewUser}),
+            {ok, _} = onedata_user:update(UserId, fun(User) ->
+                #onedata_user{space_names = SpaceNames} = User,
+                NewUser = User#onedata_user{space_names = maps:remove(SpaceId, SpaceNames)},
+                {ok, NewUser}
+            end),
             true
     end.
 
