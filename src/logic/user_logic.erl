--- conflicted
+++ resolved
@@ -336,7 +336,77 @@
             true
     end.
 
-<<<<<<< HEAD
+%%--------------------------------------------------------------------
+%% @doc
+%% Retrieves user's default provider (or returns undefined).
+%% @end
+%%--------------------------------------------------------------------
+-spec get_default_provider(UserId :: binary()) ->
+    {ok, ProviderId :: binary() | undefined}.
+get_default_provider(UserId) ->
+    {ok, #onedata_user{default_provider = DefProv}} = get_user(UserId),
+    {ok, DefProv}.
+
+
+%%--------------------------------------------------------------------
+%% @doc Retrieves user's list of client tokens.
+%% @end
+%%--------------------------------------------------------------------
+-spec get_client_tokens(UserId :: binary()) ->
+    {ok, Tokens :: [binary()]}.
+get_client_tokens(UserId) ->
+    {ok, #onedata_user{client_tokens = ClientTokens}} = get_user(UserId),
+    {ok, ClientTokens}.
+
+
+%%--------------------------------------------------------------------
+%% @doc
+%% Adds a token to the list of user's client tokens.
+%% @end
+%%--------------------------------------------------------------------
+-spec add_client_token(UserId :: binary(), Token :: binary()) -> ok.
+add_client_token(UserId, Token) ->
+    {ok, #onedata_user{client_tokens = ClientTokens}} = get_user(UserId),
+    {ok, _} = onedata_user:update(UserId, fun(User) ->
+        {ok, User#onedata_user{client_tokens = ClientTokens ++ [Token]}}
+    end),
+    ok.
+
+
+%%--------------------------------------------------------------------
+%% @doc
+%% Deletes a token from the list of user's client tokens.
+%% @end
+%%--------------------------------------------------------------------
+-spec delete_client_token(UserId :: binary(), Token :: binary()) -> ok.
+delete_client_token(UserId, Token) ->
+    {ok, #onedata_user{client_tokens = ClientTokens}} = get_user(UserId),
+    {ok, _} = onedata_user:update(UserId, fun(User) ->
+        {ok, User#onedata_user{client_tokens = ClientTokens -- [Token]}}
+    end),
+    ok.
+
+
+%%--------------------------------------------------------------------
+%% @doc Set user's default space ID.
+%% Throws exception when call to the datastore fails, or user doesn't exist, or his groups
+%% don't exist.
+%% @end
+%%--------------------------------------------------------------------
+-spec set_default_provider(UserId :: binary(), ProviderId :: binary()) ->
+    true.
+set_default_provider(UserId, ProviderId) ->
+    {ok, [{providers, AllUserProviders}]} = get_providers(UserId),
+    case ordsets:is_element(ProviderId, AllUserProviders) of
+        false ->
+            false;
+        true ->
+            {ok, _} = onedata_user:update(UserId, fun(User) ->
+                {ok, User#onedata_user{default_provider = ProviderId}}
+            end),
+            true
+    end.
+
 %%--------------------------------------------------------------------
 %% @doc Sets name of a space, so that it is unique for the user. If user already
 %% is a member of another space with provided name, a '#' character and prefix
@@ -396,76 +466,6 @@
                 #onedata_user{space_names = SpaceNames} = User,
                 NewUser = User#onedata_user{space_names = maps:remove(SpaceId, SpaceNames)},
                 {ok, NewUser}
-=======
-
-%%--------------------------------------------------------------------
-%% @doc
-%% Retrieves user's default provider (or returns undefined).
-%% @end
-%%--------------------------------------------------------------------
--spec get_default_provider(UserId :: binary()) ->
-    {ok, ProviderId :: binary() | undefined}.
-get_default_provider(UserId) ->
-    {ok, #onedata_user{default_provider = DefProv}} = get_user(UserId),
-    {ok, DefProv}.
-
-
-%%--------------------------------------------------------------------
-%% @doc Retrieves user's list of client tokens.
-%% @end
-%%--------------------------------------------------------------------
--spec get_client_tokens(UserId :: binary()) ->
-    {ok, Tokens :: [binary()]}.
-get_client_tokens(UserId) ->
-    {ok, #onedata_user{client_tokens = ClientTokens}} = get_user(UserId),
-    {ok, ClientTokens}.
-
-
-%%--------------------------------------------------------------------
-%% @doc
-%% Adds a token to the list of user's client tokens.
-%% @end
-%%--------------------------------------------------------------------
--spec add_client_token(UserId :: binary(), Token :: binary()) -> ok.
-add_client_token(UserId, Token) ->
-    {ok, #onedata_user{client_tokens = ClientTokens}} = get_user(UserId),
-    {ok, _} = onedata_user:update(UserId, fun(User) ->
-        {ok, User#onedata_user{client_tokens = ClientTokens ++ [Token]}}
-    end),
-    ok.
-
-
-%%--------------------------------------------------------------------
-%% @doc
-%% Deletes a token from the list of user's client tokens.
-%% @end
-%%--------------------------------------------------------------------
--spec delete_client_token(UserId :: binary(), Token :: binary()) -> ok.
-delete_client_token(UserId, Token) ->
-    {ok, #onedata_user{client_tokens = ClientTokens}} = get_user(UserId),
-    {ok, _} = onedata_user:update(UserId, fun(User) ->
-        {ok, User#onedata_user{client_tokens = ClientTokens -- [Token]}}
-    end),
-    ok.
-
-
-%%--------------------------------------------------------------------
-%% @doc Set user's default space ID.
-%% Throws exception when call to the datastore fails, or user doesn't exist, or his groups
-%% don't exist.
-%% @end
-%%--------------------------------------------------------------------
--spec set_default_provider(UserId :: binary(), ProviderId :: binary()) ->
-    true.
-set_default_provider(UserId, ProviderId) ->
-    {ok, [{providers, AllUserProviders}]} = get_providers(UserId),
-    case ordsets:is_element(ProviderId, AllUserProviders) of
-        false ->
-            false;
-        true ->
-            {ok, _} = onedata_user:update(UserId, fun(User) ->
-                {ok, User#onedata_user{default_provider = ProviderId}}
->>>>>>> 90853ef8
             end),
             true
     end.
