--- conflicted
+++ resolved
@@ -67,13 +67,9 @@
     has_eff_harvester/2
 ]).
 -export([
-<<<<<<< HEAD
     get_url/1,
     get_legacy_spaces/1,
     remove_legacy_space/2
-=======
-    get_url/1
->>>>>>> 11729c17
 ]).
 
 %%%===================================================================
@@ -325,15 +321,6 @@
         gri = #gri{type = od_provider, id = ProviderId, aspect = domain_config}}).
 
 
--spec get_name(aai:auth(), od_provider:id()) ->
-    {ok, od_provider:name()} | {error, term()}.
-get_name(Auth, ProviderId) ->
-    case get(Auth, ProviderId) of
-        {ok, #od_provider{name = Name}} -> {ok, Name};
-        {error, _} = Error -> Error
-    end.
-
-
 %%--------------------------------------------------------------------
 %% @doc
 %% Retrieves the list of effective users of given provider.
@@ -688,7 +675,6 @@
     {ok, str_utils:format_bin("https://~s", [Domain])};
 get_url(ProviderId) ->
     {ok, Provider} = get(?ROOT, ProviderId),
-<<<<<<< HEAD
     get_url(Provider).
 
 
@@ -716,7 +702,4 @@
 remove_legacy_space(ProviderId, SpaceId) ->
     od_provider:update(ProviderId, fun(#od_provider{legacy_spaces = Spaces} = Provider) ->
         {ok, Provider#od_provider{legacy_spaces = maps:remove(SpaceId, Spaces)}}
-    end).
-=======
-    get_url(Provider).
->>>>>>> 11729c17
+    end).