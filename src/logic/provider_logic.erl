--- conflicted
+++ resolved
@@ -144,56 +144,30 @@
 %% @doc Tests connection to given url.
 %% @end
 %%--------------------------------------------------------------------
-<<<<<<< HEAD
--spec test_connection(ToCheck :: [{ServiceName :: binary(), Url :: binary()}]) ->
-    [{ServiceName :: binary(), Status :: ok | error}].
-test_connection([]) ->
-    [];
-test_connection([{<<"undefined">>, Url} | Rest]) ->
-    ConnStatus =
-        case http_client:get(Url, [], <<>>, [insecure]) of
-            {ok, 200, _, _} -> ok;
-            _ -> error
-        end,
-    [{Url, ConnStatus} | test_connection(Rest)];
-test_connection([{ServiceName, Url} | Rest]) ->
-    ConnStatus =
-        case http_client:get(Url, [], <<>>, [insecure]) of
-            {ok, 200, _, ServiceName} ->
-                ok;
-            Error ->
-                ?debug("Checking connection to ~p failed with error: ~n~p",
-                    [Url, Error]),
-                error
-        end,
-    [{Url, ConnStatus} | test_connection(Rest)].
-=======
 -spec test_connection(ToCheck :: any(),
     Acc :: [{ServiceName :: binary(), Status :: ok | error}]) ->
     {ok, [{ServiceName :: binary(), Status :: ok | error}]} | {error, bad_data}.
 test_connection([], Acc) ->
     {ok, lists:reverse(Acc)};
 test_connection([{<<"undefined">>, <<Url/binary>>} | Rest], Acc) ->
-    UrlString = binary_to_list(Url),
-    ConnStatus = case ibrowse:send_req(UrlString, [], get) of
-                     {ok, "200", _, _} -> ok;
+    ConnStatus = case http_client:get(Url, [], <<>>, [insecure]) of
+                     {ok, 200, _, _} -> ok;
                      _ -> error
                  end,
     test_connection(Rest, [{Url, ConnStatus} | Acc]);
 test_connection([{<<ServiceName/binary>>, <<Url/binary>>} | Rest], Acc) ->
-    UrlString = binary_to_list(Url),
-    ServiceNameString = binary_to_list(ServiceName),
-    ConnStatus = case ibrowse:send_req(UrlString, [], get) of
-                     {ok, "200", _, ServiceNameString} ->
+    ConnStatus = 
+        case http_client:get(Url, [], <<>>, [insecure]) of
+                     {ok, 200, _, ServiceName} ->
                          ok;
                      Error ->
-                         ?debug("Checking connection to ~p failed with error: ~n~p", [Url, Error]),
+                         ?debug("Checking connection to ~p failed with error: ~n~p",
+                             [Url, Error]),
                          error
                  end,
     test_connection(Rest, [{Url, ConnStatus} | Acc]);
 test_connection(_, _) ->
     {error, bad_data}.
->>>>>>> 7faae20f
 
 %%--------------------------------------------------------------------
 %% @doc Returns provider id of provider that has been chosen
