--- conflicted
+++ resolved
@@ -115,13 +115,8 @@
 %% proper Data object, Latitude and Longitude are optional.
 %% @end
 %%--------------------------------------------------------------------
-<<<<<<< HEAD
 -spec create(Auth :: aai:auth(), Data :: #{}) ->
     {ok, {od_provider:id(), ProviderRootToken :: tokens:token()}} | {error, term()}.
-=======
--spec create(Auth :: aai:auth(), Data :: map()) ->
-    {ok, {od_provider:id(), ProviderMacaroon :: macaroon:macaroon()}} | {error, term()}.
->>>>>>> f53ae55c
 create(Auth, Data) ->
     Res = entity_logic:handle(#el_req{
         operation = create,
