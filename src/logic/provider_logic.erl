%% ===================================================================
%% @author Konrad Zemek
%% @copyright (C): 2014 ACK CYFRONET AGH
%% This software is released under the MIT license
%% cited in 'LICENSE.txt'.
%% @end
%% ===================================================================
%% @doc The module implementing the business logic for space providers.
%% This module serves as a buffer between the database and the REST API.
%% @end
%% ===================================================================
-module(provider_logic).
-author("Konrad Zemek").

-include("dao/dao_types.hrl").
-include("registered_names.hrl").

-include_lib("dao/include/common.hrl").
-include_lib("public_key/include/public_key.hrl").
-include_lib("ctool/include/logging.hrl").

%% API
-export([create/4, modify/2, exists/1]).
-export([get_data/1, get_spaces/1]).
-export([remove/1]).
-export([test_connection/1]).


%% create/1
%% ====================================================================
%% @doc Create a provider's account.
%% Throws exception when call to dao fails.
%% @end
%% ====================================================================
-spec create(ClientName :: binary(), URLs :: [binary()],
             RedirectionPoint :: binary(), CSR :: binary()) ->
    {ok, ProviderId :: binary(), ProviderCertPem :: binary()}.
%% ====================================================================
<<<<<<< HEAD
create(URLs, RedirectionPoint, CSRBin) ->
    ProviderId = dao_helper:gen_uuid(),
    BinProviderId = vcn_utils:ensure_binary(ProviderId),
    {ok, ProviderCertPem, Serial} = grpca:sign_provider_req(BinProviderId, CSRBin),
    dao_adapter:save(#veil_document{uuid = ProviderId, record =
        #provider{urls = URLs, redirection_point = RedirectionPoint, serial = Serial}}),

    {ok, BinProviderId, ProviderCertPem}.
=======
create(ClientName, URLs, RedirectionPoint, CSRBin) ->
    ProviderId = dao_adapter:save(#provider{client_name = ClientName, urls = URLs, redirection_point = RedirectionPoint}),
    {ok, ProviderCertPem} = grpca:sign_provider_req(ProviderId, CSRBin),
    {ok, ProviderId, ProviderCertPem}.
>>>>>>> af327c60


%% modify/2
%% ====================================================================
%% @doc Modify provider's details.
%% Throws exception when call to dao fails, or provider doesn't exist.
%% @end
%% ====================================================================
-spec modify(ProviderId :: binary(), Data :: [proplists:property()]) ->
    ok.
%% ====================================================================
modify(ProviderId, Data) ->
    Doc = dao_adapter:provider_doc(ProviderId),
    #veil_document{record = Provider} = Doc,

    URLs = proplists:get_value(<<"urls">>, Data, Provider#provider.urls),
    RedirectionPoint = proplists:get_value(<<"redirectionPoint">>, Data, Provider#provider.redirection_point),
    ClientName = proplists:get_value(<<"clientName">>, Data, Provider#provider.client_name),

    ProviderNew = Provider#provider{urls = URLs, redirection_point = RedirectionPoint, client_name = ClientName},
    dao_adapter:save(Doc#veil_document{record = ProviderNew}),
    ok.


%% exists/1
%% ====================================================================
%% @doc Returns whether a Provider exists.
%% Throws exception when call to dao fails.
%% @end
%% ====================================================================
-spec exists(ProviderId :: binary()) ->
    boolean().
%% ====================================================================
exists(ProviderId) ->
    dao_adapter:provider_exists(ProviderId).


%% get_data/1
%% ====================================================================
%% @doc Get provider's details.
%% Throws exception when call to dao fails, or provider doesn't exist.
%% @end
%% ====================================================================
-spec get_data(ProviderId :: binary()) ->
    {ok, Data :: [proplists:property()]}.
%% ====================================================================
get_data(ProviderId) ->
    #provider{
        client_name = ClientName,
        urls = URLs,
        redirection_point = RedirectionPoint} = dao_adapter:provider(ProviderId),

    {ok, [
        {clientName, ClientName},
        {providerId, ProviderId},
        {urls, URLs},
        {redirectionPoint, RedirectionPoint}
    ]}.


%% get_spaces/1
%% ====================================================================
%% @doc Get Spaces supported by the provider.
%% Throws exception when call to dao fails, or provider doesn't exist.
%% @end
%% ====================================================================
-spec get_spaces(ProviderId :: binary()) ->
    {ok, Data :: [proplists:property()]}.
%% ====================================================================
get_spaces(ProviderId) ->
    #provider{spaces = Spaces} = dao_adapter:provider(ProviderId),
    {ok, [{spaces, Spaces}]}.


%% remove/1
%% ====================================================================
%% @doc Remove provider's account.
%% Throws exception when call to dao fails, or provider is already removed.
%% @end
%% ====================================================================
-spec remove(ProviderId :: binary()) ->
    true.
%% ====================================================================
remove(ProviderId) ->
    #provider{spaces = Spaces, serial = Serial} = dao_adapter:provider(ProviderId),

    lists:foreach(fun(SpaceId) ->
        SpaceDoc = dao_adapter:space_doc(SpaceId),
        #veil_document{record = #space{providers = Providers} = Space} = SpaceDoc,
        SpaceNew = Space#space{providers = lists:delete(ProviderId, Providers)},
        dao_adapter:save(SpaceDoc#veil_document{record = SpaceNew})
    end, Spaces),

    grpca:revoke(Serial),
    dao_adapter:provider_remove(ProviderId).


%% test_connection/1
%% ====================================================================
%% @doc Tests connection to given url.
%% ====================================================================
-spec test_connection(ToCheck :: [{ServiceName :: binary(), Url :: binary()}]) ->
    [{ServiceName :: binary(), Status :: ok | error}].
%% ====================================================================
test_connection([]) ->
    [];
test_connection([{<<"undefined">>, Url} | Rest]) ->
    UrlString = binary_to_list(Url),
    ConnStatus = case ibrowse:send_req(UrlString, [], get) of
        {ok, "200", _, _} -> ok;
        _ -> error
    end,
    [{Url, ConnStatus} | test_connection(Rest)];
test_connection([{ServiceName, Url} | Rest]) ->
    UrlString = binary_to_list(Url),
    ServiceNameString = binary_to_list(ServiceName),
    ConnStatus = case ibrowse:send_req(UrlString, [], get) of
        {ok, "200", _, ServiceNameString} ->
            ok;
        Error ->
            ?debug("Checking connection to ~p failed with error: ~n~p", [Url, Error]),
            error
    end,
    [{Url, ConnStatus} | test_connection(Rest)].<|MERGE_RESOLUTION|>--- conflicted
+++ resolved
@@ -36,21 +36,15 @@
              RedirectionPoint :: binary(), CSR :: binary()) ->
     {ok, ProviderId :: binary(), ProviderCertPem :: binary()}.
 %% ====================================================================
-<<<<<<< HEAD
-create(URLs, RedirectionPoint, CSRBin) ->
+create(ClientName, URLs, RedirectionPoint, CSRBin) ->
     ProviderId = dao_helper:gen_uuid(),
     BinProviderId = vcn_utils:ensure_binary(ProviderId),
     {ok, ProviderCertPem, Serial} = grpca:sign_provider_req(BinProviderId, CSRBin),
     dao_adapter:save(#veil_document{uuid = ProviderId, record =
-        #provider{urls = URLs, redirection_point = RedirectionPoint, serial = Serial}}),
+        #provider{client_name = ClientName, urls = URLs,
+                  redirection_point = RedirectionPoint, serial = Serial}}),
 
     {ok, BinProviderId, ProviderCertPem}.
-=======
-create(ClientName, URLs, RedirectionPoint, CSRBin) ->
-    ProviderId = dao_adapter:save(#provider{client_name = ClientName, urls = URLs, redirection_point = RedirectionPoint}),
-    {ok, ProviderCertPem} = grpca:sign_provider_req(ProviderId, CSRBin),
-    {ok, ProviderId, ProviderCertPem}.
->>>>>>> af327c60
 
 
 %% modify/2
