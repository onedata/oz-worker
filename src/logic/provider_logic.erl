%% ===================================================================
%% @author Konrad Zemek
%% @copyright (C): 2014 ACK CYFRONET AGH
%% This software is released under the MIT license
%% cited in 'LICENSE.txt'.
%% @end
%% ===================================================================
%% @doc The module implementing the business logic for space providers.
%% This module serves as a buffer between the database and the REST API.
%% @end
%% ===================================================================
-module(provider_logic).
-author("Konrad Zemek").

-include("dao/dao_types.hrl").
<<<<<<< HEAD
-include("registered_names.hrl").
=======
-include_lib("dao/include/common.hrl").
>>>>>>> d211f439

-include_lib("dao/include/common.hrl").
-include_lib("public_key/include/public_key.hrl").
-include_lib("ctool/include/logging.hrl").

%% API
-export([create/3, modify/2]).
-export([get_data/1, get_spaces/1]).
-export([remove/1]).
-export([test_connection/1]).


%% create/1
%% ====================================================================
%% @doc Create a provider's account.
%% Throws exception when call to dao fails.
%% @end
%% ====================================================================
-spec create(URLs :: [binary()], RedirectionPoint :: binary(), CSR :: binary()) ->
    {ok, ProviderId :: binary(), ProviderCertPem :: binary()} | no_return().
%% ====================================================================
<<<<<<< HEAD
create(URLs, RedirectionPoint, CSRBin) ->
    ProviderId = dao_adapter:save(#provider{urls = URLs, redirection_point = RedirectionPoint}),
    {ok, ProviderCertPem} = grpca:sign_provider_req(ProviderId, CSRBin),
    {ok, ProviderId, ProviderCertPem}.
=======
create(URL) ->
    ProviderId = dao_adapter:save(#provider{url = URL}),
    {ok, ProviderId}.
>>>>>>> d211f439


%% modify/2
%% ====================================================================
%% @doc Modify provider's details.
%% Throws exception when call to dao fails, or provider doesn't exist.
%% @end
%% ====================================================================
-spec modify(ProviderId :: binary(), Data :: [proplists:property()]) ->
    ok | no_return().
%% ====================================================================
<<<<<<< HEAD
modify(ProviderId, Data) ->
    Doc = dao_adapter:provider_doc(ProviderId),
    #veil_document{record = Provider} = Doc,

    URLs = proplists:get_value(<<"urls">>, Data, Provider#provider.urls),
    RedirectionPoint = proplists:get_value(<<"redirectionPoint">>, Data, Provider#provider.redirection_point),

    ProviderNew = Provider#provider{urls = URLs, redirection_point = RedirectionPoint},
=======
modify(ProviderId, URL) ->
    Doc = dao_adapter:provider_doc(ProviderId),
    #veil_document{record = Provider} = Doc,
    ProviderNew = Provider#provider{url = URL},
>>>>>>> d211f439
    dao_adapter:save(Doc#veil_document{record = ProviderNew}),
    ok.


%% get_data/1
%% ====================================================================
%% @doc Get provider's details.
%% Throws exception when call to dao fails, or provider doesn't exist.
%% @end
%% ====================================================================
-spec get_data(ProviderId :: binary()) ->
    {ok, Data :: [proplists:property()]} | no_return().
%% ====================================================================
get_data(ProviderId) ->
<<<<<<< HEAD
    #provider{urls = URLs, redirection_point = RedirectionPoint} = dao_adapter:provider(ProviderId),
=======
    #provider{url = URL} = dao_adapter:provider(ProviderId),
>>>>>>> d211f439
    {ok, [
        {providerId, ProviderId},
        {urls, URLs},
        {redirectionPoint, RedirectionPoint}
    ]}.


%% get_spaces/1
%% ====================================================================
%% @doc Get Spaces supported by the provider.
%% Throws exception when call to dao fails, or provider doesn't exist.
%% @end
%% ====================================================================
-spec get_spaces(ProviderId :: binary()) ->
    {ok, Data :: [proplists:property()]} | no_return().
%% ====================================================================
get_spaces(ProviderId) ->
    #provider{spaces = Spaces} = dao_adapter:provider(ProviderId),
    {ok, [{spaces, Spaces}]}.


%% remove/1
%% ====================================================================
%% @doc Remove provider's account.
%% Throws exception when call to dao fails, or provider is already removed.
%% @end
%% ====================================================================
-spec remove(ProviderId :: binary()) -> true | no_return().
%% ====================================================================
remove(ProviderId) ->
    #provider{spaces = Spaces} = dao_adapter:provider(ProviderId),

    lists:foreach(fun(SpaceId) ->
        SpaceDoc = dao_adapter:space_doc(SpaceId),
        #veil_document{record = #space{providers = Providers} = Space} = SpaceDoc,
        SpaceNew = Space#space{providers = lists:delete(ProviderId, Providers)},
        dao_adapter:save(SpaceDoc#veil_document{record = SpaceNew})
    end, Spaces),

<<<<<<< HEAD
    dao_adapter:provider_remove(ProviderId).

%% test_connection/1
%% ====================================================================
%% @doc Tests connection to given url, returns <<"ok">> or <<"error">> status for each element
%% ====================================================================
-spec test_connection(ToCheck :: list({ServiceName :: binary(),Url :: binary()})) -> list(ConnStatus) when
    ConnStatus :: {ServiceName :: binary(), Status :: binary()}.
%% ====================================================================
test_connection([]) ->
    [];
test_connection([ {<<"undefined">>,Url} | Rest]) ->
    UrlString = binary_to_list(Url),
    ConnStatus = case ibrowse:send_req(UrlString,[],get) of
                     {ok, "200", _, _} ->
                         <<"ok">>;
                     _ ->
                         <<"error">>
                 end,
    [{Url,ConnStatus} | test_connection(Rest)];
test_connection([ {ServiceName,Url} | Rest]) ->
    UrlString = binary_to_list(Url),
    ServiceNameString = binary_to_list(ServiceName),
    ConnStatus = case ibrowse:send_req(UrlString,[],get) of
        {ok, "200", _, ServiceNameString} ->
            <<"ok">>;
        Error ->
            ?debug("Checking connection to ~p failed with error: ~n~p",[Url,Error]),
            <<"error">>
    end,
    [{Url,ConnStatus} | test_connection(Rest)].
=======
    dao_adapter:provider_remove(ProviderId).
>>>>>>> d211f439
<|MERGE_RESOLUTION|>--- conflicted
+++ resolved
@@ -13,11 +13,7 @@
 -author("Konrad Zemek").
 
 -include("dao/dao_types.hrl").
-<<<<<<< HEAD
 -include("registered_names.hrl").
-=======
--include_lib("dao/include/common.hrl").
->>>>>>> d211f439
 
 -include_lib("dao/include/common.hrl").
 -include_lib("public_key/include/public_key.hrl").
@@ -39,16 +35,10 @@
 -spec create(URLs :: [binary()], RedirectionPoint :: binary(), CSR :: binary()) ->
     {ok, ProviderId :: binary(), ProviderCertPem :: binary()} | no_return().
 %% ====================================================================
-<<<<<<< HEAD
 create(URLs, RedirectionPoint, CSRBin) ->
     ProviderId = dao_adapter:save(#provider{urls = URLs, redirection_point = RedirectionPoint}),
     {ok, ProviderCertPem} = grpca:sign_provider_req(ProviderId, CSRBin),
     {ok, ProviderId, ProviderCertPem}.
-=======
-create(URL) ->
-    ProviderId = dao_adapter:save(#provider{url = URL}),
-    {ok, ProviderId}.
->>>>>>> d211f439
 
 
 %% modify/2
@@ -60,7 +50,6 @@
 -spec modify(ProviderId :: binary(), Data :: [proplists:property()]) ->
     ok | no_return().
 %% ====================================================================
-<<<<<<< HEAD
 modify(ProviderId, Data) ->
     Doc = dao_adapter:provider_doc(ProviderId),
     #veil_document{record = Provider} = Doc,
@@ -69,12 +58,6 @@
     RedirectionPoint = proplists:get_value(<<"redirectionPoint">>, Data, Provider#provider.redirection_point),
 
     ProviderNew = Provider#provider{urls = URLs, redirection_point = RedirectionPoint},
-=======
-modify(ProviderId, URL) ->
-    Doc = dao_adapter:provider_doc(ProviderId),
-    #veil_document{record = Provider} = Doc,
-    ProviderNew = Provider#provider{url = URL},
->>>>>>> d211f439
     dao_adapter:save(Doc#veil_document{record = ProviderNew}),
     ok.
 
@@ -89,11 +72,7 @@
     {ok, Data :: [proplists:property()]} | no_return().
 %% ====================================================================
 get_data(ProviderId) ->
-<<<<<<< HEAD
     #provider{urls = URLs, redirection_point = RedirectionPoint} = dao_adapter:provider(ProviderId),
-=======
-    #provider{url = URL} = dao_adapter:provider(ProviderId),
->>>>>>> d211f439
     {ok, [
         {providerId, ProviderId},
         {urls, URLs},
@@ -133,7 +112,6 @@
         dao_adapter:save(SpaceDoc#veil_document{record = SpaceNew})
     end, Spaces),
 
-<<<<<<< HEAD
     dao_adapter:provider_remove(ProviderId).
 
 %% test_connection/1
@@ -164,7 +142,4 @@
             ?debug("Checking connection to ~p failed with error: ~n~p",[Url,Error]),
             <<"error">>
     end,
-    [{Url,ConnStatus} | test_connection(Rest)].
-=======
-    dao_adapter:provider_remove(ProviderId).
->>>>>>> d211f439
+    [{Url,ConnStatus} | test_connection(Rest)].