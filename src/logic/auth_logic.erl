--- conflicted
+++ resolved
@@ -171,51 +171,6 @@
     {error, invalid_or_expired | expired | wrong_client}.
 %% ====================================================================
 grant_tokens(Client, AuthCode) ->
-<<<<<<< HEAD
-    {ok, AuthDoc} = ?DB(get_authorization_by_code, AuthCode), %% @todo: missing
-    #veil_document{uuid = AuthId, record = Auth} = AuthDoc,
-    #authorization{provider_id = ProviderId, user_id = UserId, expiration_time = Expiration} = Auth,
-    true = vcn_utils:time() < Expiration, %% @todo: expired
-    ok = ?DB(remove_authorization, AuthId),
-
-    Audience = case ProviderId of undefined -> UserId; _ -> ProviderId end,
-
-    case Client of %% poor man's validation
-        {provider, ProviderId} -> ok; %% @todo: wrong provider
-        native when ProviderId =:= undefined -> ok %% @todo: client using provider's token
-    end,
-
-    AccessToken = random_token(),
-    AccessTokenHash = access_token_hash(AccessToken),
-    RefreshToken = random_token(),
-    Now = vcn_utils:time(),
-    ExpirationTime = Now + ?ACCESS_EXPIRATION_SECS,
-
-    Access = #access{token = AccessToken, token_hash = AccessTokenHash,
-        refresh_token = RefreshToken, user_id = UserId, provider_id = ProviderId,
-        expiration_time = ExpirationTime, client_name = client_name_placeholder},
-
-    {ok, _} = ?DB(save_access, Access),
-
-    {ok, #user{name = Name, email_list = Emails}} = user_logic:get_user(UserId),
-    EmailsList = lists:map(fun(Email) -> [{email, Email}] end, Emails),
-    [
-        {access_token, AccessToken},
-        {token_type, bearer},
-        {expires_in, ?ACCESS_EXPIRATION_SECS},
-        {refresh_token, RefreshToken},
-        {scope, openid},
-        {id_token, jwt_encode([
-            {iss, ?ISSUER_URL},
-            {sub, UserId},
-            {aud, Audience},
-            {name, Name},
-            {email, EmailsList},
-            {exp, ExpirationTime},
-            {iat, Now}
-        ])}
-    ].
-=======
     try
         AuthDoc = case ?DB(get_authorization_by_code, AuthCode) of
             {ok, AuthDoc1} -> AuthDoc1;
@@ -276,7 +231,6 @@
     catch
         Error -> {error, Error}
     end.
->>>>>>> 023f4a32
 
 
 %% validate_token/2
@@ -290,13 +244,6 @@
     {ok, UserId :: binary()} | {error, not_found | expired | bad_audience}.
 %% ====================================================================
 validate_token(Client, AccessToken) ->
-<<<<<<< HEAD
-    ProviderId = case Client of {provider, Id} -> Id; native -> undefined end,
-    {ok, #veil_document{record = Access}} = ?DB(get_access_by_key, token, AccessToken), %% @todo: missing
-    #access{provider_id = ProviderId, user_id = UserId, expiration_time = Expiration} = Access, %% @todo: someone else's token
-    true = vcn_utils:time() < Expiration, %% @todo: expired
-    UserId.
-=======
     ProviderId = case Client of
         {provider, Id} -> Id;
         native -> undefined
@@ -357,45 +304,6 @@
             end,
             ?MODULE:clear_expired_authorizations()
     end.
->>>>>>> 023f4a32
-
-
-%% remove_expired_authorizations_in_chunks/1
-%% ====================================================================
-%% @doc Removes expired authorizations in chunks of given size.
-%% ====================================================================
--spec remove_expired_authorizations_in_chunks(ChunkSize :: non_neg_integer()) ->
-    ok.
-%% ====================================================================
-remove_expired_authorizations_in_chunks(ChunkSize) ->
-    {ok, ExpiredIds} = ?DB(get_expired_authorizations_ids, ChunkSize),
-    lists:foreach(fun(AuthId) -> ?DB(remove_authorization, AuthId) end, ExpiredIds),
-    case length(ExpiredIds) of
-        ChunkSize -> remove_expired_authorizations_in_chunks(ChunkSize);
-        _ -> ok
-    end.
-
-
-%% clear_expired_authorizations/0
-%% ====================================================================
-%% @doc Clears any and all expired authorization tokens and associated data. Intended
-%% for use as a periodic job. Does not throw.
-%% ====================================================================
--spec clear_expired_authorizations() -> ok.
-%% ====================================================================
-clear_expired_authorizations() ->
-    receive
-        stop -> ok
-    after
-        timer:seconds(?AUTH_CODE_EXPIRATION_SECS) ->
-            try
-                remove_expired_authorizations_in_chunks(50)
-            catch
-                Error:Reason ->
-                    ?warning("error while clearing expired authorizations: ~p ~p", [Error, Reason])
-            end,
-            ?MODULE:clear_expired_authorizations()
-    end.
 
 
 %% generate_state_token/2
