%%%-------------------------------------------------------------------
%%% @author Konrad Zemek
%%% @copyright (C): 2014 ACK CYFRONET AGH
%%% This software is released under the MIT license
%%% cited in 'LICENSE.txt'.
%%% @end
%%%-------------------------------------------------------------------
%%% @doc The module implementing the business logic for OpenID Connect end-user
%%% authentication and authorization.
%%% @end
%%%-------------------------------------------------------------------
-module(auth_logic).
-author("Konrad Zemek").

-include("auth_common.hrl").
-include("registered_names.hrl").
-include_lib("ctool/include/logging.hrl").
-include("datastore/oz_datastore_models_def.hrl").
-include("datastore/oz_datastore_models_def.hrl").

-define(STATE_TOKEN, state_token).
-define(STATE_TOKEN_EXPIRATION_SECS, 60). %% @todo: config

% String that will be placed in macaroons' location field
-define(MACAROONS_LOCATION, <<"onezone">>).

%% API
-export([start/0, stop/0, get_redirection_uri/3, gen_token/1, gen_token/2, validate_token/5,
    authenticate_user/1, invalidate_token/1]).

%% Handling state tokens
-export([generate_state_token/2, lookup_state_token/1,
    clear_expired_state_tokens/0]).

%%%===================================================================
%%% API
%%%===================================================================

%%--------------------------------------------------------------------
%% @doc Initializes temporary storage for OpenID tokens.
%%--------------------------------------------------------------------
-spec start() -> ok.
start() ->
    ets:new(?STATE_TOKEN, [set, named_table, public]),
    ok.

%%--------------------------------------------------------------------
%% @doc Deinitializes temporary storage for OpenID tokens.
%%--------------------------------------------------------------------
-spec stop() -> ok.
stop() ->
    ets:delete(?STATE_TOKEN),
    ok.

%%--------------------------------------------------------------------
%% @doc
%% Attempt to authenticate user versus user id found in database.
%% @end
%%--------------------------------------------------------------------
-spec authenticate_user(Identifier :: binary()) -> {ok, Token :: binary()} | {error, any()}.
authenticate_user(Identifier) ->
    % @todo really authenticate; we're just pretending
    case onedata_auth:get(Identifier) of
        {ok, #document{value = #onedata_auth{secret = Secret, user_id = UserId}}} ->
            % @todo yeah, that seems like a very authenticated UserId
            UserId = UserId,

            {ok, ExpirationSecs} = application:get_env(?APP_Name,
                authentication_macaroon_expiration_seconds),

            Location = ?MACAROONS_LOCATION,
            M = macaroon:create(Location, Secret, Identifier),
            M2 = macaroon:add_first_party_caveat(M,
                ["time < ", integer_to_binary(erlang:system_time(seconds) + ExpirationSecs)]),

            case macaroon:serialize(M2) of
                {ok, _} = Serialized -> Serialized;
                {error, _} = Error -> Error
            end;

        _ ->
            {error, no_auth_record}
    end.


%%--------------------------------------------------------------------
%% @doc Returns provider hostname and a full URI to which the user should be
%% redirected from the onezone. The redirection is part of the OpenID
%% flow and the URI contains an Authorization token. The provider hostname
%% is useful to check connectivity before redirecting.
%% @end
%%--------------------------------------------------------------------
-spec get_redirection_uri(UserId :: binary(), ProviderId :: binary(), ProviderGUIPort :: integer()) ->
    {ok, RedirectionUri :: binary()}.
get_redirection_uri(UserId, ProviderId, _ProviderGUIPort) ->
    Token = gen_token(UserId, ProviderId),
    _Hostname = list_to_binary(dns_query_handler:get_canonical_hostname()),
    {ok, #onedata_user{alias = Alias}} = user_logic:get_user(UserId),
    ok = user_logic:modify(UserId, [{default_provider, ProviderId}]),
    _Prefix = case Alias of
                  ?EMPTY_ALIAS ->
                      <<?NO_ALIAS_UUID_PREFIX, UserId/binary>>;
                  _ ->
                      Alias
              end,
    % TODO return IP address rather than alias.onedata.org
    % It shall be used normally when we have a possibility to
    % resolve domains on developer's host systems (so their web browsers can connect).
    % To do this, we need a recursive DNS server in docker environment,
    % whose address must be fed to system's resolv.conf.
    {ok, PData} = provider_logic:get_data(ProviderId),
    [RedirectionIP | _] = proplists:get_value(urls, PData),
    {ok, <<"https://", RedirectionIP/binary, ?provider_auth_endpoint, "?code=", Token/binary>>}.

%% {ok, <<"https://", Prefix/binary, ".", Hostname/binary, ":", (integer_to_binary(ProviderGUIPort))/binary,
%% ?provider_auth_endpoint, "?code=", AuthCode/binary>>}.

%%--------------------------------------------------------------------
%% @doc Creates an authorization code for a native client.
%%--------------------------------------------------------------------
-spec gen_token(UserId :: binary()) -> Token :: binary().
gen_token(UserId) ->
    Secret = generate_secret(),
    Caveats = [],%["method = GET", "rootResource in spaces,user"],
<<<<<<< HEAD
    {ok, IdentifierBinary} = onedata_auth:save(#document{value = #onedata_auth{secret = Secret, user_id = UserId}}),
    Identifier = binary_to_list(IdentifierBinary),
    {ok, M} = create_macaroon(Secret, str_utils:to_binary(Identifier), Caveats),
=======
    {ok, Identifier} = ?DB(save_auth, #auth{secret = Secret, user_id = UserId}),
    M = create_macaroon(Secret, Identifier, Caveats),
>>>>>>> a83b21dd
    {ok, Token} = macaroon:serialize(M),
    Token.

%%--------------------------------------------------------------------
%% @doc Creates an authorization code for a Provider.
%%--------------------------------------------------------------------
-spec gen_token(UserId :: binary(), ProviderId :: binary() | undefined) ->
    Token :: binary().
gen_token(UserId, ProviderId) ->
    Secret = generate_secret(),
    Location = ?MACAROONS_LOCATION,
<<<<<<< HEAD
    {ok, IdentifierBinary} = onedata_auth:save(#document{value = #onedata_auth{secret = Secret, user_id = UserId}}),
    Identifier = binary_to_list(IdentifierBinary),
    {ok, M} = create_macaroon(Secret, str_utils:to_binary(Identifier),
        [["providerId = ", ProviderId]]),

    CaveatKey = generate_secret(),
    {ok, CaveatIdBinary} = onedata_auth:save(#document{value = #onedata_auth{secret = CaveatKey, user_id = UserId}}),
    CaveatId = binary_to_list(CaveatIdBinary),
    {ok, M2} = macaroon:add_third_party_caveat(M, Location, CaveatKey, CaveatId),
=======
    {ok, Identifier} = ?DB(save_auth, #auth{secret = Secret, user_id = UserId}),
    M = create_macaroon(Secret, Identifier, [["providerId = ", ProviderId]]),

    CaveatKey = generate_secret(),
    {ok, CaveatId} = ?DB(save_auth, #auth{secret = CaveatKey, user_id = UserId}),
    M2 = macaroon:add_third_party_caveat(M, Location, CaveatKey, CaveatId),
>>>>>>> a83b21dd
    {ok, Token} = macaroon:serialize(M2),
    Token.

%%--------------------------------------------------------------------
%% @doc Validates an access token for an OpenID client and returns a UserId of
%% the user that gave the authorization.
%% @end
%%--------------------------------------------------------------------
-spec validate_token(ProviderId :: binary(), Macaroon :: macaroon:macaroon(),
    DischargeMacaroons :: [macaroon:macaroon()], Method :: binary(),
    RootResource :: atom()) ->
    {ok, UserId :: binary()} | {error, Reason :: any()}.
validate_token(ProviderId, Macaroon, DischargeMacaroons, Method, RootResource) ->
<<<<<<< HEAD
    {ok, Identifier} = macaroon:identifier(Macaroon),
    case onedata_auth:get(Identifier) of
        {ok, #document{value = #onedata_auth{secret = Secret, user_id = UserId}}} ->
            {ok, V} = macaroon_verifier:create(),
=======
    Identifier = macaroon:identifier(Macaroon),
    case ?DB(get_auth, Identifier) of
        {ok, #db_document{record = #auth{secret = Secret, user_id = UserId}}} ->
            V = macaroon_verifier:create(),
>>>>>>> a83b21dd

            VerifyFun = fun
                (<<"time < ", Integer/binary>>) ->
                    erlang:system_time(seconds) < binary_to_integer(Integer);
                (<<"method = ", Met/binary>>) ->
                    Method =:= Met;
                (<<"rootResource in ", Resources/binary>>) ->
                    lists:member(atom_to_binary(RootResource, utf8),
                        binary:split(Resources, <<",">>, [global]));
                (<<"providerId = ", PID/binary>>) ->
                    PID =:= ProviderId;
                (_) ->
                    false
            end,

            V1 = macaroon_verifier:satisfy_general(V, VerifyFun),
            case macaroon_verifier:verify(V1, Macaroon, Secret, DischargeMacaroons) of
                ok -> {ok, UserId};
                {error, Reason} -> {error, Reason}
            end;

        _ ->
            {error, unknown_macaroon}
    end.

%%--------------------------------------------------------------------
%% @doc Invalidates a given token or all of user's tokens.
%% @end
%%--------------------------------------------------------------------
-spec invalidate_token({user_id, binary()} | binary()) -> ok.
invalidate_token({user_id, UserId}) ->
    {ok, AuthDocs} = onedata_auth:get_auth_by_user_id(UserId),
    lists:foreach(fun(#document{key = AuthId}) -> invalidate_token(AuthId) end, AuthDocs),
    ok;
invalidate_token(Identifier) when is_binary(Identifier) ->
    onedata_auth:delete(Identifier),
    ok.

%%--------------------------------------------------------------------
%% @doc Generates a state token and retuns it. In the process, it stores the token
%% and associates some login info, that can be later retrieved given the token.
%% For example, where to redirect the user after login.
%% @end
%%--------------------------------------------------------------------
-spec generate_state_token(HandlerModule :: atom(), ConnectAccount :: boolean()) -> binary().
generate_state_token(HandlerModule, ConnectAccount) ->
    clear_expired_state_tokens(),
    Token = list_to_binary(hex_utils:to_hex(crypto:rand_bytes(32))),

    StateInfo = [
        {module, HandlerModule},
        {connect_account, ConnectAccount},
        % Right now this always redirects to main page, although
        % might be used in the future.
        {redirect_after_login, <<"/">>},
        % PROBABLY DEVELOPER-ONLY FUNCTIONALITY
        % If this value was set on login page, the user will be redirected to
        % this certain provider if he click "go to your files"
        {referer, erlang:get(referer)}
    ],

    ets:insert(?STATE_TOKEN, {Token, erlang:monotonic_time(seconds), StateInfo}),
    Token.

%%--------------------------------------------------------------------
%% @doc Checks if the given state token exists and returns login info
%% associated with it or error otherwise.
%% @end
%%--------------------------------------------------------------------
-spec lookup_state_token(Token :: binary()) -> [tuple()] | error.
lookup_state_token(Token) ->
    clear_expired_state_tokens(),
    case ets:lookup(?STATE_TOKEN, Token) of
        [{Token, Time, LoginInfo}] ->
            ets:delete_object(?STATE_TOKEN, {Token, Time, LoginInfo}),
            LoginInfo;
        _ ->
            error
    end.

%%--------------------------------------------------------------------
%% @doc Removes all state tokens that are no longer valid from ETS.
%%--------------------------------------------------------------------
-spec clear_expired_state_tokens() -> ok.
clear_expired_state_tokens() ->
    Now = erlang:monotonic_time(seconds),

    ExpiredSessions = ets:select(?STATE_TOKEN, [{{'$1', '$2', '$3'}, [{'<', '$2', Now - (?STATE_TOKEN_EXPIRATION_SECS)}], ['$_']}]),
    lists:foreach(
        fun({Token, Time, LoginInfo}) ->
            ets:delete_object(?STATE_TOKEN, {Token, Time, LoginInfo})
        end, ExpiredSessions).

%%%===================================================================
%%% Internal functions
%%%===================================================================

%%--------------------------------------------------------------------
%% @private
%% @doc
%% Creates a macaroon with expiration time read from
%% `authorization_macaroon_expiration_seconds` environment variable.
%% @end
%%--------------------------------------------------------------------
-spec create_macaroon(Secret :: iodata(), Identifier :: iodata(),
    Caveats :: [iodata()]) -> macaroon:macaroon().
create_macaroon(Secret, Identifier, Caveats) ->
    {ok, ExpirationSeconds} = application:get_env(?APP_Name,
        authorization_macaroon_expiration_seconds),
    ExpirationTime = erlang:system_time(seconds) + ExpirationSeconds,

    Location = ?MACAROONS_LOCATION,

    lists:foldl(
        fun(Caveat, Macaroon) ->
            macaroon:add_first_party_caveat(Macaroon, Caveat)
        end,
        macaroon:create(Location, Secret, Identifier),
        [["time < ", integer_to_binary(ExpirationTime)] | Caveats]).

%%--------------------------------------------------------------------
%% @private
%% @doc
%% Generates a hex-encoded random secret for use with Macaroon.
%% @end
%%--------------------------------------------------------------------
-spec generate_secret() -> binary().
generate_secret() ->
    BinSecret = crypto:rand_bytes(macaroon:suggested_secret_length()),
    << <<Y>> ||<<X:4>> <= BinSecret, Y <- integer_to_list(X,16) >>.<|MERGE_RESOLUTION|>--- conflicted
+++ resolved
@@ -122,14 +122,10 @@
 gen_token(UserId) ->
     Secret = generate_secret(),
     Caveats = [],%["method = GET", "rootResource in spaces,user"],
-<<<<<<< HEAD
-    {ok, IdentifierBinary} = onedata_auth:save(#document{value = #onedata_auth{secret = Secret, user_id = UserId}}),
+    {ok, IdentifierBinary} = onedata_auth:save(#document{value = #onedata_auth{
+        secret = Secret, user_id = UserId}}),
     Identifier = binary_to_list(IdentifierBinary),
-    {ok, M} = create_macaroon(Secret, str_utils:to_binary(Identifier), Caveats),
-=======
-    {ok, Identifier} = ?DB(save_auth, #auth{secret = Secret, user_id = UserId}),
-    M = create_macaroon(Secret, Identifier, Caveats),
->>>>>>> a83b21dd
+    M = create_macaroon(Secret, str_utils:to_binary(Identifier), Caveats),
     {ok, Token} = macaroon:serialize(M),
     Token.
 
@@ -141,24 +137,17 @@
 gen_token(UserId, ProviderId) ->
     Secret = generate_secret(),
     Location = ?MACAROONS_LOCATION,
-<<<<<<< HEAD
-    {ok, IdentifierBinary} = onedata_auth:save(#document{value = #onedata_auth{secret = Secret, user_id = UserId}}),
+    {ok, IdentifierBinary} = onedata_auth:save(#document{value = #onedata_auth{
+        secret = Secret, user_id = UserId}}),
     Identifier = binary_to_list(IdentifierBinary),
-    {ok, M} = create_macaroon(Secret, str_utils:to_binary(Identifier),
-        [["providerId = ", ProviderId]]),
+    M = create_macaroon(Secret, str_utils:to_binary(Identifier), [[
+        "providerId = ", ProviderId]]),
 
     CaveatKey = generate_secret(),
-    {ok, CaveatIdBinary} = onedata_auth:save(#document{value = #onedata_auth{secret = CaveatKey, user_id = UserId}}),
+    {ok, CaveatIdBinary} = onedata_auth:save(#document{value = #onedata_auth{
+        secret = CaveatKey, user_id = UserId}}),
     CaveatId = binary_to_list(CaveatIdBinary),
-    {ok, M2} = macaroon:add_third_party_caveat(M, Location, CaveatKey, CaveatId),
-=======
-    {ok, Identifier} = ?DB(save_auth, #auth{secret = Secret, user_id = UserId}),
-    M = create_macaroon(Secret, Identifier, [["providerId = ", ProviderId]]),
-
-    CaveatKey = generate_secret(),
-    {ok, CaveatId} = ?DB(save_auth, #auth{secret = CaveatKey, user_id = UserId}),
     M2 = macaroon:add_third_party_caveat(M, Location, CaveatKey, CaveatId),
->>>>>>> a83b21dd
     {ok, Token} = macaroon:serialize(M2),
     Token.
 
@@ -172,17 +161,10 @@
     RootResource :: atom()) ->
     {ok, UserId :: binary()} | {error, Reason :: any()}.
 validate_token(ProviderId, Macaroon, DischargeMacaroons, Method, RootResource) ->
-<<<<<<< HEAD
-    {ok, Identifier} = macaroon:identifier(Macaroon),
+    Identifier = macaroon:identifier(Macaroon),
     case onedata_auth:get(Identifier) of
         {ok, #document{value = #onedata_auth{secret = Secret, user_id = UserId}}} ->
-            {ok, V} = macaroon_verifier:create(),
-=======
-    Identifier = macaroon:identifier(Macaroon),
-    case ?DB(get_auth, Identifier) of
-        {ok, #db_document{record = #auth{secret = Secret, user_id = UserId}}} ->
             V = macaroon_verifier:create(),
->>>>>>> a83b21dd
 
             VerifyFun = fun
                 (<<"time < ", Integer/binary>>) ->
