%%%-------------------------------------------------------------------
%%% @author Katarzyna Such
%%% @copyright (C) 2023 ACK CYFRONET AGH
%%% This software is released under the MIT license
%%% cited in 'LICENSE.txt'.
%%% @end
%%%-------------------------------------------------------------------
%%% @doc
%%% Link-tree-based persistent storage for OpenData handles,
%%% suitable for browsing by time periods and specific handle services.
%%% @end
%%%-------------------------------------------------------------------
-module(handles).
-author("Katarzyna Such").

-include("datastore/oz_datastore_models.hrl").
-include("http/handlers/oai.hrl").
-include_lib("ctool/include/logging.hrl").

-export([report_created/4, report_deleted/5, update_timestamp/5]).
<<<<<<< HEAD
-export([list/1, gather_by_all_prefixes/0, list_completely/1,
    get_earliest_timestamp/0, delete_links/4]).

=======
-export([gather_by_all_prefixes/0, list_completely/1, list_portion/1, get_earliest_timestamp/0]).

-export([purge_all_deleted_entries/0]).
>>>>>>> 6b482f52

% link_key() consists of 2 parts:
%  1) timestamp (in seconds) - so that links would be sorted by time.
%  2) handle id - this part allows to distinguish links associated with handles
%                that have the same timestamp.
-type link_key() :: binary().

% link value() encodes 2 pieces of information:
%  1) handle service id - id of the handle service in which the handle has been registered.
%  2) exists flag - contains information whether a previously existing handle has been deleted.
-type link_value() :: binary().

% the resumption token is used to continue listing when an incomplete list (batch) is returned;
% an 'undefined' value is returned when there are no more entries to list
-type resumption_token() :: binary() | undefined.

-type limit() :: pos_integer().

% deleted status indicates that the handle had existed in the past, but was deleted;
% such handles can be listed using the 'include_deleted' flag
-type status() :: present | deleted.

%% @formatter:off
-type listing_opts() :: #{
    metadata_prefix => od_handle:metadata_prefix(),   % required unless resumption_token is provided
    resumption_token => resumption_token(),   % exclusive argument; if present, all other argument must not be provided
    limit => limit(),
    service_id => od_handle_service:id(),
    from => undefined | od_handle:timestamp_seconds(),
    until => undefined | od_handle:timestamp_seconds(),
    include_deleted => boolean()
}.
%% @formatter:on

-export_type([listing_opts/0, resumption_token/0, status/0]).

-define(CTX, (od_handle:get_ctx())).

-define(FOREST, <<"handle-forest">>).
-define(TREE_FOR_METADATA_PREFIX(Prefix),
    <<"handle-metadata", Prefix/binary, "-all-tree">>).
-define(TREE_FOR_METADATA_PREFIX_AND_HSERVICE(Prefix, HServiceId),
    <<"tree-for-", Prefix/binary, "-of-service-", HServiceId/binary>>).


-define(DEFAULT_LIST_LIMIT, oz_worker:get_env(default_handle_list_limit, 1000)).
-define(MAX_LIST_LIMIT, 1000).

% uses null for separator to ensure alphabetical sorting
-define(KEY_SEP, 0).
-define(VALUE_SEP, <<":">>).
-define(RESUMPTION_TOKEN_SEP, <<",">>).

-define(MAX_TIMESTAMP, 99999999999).


%%%===================================================================
%%% API
%%%===================================================================

-spec report_created(od_handle:metadata_prefix(), od_handle_service:id(), od_handle:id(),
    od_handle:timestamp_seconds()) -> ok.
report_created(MetadataPrefix, HandleServiceId, HandleId, TimeSeconds) ->
    add_entry(MetadataPrefix, HandleServiceId, HandleId, TimeSeconds, present).


-spec report_deleted(od_handle:metadata_prefix(), od_handle_service:id(), od_handle:id(),
    od_handle:timestamp_seconds(), od_handle:timestamp_seconds()) -> ok.
report_deleted(MetadataPrefix, HandleServiceId, HandleId, OldTimestamp, DeletionTimestamp) ->
<<<<<<< HEAD
    delete_links(MetadataPrefix, HandleServiceId, HandleId, OldTimestamp),
    add(MetadataPrefix, HandleServiceId, HandleId, DeletionTimestamp, false),
    deleted_handles:insert(MetadataPrefix, HandleServiceId, HandleId, DeletionTimestamp).
=======
    delete_entry(MetadataPrefix, HandleServiceId, HandleId, OldTimestamp),
    add_entry(MetadataPrefix, HandleServiceId, HandleId, DeletionTimestamp, deleted).
>>>>>>> 6b482f52


%%--------------------------------------------------------------------
%% @doc NOTE: cannot be run in parallel!
%% @end
%%--------------------------------------------------------------------
-spec update_timestamp(od_handle:metadata_prefix(), od_handle_service:id(), od_handle:id(),
    od_handle:timestamp_seconds(), od_handle:timestamp_seconds()) -> ok.
update_timestamp(MetadataPrefix, HandleServiceId, HandleId, OldTimestamp, NewTimestamp) ->
    case OldTimestamp == NewTimestamp of
        true -> ok;
        false ->
            delete_entry(MetadataPrefix, HandleServiceId, HandleId, OldTimestamp),
            add_entry(MetadataPrefix, HandleServiceId, HandleId, NewTimestamp, present)
    end.


-spec gather_by_all_prefixes() -> [handle_listing_entry()].
gather_by_all_prefixes() ->
    lists:flatmap(fun(MetadataPrefix) ->
        list_completely(#{metadata_prefix => MetadataPrefix})
    end, oai_metadata:supported_formats()).


-spec list_completely(listing_opts()) -> [handle_listing_entry()].
list_completely(ListingOpts) ->
    case list_portion(ListingOpts) of
        {List, undefined} -> List;
        {List, ResumptionToken} -> List ++ list_completely(#{resumption_token => ResumptionToken})
    end.


-spec list_portion(listing_opts()) -> {[handle_listing_entry()], resumption_token()}.
list_portion(ListingOpts) ->
    Token = maps:get(resumption_token, ListingOpts, <<>>),

    {MetadataPrefix, HServiceId, Limit, From, Until, StartIndex, IncludeDeleted} = case Token of
        <<>> ->
            MetadataPrefix1 = maps:get(metadata_prefix, ListingOpts),
            HServiceId1 = maps:get(service_id, ListingOpts, undefined),
            Limit1 = maps:get(limit, ListingOpts, ?DEFAULT_LIST_LIMIT),
            From1 = maps:get(from, ListingOpts, undefined),
            Until1 = maps:get(until, ListingOpts, ?MAX_TIMESTAMP),
            StartIndex1 = encode_link_key(From1, first),
            IncludeDeleted1 = maps:get(include_deleted, ListingOpts, false),
            {MetadataPrefix1, HServiceId1, Limit1, From1, Until1, StartIndex1, IncludeDeleted1};
        _ ->
            {TimeSecondsToken, MetadataPrefix2, HandleID, HServiceId2, Limit2,
                From2, Until2, IncludeDeleted2} = unpack_resumption_token(Token),
            StartIndex2 = encode_link_key(TimeSecondsToken, HandleID),

            {MetadataPrefix2, HServiceId2, Limit2, From2, Until2, StartIndex2, IncludeDeleted2}
    end,

    TreeId = case HServiceId of
        undefined -> ?TREE_FOR_METADATA_PREFIX(MetadataPrefix);
        _ -> ?TREE_FOR_METADATA_PREFIX_AND_HSERVICE(MetadataPrefix, HServiceId)
    end,
    FoldOpts =  #{
        %% Limit + 1 is used to determine if it's the end of the list
        %% and if a resumption token needs to be included
        prev_link_name => StartIndex,
        prev_tree_id => TreeId,
        inclusive => false
    },
    FoldFun = fun(#link{name = Key, target = Value}, Acc) ->
        {TimeSeconds, HandleId} = decode_link_key(Key),
        Result = case TimeSeconds > Until orelse length(Acc) >= (Limit + 1) of
            true ->
                {stop, Acc};
            false ->
                {HandleServiceId, ExistsStatus} = decode_link_value(Value),
                case {IncludeDeleted, ExistsStatus} of
                    {false, deleted} ->
                        {ok, Acc};
                    _ ->
                        {ok, [#handle_listing_entry{
                            timestamp = TimeSeconds,
                            service_id = HandleServiceId,
                            handle_id = HandleId,
                            status = ExistsStatus
                        } | Acc]}
                end
        end,
        Result
    end,
    {ok, ReversedEntries} = datastore_model:fold_links(
        ?CTX, ?FOREST, TreeId, FoldFun, [], FoldOpts
    ),
    build_result_from_reversed_listing(ReversedEntries, Limit, MetadataPrefix, From, Until, HServiceId, IncludeDeleted).


-spec get_earliest_timestamp() -> undefined | od_handle:timestamp_seconds().
get_earliest_timestamp() ->
    EntriesWithEarliestTimestamps = lists:flatmap(fun(MetadataPrefix) ->
        ListingOpts = #{limit => 1, metadata_prefix => MetadataPrefix},
        {List, _} = list_portion(ListingOpts),
        List
    end, oai_metadata:supported_formats()),

    case EntriesWithEarliestTimestamps of
        [] -> undefined;
        _ -> lists:min([E#handle_listing_entry.timestamp || E <- EntriesWithEarliestTimestamps])
    end.


<<<<<<< HEAD
-spec delete_links(od_handle:metadata_prefix(), od_handle_service:id(), od_handle:id(),
    od_handle:timestamp_seconds()) -> ok.
delete_links(MetadataPrefix, HandleServiceId, HandleId, Timestamp) ->
    Key = encode_link_key(Timestamp, HandleId),
    lists:foreach(fun(TreeId) ->
        case datastore_model:delete_links(?CTX, ?FOREST, TreeId, Key) of
            ok -> ok;
            {error, not_found} -> ok
        end
    end, [
        ?TREE_FOR_METADATA_PREFIX(MetadataPrefix),
        ?TREE_FOR_METADATA_PREFIX_AND_HSERVICE(MetadataPrefix, HandleServiceId)
    ]).
=======
-spec purge_all_deleted_entries() -> ok.
purge_all_deleted_entries() ->
    lists:foreach(fun(MetadataPrefix) ->
        All = list_completely(#{metadata_prefix => MetadataPrefix,
            include_deleted => true}),
        lists:foreach(fun(#handle_listing_entry{
            timestamp = Timestamp,
            service_id = HandleServiceId,
            handle_id = HandleId,
            status  = deleted
        }) ->
            ok = delete_entry(MetadataPrefix, HandleServiceId, HandleId, Timestamp)
        end, All)
    end, oai_metadata:supported_formats()).
>>>>>>> 6b482f52


%%%===================================================================
%%% Internal functions
%%%===================================================================

%% @private
-spec encode_link_key(undefined | od_handle:timestamp_seconds(), first | od_handle:id()) -> link_key().
encode_link_key(From, first) ->
    case From of
        undefined -> <<>>;
        _ -> str_utils:format_bin("~11..0B", [From])
    end;
encode_link_key(TimeSeconds, HandleId) ->
    FormattedTimeSeconds = str_utils:format_bin("~11..0B", [TimeSeconds]),
    <<(FormattedTimeSeconds)/binary, ?KEY_SEP, HandleId/binary>>.


%% @private
-spec decode_link_key(link_key()) -> {od_handle:timestamp_seconds(), od_handle:id()}.
decode_link_key(Key) ->
    <<TimeSeconds:11/binary, ?KEY_SEP, HandleId/binary>> = Key,
    {binary_to_integer(TimeSeconds), HandleId}.


%% @private
-spec encode_link_value(od_handle_service:id(), status()) -> link_value().
encode_link_value(HandleServiceId, ExistsStatus) ->
    str_utils:join_binary([status_to_binary(ExistsStatus), HandleServiceId], ?VALUE_SEP).


%% @private
-spec decode_link_value(link_value()) -> {od_handle_service:id(), status()}.
decode_link_value(Value) ->
    [ExistsStatus, HandleServiceId] = binary:split(Value, [?VALUE_SEP], [global]),
    {HandleServiceId, binary_to_status(ExistsStatus)}.


%% @private
status_to_binary(present) -> <<"1">>;
status_to_binary(deleted) -> <<"0">>.

%% @private
binary_to_status(<<"1">>) -> present;
binary_to_status(<<"0">>) -> deleted.


%% @private
-spec pack_resumption_token(od_handle:metadata_prefix(), limit(), od_handle:timestamp_seconds(),
    od_handle:timestamp_seconds(), od_handle_service:id(), boolean(), handle_listing_entry()) -> resumption_token().
pack_resumption_token(MetadataPrefix, Limit, From, Until, HServiceId, IncludeDeleted, LastListedEntry) ->
    FormattedLimit = integer_to_binary(utils:ensure_defined(Limit, ?DEFAULT_LIST_LIMIT)),
    FormattedFrom = integer_to_binary(utils:ensure_defined(From, 0)),
    FormattedUntil = integer_to_binary(utils:ensure_defined(Until, ?MAX_TIMESTAMP)),
    HServiceIdBin = utils:ensure_defined(HServiceId, <<>>),
    %% If HServiceId in ListingOpts was <<>>, then in token must also be
    %% <<>> in order to list from the correct tree.
    str_utils:join_binary([
        integer_to_binary(LastListedEntry#handle_listing_entry.timestamp),
        MetadataPrefix, FormattedLimit, FormattedFrom, FormattedUntil,
        LastListedEntry#handle_listing_entry.handle_id, HServiceIdBin,
        case is_binary(IncludeDeleted) of false -> atom_to_binary(IncludeDeleted); true -> IncludeDeleted end
    ], ?RESUMPTION_TOKEN_SEP).


%% @private
-spec unpack_resumption_token(resumption_token()) -> {od_handle:timestamp_seconds(), od_handle:metadata_prefix(),
    od_handle:id(), od_handle_service:id(), limit(), od_handle:timestamp_seconds(), od_handle:timestamp_seconds(), boolean()}.
unpack_resumption_token(Token) ->
    [TimeSeconds, MetadataPrefix, Limit, From, Until, HandleId, HServiceIdBin, IncludeDeletedBin] = binary:split(Token,
        [?RESUMPTION_TOKEN_SEP], [global]),
    HandleServiceId = case HServiceIdBin of <<>> -> undefined; _ -> HServiceIdBin end,

    {binary_to_integer(TimeSeconds), MetadataPrefix, HandleId, HandleServiceId, binary_to_integer(Limit),
        binary_to_integer(From), binary_to_integer(Until), binary_to_atom(IncludeDeletedBin)}.


%% @private
-spec build_result_from_reversed_listing(datastore:fold_acc(), limit(), od_handle:metadata_prefix(),
    od_handle:timestamp_seconds(), od_handle:timestamp_seconds(), od_handle_service:id(), boolean()) ->
    {[handle_listing_entry()], resumption_token()}.
build_result_from_reversed_listing(ReversedEntries, Limit, MetadataPrefix, From, Until, HServiceId, IncludeDeleted) ->
    % the internal listing limit is always one element greater than the requested limit,
    % which allows determining if this is the last batch of the complete list
    {ReversedLimitedEntries, NewToken} = case length(ReversedEntries) =:= Limit + 1 of
        false ->
            {ReversedEntries, undefined};
        true ->
            ReversedEntriesTail = tl(ReversedEntries),
            LastListedEntry = hd(ReversedEntriesTail),
            {ReversedEntriesTail, pack_resumption_token(MetadataPrefix, Limit,
                From, Until, HServiceId, IncludeDeleted, LastListedEntry)}
    end,
    LimitedEntries = lists:reverse(ReversedLimitedEntries),
    {LimitedEntries, NewToken}.


%% @private
<<<<<<< HEAD
-spec add(od_handle:metadata_prefix(), od_handle_service:id(), od_handle:id(),
    od_handle:timestamp_seconds(), exists_flag()) -> ok.
add(MetadataPrefix, HandleServiceId, HandleId, TimeSeconds, ExistsFlag) ->
    Link = {encode_link_key(TimeSeconds, HandleId), encode_link_value(HandleServiceId, ExistsFlag)},
=======
-spec add_entry(od_handle:metadata_prefix(), od_handle_service:id(), od_handle:id(),
    od_handle:timestamp_seconds(), status()) -> ok.
add_entry(MetadataPrefix, HandleServiceId, HandleId, TimeSeconds, ExistsStatus) ->
    Link = {encode_link_key(TimeSeconds, HandleId), encode_link_value(HandleServiceId, ExistsStatus)},
>>>>>>> 6b482f52

    lists:foreach(fun(TreeId) ->
        case datastore_model:add_links(?CTX, ?FOREST, TreeId, Link) of
            {ok, _} -> ok;
            {error, already_exists} -> throw(?ERROR_ALREADY_EXISTS)
        end
    end, [
        ?TREE_FOR_METADATA_PREFIX(MetadataPrefix),
        ?TREE_FOR_METADATA_PREFIX_AND_HSERVICE(MetadataPrefix, HandleServiceId)
    ]),
    ok.
<<<<<<< HEAD
=======


%% @private
-spec delete_entry(od_handle:metadata_prefix(), od_handle_service:id(), od_handle:id(),
    od_handle:timestamp_seconds()) -> ok.
delete_entry(MetadataPrefix, HandleServiceId, HandleId, Timestamp) ->
    Key = encode_link_key(Timestamp, HandleId),
    lists:foreach(fun(TreeId) ->
        case datastore_model:delete_links(?CTX, ?FOREST, TreeId, Key) of
            ok -> ok;
            {error, not_found} -> ok
        end
    end, [
        ?TREE_FOR_METADATA_PREFIX(MetadataPrefix),
        ?TREE_FOR_METADATA_PREFIX_AND_HSERVICE(MetadataPrefix, HandleServiceId)
    ]).
>>>>>>> 6b482f52
<|MERGE_RESOLUTION|>--- conflicted
+++ resolved
@@ -18,15 +18,9 @@
 -include_lib("ctool/include/logging.hrl").
 
 -export([report_created/4, report_deleted/5, update_timestamp/5]).
-<<<<<<< HEAD
--export([list/1, gather_by_all_prefixes/0, list_completely/1,
-    get_earliest_timestamp/0, delete_links/4]).
-
-=======
--export([gather_by_all_prefixes/0, list_completely/1, list_portion/1, get_earliest_timestamp/0]).
-
--export([purge_all_deleted_entries/0]).
->>>>>>> 6b482f52
+-export([gather_by_all_prefixes/0, list_completely/1, list_portion/1,
+    get_earliest_timestamp/0, delete_entry/4]).
+
 
 % link_key() consists of 2 parts:
 %  1) timestamp (in seconds) - so that links would be sorted by time.
@@ -96,14 +90,9 @@
 -spec report_deleted(od_handle:metadata_prefix(), od_handle_service:id(), od_handle:id(),
     od_handle:timestamp_seconds(), od_handle:timestamp_seconds()) -> ok.
 report_deleted(MetadataPrefix, HandleServiceId, HandleId, OldTimestamp, DeletionTimestamp) ->
-<<<<<<< HEAD
-    delete_links(MetadataPrefix, HandleServiceId, HandleId, OldTimestamp),
-    add(MetadataPrefix, HandleServiceId, HandleId, DeletionTimestamp, false),
+    delete_entry(MetadataPrefix, HandleServiceId, HandleId, OldTimestamp),
+    add_entry(MetadataPrefix, HandleServiceId, HandleId, DeletionTimestamp, deleted),
     deleted_handles:insert(MetadataPrefix, HandleServiceId, HandleId, DeletionTimestamp).
-=======
-    delete_entry(MetadataPrefix, HandleServiceId, HandleId, OldTimestamp),
-    add_entry(MetadataPrefix, HandleServiceId, HandleId, DeletionTimestamp, deleted).
->>>>>>> 6b482f52
 
 
 %%--------------------------------------------------------------------
@@ -209,39 +198,6 @@
         _ -> lists:min([E#handle_listing_entry.timestamp || E <- EntriesWithEarliestTimestamps])
     end.
 
-
-<<<<<<< HEAD
--spec delete_links(od_handle:metadata_prefix(), od_handle_service:id(), od_handle:id(),
-    od_handle:timestamp_seconds()) -> ok.
-delete_links(MetadataPrefix, HandleServiceId, HandleId, Timestamp) ->
-    Key = encode_link_key(Timestamp, HandleId),
-    lists:foreach(fun(TreeId) ->
-        case datastore_model:delete_links(?CTX, ?FOREST, TreeId, Key) of
-            ok -> ok;
-            {error, not_found} -> ok
-        end
-    end, [
-        ?TREE_FOR_METADATA_PREFIX(MetadataPrefix),
-        ?TREE_FOR_METADATA_PREFIX_AND_HSERVICE(MetadataPrefix, HandleServiceId)
-    ]).
-=======
--spec purge_all_deleted_entries() -> ok.
-purge_all_deleted_entries() ->
-    lists:foreach(fun(MetadataPrefix) ->
-        All = list_completely(#{metadata_prefix => MetadataPrefix,
-            include_deleted => true}),
-        lists:foreach(fun(#handle_listing_entry{
-            timestamp = Timestamp,
-            service_id = HandleServiceId,
-            handle_id = HandleId,
-            status  = deleted
-        }) ->
-            ok = delete_entry(MetadataPrefix, HandleServiceId, HandleId, Timestamp)
-        end, All)
-    end, oai_metadata:supported_formats()).
->>>>>>> 6b482f52
-
-
 %%%===================================================================
 %%% Internal functions
 %%%===================================================================
@@ -338,17 +294,10 @@
 
 
 %% @private
-<<<<<<< HEAD
--spec add(od_handle:metadata_prefix(), od_handle_service:id(), od_handle:id(),
-    od_handle:timestamp_seconds(), exists_flag()) -> ok.
-add(MetadataPrefix, HandleServiceId, HandleId, TimeSeconds, ExistsFlag) ->
-    Link = {encode_link_key(TimeSeconds, HandleId), encode_link_value(HandleServiceId, ExistsFlag)},
-=======
 -spec add_entry(od_handle:metadata_prefix(), od_handle_service:id(), od_handle:id(),
     od_handle:timestamp_seconds(), status()) -> ok.
 add_entry(MetadataPrefix, HandleServiceId, HandleId, TimeSeconds, ExistsStatus) ->
     Link = {encode_link_key(TimeSeconds, HandleId), encode_link_value(HandleServiceId, ExistsStatus)},
->>>>>>> 6b482f52
 
     lists:foreach(fun(TreeId) ->
         case datastore_model:add_links(?CTX, ?FOREST, TreeId, Link) of
@@ -360,8 +309,6 @@
         ?TREE_FOR_METADATA_PREFIX_AND_HSERVICE(MetadataPrefix, HandleServiceId)
     ]),
     ok.
-<<<<<<< HEAD
-=======
 
 
 %% @private
@@ -377,5 +324,4 @@
     end, [
         ?TREE_FOR_METADATA_PREFIX(MetadataPrefix),
         ?TREE_FOR_METADATA_PREFIX_AND_HSERVICE(MetadataPrefix, HandleServiceId)
-    ]).
->>>>>>> 6b482f52
+    ]).