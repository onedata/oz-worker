%%%-------------------------------------------------------------------
%%% @author Michal Zmuda
%%% @copyright (C): 2016 ACK CYFRONET AGH
%%% This software is released under the MIT license
%%% cited in 'LICENSE.txt'.
%%% @end
%%%-------------------------------------------------------------------
%%% @doc
%%% Manages subscriptions of providers.
%%% @end
%%%-------------------------------------------------------------------
-module(subscriptions).
-author("Michal Zmuda").

-include("registered_names.hrl").
-include("datastore/oz_datastore_models_def.hrl").
-include_lib("ctool/include/logging.hrl").

-export([add_connection/2, remove_connection/2, get_doc/1, update_users/2,
<<<<<<< HEAD
    update_missing_seq/3, seen/2, remove_expired_connections/1,
    all/0, any_connection_active/1]).
=======
    update_missing_seq/3, seen/2, all/0]).
>>>>>>> ca5c58eb

-type(seq() :: non_neg_integer()).
-type(model() :: onedata_user | onedata_group | space_info).
-export_type([seq/0, model/0]).

%%--------------------------------------------------------------------
%% @doc
%% Adds connection to the working provider.
%% @end
%%--------------------------------------------------------------------
-spec add_connection(ProviderID :: binary(), Connection :: pid()) -> ok.
add_connection(ProviderID, Connection) ->
    {ok, ProviderID} = provider_subscription:create_or_update(#document{
        key = ProviderID,
        value = #provider_subscription{
            provider = ProviderID,
            connections = [Connection]
        }
    }, fun(Subscription) ->
        Extended = [Connection | Subscription#provider_subscription.connections],
        {ok, Subscription#provider_subscription{connections = Extended}}
    end), ok.

%%--------------------------------------------------------------------
%% @doc
%% Removes connection from provider connections.
%% @end
%%--------------------------------------------------------------------
-spec remove_connection(ProviderID :: binary(), Connection :: pid()) -> ok.
remove_connection(ProviderID, Connection) ->
    {ok, _} = provider_subscription:create_or_update(#document{
        key = ProviderID,
        value = #provider_subscription{
            provider = ProviderID,
            connections = []
        }
    }, fun(Subscription) ->
        Connections = Subscription#provider_subscription.connections,
        Filtered = [E || E <- Connections, E =/= Connection],
        {ok, Subscription#provider_subscription{connections = Filtered}}
    end), ok.

%%--------------------------------------------------------------------
%% @doc
%% Fetches subscription of the provider with given ID
%% @end
%%--------------------------------------------------------------------
-spec get_doc(ProviderID :: binary()) ->
    {ok, datastore:document()} | {error, Reason :: term()}.
get_doc(ProviderID) ->
    provider_subscription:get(ProviderID).

%%--------------------------------------------------------------------
%% @doc
%% Fetches all existing subscription docs.
%% @end
%%--------------------------------------------------------------------
-spec all() -> [datastore:document()].
all() ->
    {ok, Subscriptions} = provider_subscription:all(),
    Subscriptions.

%%--------------------------------------------------------------------
%% @doc
%% Updates users declared in subscription.
%% Returns user IDs added by this operation.
%% @end
%%--------------------------------------------------------------------
-spec update_users(ProviderID :: binary(), UserIDs :: [binary()])
        -> NewUserIDs :: [binary()].
update_users(ProviderID, Users) ->
    {ok, #document{value = #provider_subscription{users = Current}}} =
        provider_subscription:get(ProviderID),

    {ok, _} = provider_subscription:update(ProviderID, fun(Subscription) ->
        {ok, Subscription#provider_subscription{users = ordsets:from_list(Users)}}
    end),

    ordsets:subtract(Users, Current).


%%--------------------------------------------------------------------
%% @doc
%% Updates subscription tracking status. Accepts newest sequence number
%% (according to the provider) and sequence numbers he didn't receive.
%% @end
%%--------------------------------------------------------------------
-spec update_missing_seq(ProviderID :: binary(), ResumeAt :: seq(),
    Missing :: [seq()]) -> ok.

update_missing_seq(ProviderID, ResumeAt, Missing) ->
    {ok, _} = provider_subscription:create_or_update(#document{
        key = ProviderID,
        value = #provider_subscription{
            missing = Missing,
            resume_at = ResumeAt
        }
    }, fun(Subscription) -> {ok, Subscription#provider_subscription{
        missing = Missing,
        resume_at = ResumeAt
    }} end), ok.


%%--------------------------------------------------------------------
%% @doc
%% Returns if provider already received update with given sequence number.
%% Special updates (with -1 sequence number) are always qualified as not seen.
%% @end
%%--------------------------------------------------------------------
-spec seen(Subscription :: #provider_subscription{}, Seq :: seq())
        -> boolean().
seen(_, -1) -> false;
seen(Subscription, Seq) ->
    #provider_subscription{missing = Missing, resume_at = ResumeAt} = Subscription,
    case Seq > ResumeAt of
        true -> false;
        false -> not lists:member(Seq, Missing)
    end.

%%--------------------------------------------------------------------
%% @doc
%% Checks if provider has an alive connection.
%% @end
%%--------------------------------------------------------------------
-spec any_connection_active(ProviderID :: binary()) -> boolean().
any_connection_active(ProviderID) ->
    case subscriptions:get_doc(ProviderID) of
        {ok, #document{value = #provider_subscription{connections = PidList}}} ->
            lists:any(fun(Pid) ->
                node(Pid) =:= node() andalso process_info(Pid) =/= undefined
            end, PidList
            ) orelse lists:any(fun(Pid) ->
                Node = node(Pid),
                Node =/= node() andalso
                    rpc:call(Node, erlang, process_info, [Pid]) =/= undefined
            end, PidList);
        _ -> false
    end.

%%%===================================================================
%%% Internal functions
%%%===================================================================<|MERGE_RESOLUTION|>--- conflicted
+++ resolved
@@ -17,12 +17,7 @@
 -include_lib("ctool/include/logging.hrl").
 
 -export([add_connection/2, remove_connection/2, get_doc/1, update_users/2,
-<<<<<<< HEAD
-    update_missing_seq/3, seen/2, remove_expired_connections/1,
-    all/0, any_connection_active/1]).
-=======
-    update_missing_seq/3, seen/2, all/0]).
->>>>>>> ca5c58eb
+    update_missing_seq/3, seen/2, all/0, any_connection_active/1]).
 
 -type(seq() :: non_neg_integer()).
 -type(model() :: onedata_user | onedata_group | space_info).
