%%%-------------------------------------------------------------------
%%% @author Lukasz Opiola
%%% @copyright (C) 2017 ACK CYFRONET AGH
%%% This software is released under the MIT license
%%% cited in 'LICENSE.txt'.
%%% @end
%%%-------------------------------------------------------------------
%%% @doc
%%% API for share record - representing a file share in the system.
%%% @end
%%%-------------------------------------------------------------------
-module(od_share).
-author("Lukasz Opiola").

-include("datastore/oz_datastore_models.hrl").

%% API
<<<<<<< HEAD
-export([create/1, get/1, exists/1, update/2, force_delete/1, list/0]).
=======
-export([create/1, save/1, get/1, get_handle/1, exists/1, update/2, force_delete/1, list/0]).
>>>>>>> eb2428ec
-export([to_string/1]).
-export([entity_logic_plugin/0]).

%% datastore_model callbacks
-export([get_record_version/0, get_record_struct/1, upgrade_record/2]).

-type id() :: binary().
-type record() :: #od_share{}.
-type doc() :: datastore_doc:doc(record()).
-type diff() :: datastore_doc:diff(record()).
-export_type([id/0, record/0]).

-type name() :: binary().
-export_type([name/0]).

-define(CTX, #{
    model => ?MODULE,
    secure_fold_enabled => true,
    sync_enabled => true,
    memory_copies => all
}).

%%%===================================================================
%%% API
%%%===================================================================


-spec create(doc()) -> {ok, doc()} | {error, term()}.
create(Doc) ->
    datastore_model:create(?CTX, Doc).

<<<<<<< HEAD
=======

-spec save(doc()) -> {ok, doc()} | {error, term()}.
save(Doc) ->
    datastore_model:save(?CTX, Doc).

>>>>>>> eb2428ec
%%--------------------------------------------------------------------
%% @doc
%% Returns share by ID.
%% @end
%%--------------------------------------------------------------------
-spec get(id()) -> {ok, doc()} | {error, term()}.
get(ShareId) ->
    datastore_model:get(?CTX, ShareId).


-spec get_handle(id()) -> {ok, undefined | od_handle:id()} | {error, term()}.
get_handle(ShareId) ->
    case datastore_model:get(?CTX, ShareId) of
        {ok, #document{value = #od_share{handle = Handle}}} -> {ok, Handle};
        {error, _} = Error -> Error
    end.


-spec exists(id()) -> {ok, boolean()} | {error, term()}.
exists(ShareId) ->
    datastore_model:exists(?CTX, ShareId).


-spec update(id(), diff()) -> {ok, doc()} | {error, term()}.
update(ShareId, Diff) ->
    datastore_model:update(?CTX, ShareId, Diff).


%%--------------------------------------------------------------------
%% @doc
%% Deletes share by ID.
%% WARNING: Must not be used directly, as deleting a share that still has
%% relations to other entities will cause serious inconsistencies in database.
%% To safely delete a share use share_logic.
%% @end
%%--------------------------------------------------------------------
-spec force_delete(id()) -> ok | {error, term()}.
force_delete(ShareId) ->
    datastore_model:delete(?CTX, ShareId).


-spec list() -> {ok, [doc()]} | {error, term()}.
list() ->
    datastore_model:fold(?CTX, fun(Doc, Acc) -> {ok, [Doc | Acc]} end, []).


%%--------------------------------------------------------------------
%% @doc
%% Returns readable string representing the share with given id.
%% @end
%%--------------------------------------------------------------------
-spec to_string(ShareId :: id()) -> binary().
to_string(ShareId) ->
    <<"share:", ShareId/binary>>.


%%--------------------------------------------------------------------
%% @doc
%% Returns the entity logic plugin module that handles model logic.
%% @end
%%--------------------------------------------------------------------
-spec entity_logic_plugin() -> module().
entity_logic_plugin() ->
    share_logic_plugin.

%%%===================================================================
%%% datastore_model callbacks
%%%===================================================================

%%--------------------------------------------------------------------
%% @doc
%% Returns model's record version.
%% @end
%%--------------------------------------------------------------------
-spec get_record_version() -> datastore_model:record_version().
get_record_version() ->
    5.

%%--------------------------------------------------------------------
%% @doc
%% Returns model's record structure in provided version.
%% @end
%%--------------------------------------------------------------------
-spec get_record_struct(datastore_model:record_version()) ->
    datastore_model:record_struct().
get_record_struct(1) ->
    {record, [
        {name, string},
        {public_url, string},
        {space, string},
        {handle, string},
        {root_file, string},
        {eff_users, [string]},
        {eff_groups, [string]},
        {bottom_up_dirty, boolean}
    ]};
get_record_struct(2) ->
    {record, [
        {name, string},
        {public_url, string},
        {space, string},
        {handle, string},
        {root_file, string}
    ]};
get_record_struct(3) ->
    % * new field - creation_time
    % * new field - creator
    {record, [
        {name, string},
        {public_url, string},
        {space, string},
        {handle, string},
        {root_file, string},

        {creation_time, integer}, % New field
        {creator, {record, [ % New field
            {type, atom},
            {id, string}
        ]}}
    ]};
get_record_struct(4) ->
    % creator field - nested record changed from #client{} to #subject{}
    {record, [
        {name, string},
        {public_url, string},
        {space, string},
        {handle, string},
        {root_file, string},

        {creation_time, integer},
        {creator, {record, [ % nested record changed from #client{} to #subject{}
            {type, atom},
            {id, string}
        ]}}
    ]};
get_record_struct(5) ->
    % new field - file_type
    % creator field - nested #subject{} record and encoding changed
    {record, [
        {name, string},
        {public_url, string},
        {space, string},
        {handle, string},

        {root_file, string},
        {file_type, atom},

        {creation_time, integer},
        % nested #subject{} record was extended and is now encoded as string
        % rather than record tuple
        {creator, {custom, string, {aai, serialize_subject, deserialize_subject}}}
    ]}.

%%--------------------------------------------------------------------
%% @doc
%% Upgrades model's record from provided version to the next one.
%% @end
%%--------------------------------------------------------------------
-spec upgrade_record(datastore_model:record_version(), datastore_model:record()) ->
    {datastore_model:record_version(), datastore_model:record()}.
upgrade_record(1, Share) ->
    {
        od_share,
        Name,
        PublicUrl,
        SpaceId,
        HandleId,
        RootFileId,

        _EffUsers,
        _EffGroups,

        _BottomUpDirty
    } = Share,
    {2, {od_share,
        Name,
        PublicUrl,
        SpaceId,
        HandleId,
        RootFileId
    }};
upgrade_record(2, Share) ->
    {
        od_share,
        Name,
        PublicUrl,
        SpaceId,
        HandleId,
        RootFileId
    } = Share,
    {3, {
        od_share,
        Name,
        PublicUrl,
        SpaceId,
        HandleId,
        RootFileId,

        time_utils:system_time_seconds(),
        undefined
    }};
upgrade_record(3, Share) ->
    {
        od_share,
        Name,
        PublicUrl,
        SpaceId,
        HandleId,
        RootFileId,

        CreationTime,
        Creator
    } = Share,
    {4, {
        od_share,
        Name,
        PublicUrl,
        SpaceId,
        HandleId,
        RootFileId,

        CreationTime,
        upgrade_common:client_to_subject(Creator)
    }};
upgrade_record(4, Share) ->
    {
        od_share,
        Name,
        PublicUrl,
        SpaceId,
        HandleId,
        RootFileId,

        CreationTime,
        Subject
    } = Share,
    {5, #od_share{
        name = Name,
        public_url = PublicUrl,

        space = SpaceId,
        handle = HandleId,

        root_file = RootFileId,
        file_type = dir,

        creation_time = CreationTime,
        creator = upgrade_common:upgrade_subject_record(Subject)
    }}.<|MERGE_RESOLUTION|>--- conflicted
+++ resolved
@@ -15,11 +15,7 @@
 -include("datastore/oz_datastore_models.hrl").
 
 %% API
-<<<<<<< HEAD
--export([create/1, get/1, exists/1, update/2, force_delete/1, list/0]).
-=======
--export([create/1, save/1, get/1, get_handle/1, exists/1, update/2, force_delete/1, list/0]).
->>>>>>> eb2428ec
+-export([create/1, get/1, get_handle/1, exists/1, update/2, force_delete/1, list/0]).
 -export([to_string/1]).
 -export([entity_logic_plugin/0]).
 
@@ -51,19 +47,7 @@
 create(Doc) ->
     datastore_model:create(?CTX, Doc).
 
-<<<<<<< HEAD
-=======
-
--spec save(doc()) -> {ok, doc()} | {error, term()}.
-save(Doc) ->
-    datastore_model:save(?CTX, Doc).
-
->>>>>>> eb2428ec
-%%--------------------------------------------------------------------
-%% @doc
-%% Returns share by ID.
-%% @end
-%%--------------------------------------------------------------------
+
 -spec get(id()) -> {ok, doc()} | {error, term()}.
 get(ShareId) ->
     datastore_model:get(?CTX, ShareId).
