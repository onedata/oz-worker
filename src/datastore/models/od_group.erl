--- conflicted
+++ resolved
@@ -148,7 +148,7 @@
 %%--------------------------------------------------------------------
 -spec get_record_version() -> datastore_model:record_version().
 get_record_version() ->
-    4.
+    5.
 
 %%--------------------------------------------------------------------
 %% @doc
@@ -210,7 +210,10 @@
     % The structure does not change, only group names are normalized.
     get_record_struct(2);
 get_record_struct(4) ->
-<<<<<<< HEAD
+    % The structure does not change, but all records must be marked dirty to
+    % recalculate effective relations (as intermediaries computing logic has changed).
+    get_record_struct(3);
+get_record_struct(5) ->
     % Protected group flag is added and also the privileges are translated.
     {record, [
         {name, string},
@@ -238,11 +241,6 @@
         {top_down_dirty, boolean},
         {bottom_up_dirty, boolean}
     ]}.
-=======
-    % There are no changes, but all records must be marked dirty to recalculate
-    % effective relations (as intermediaries computing logic has changed).
-    get_record_struct(3).
->>>>>>> d2209ee4
 
 %%--------------------------------------------------------------------
 %% @doc
@@ -304,7 +302,8 @@
 
         true,
         true
-    }};upgrade_record(2, Group) ->
+    }};
+upgrade_record(2, Group) ->
     {
         od_group,
         Name,
@@ -359,7 +358,110 @@
         true
     }};
 upgrade_record(3, Group) ->
-        {
+    {od_group,
+        Name,
+        Type,
+        OzPrivileges,
+        EffOzPrivileges,
+
+        Parents,
+        Children,
+        EffParents,
+        EffChildren,
+
+        Users,
+        Spaces,
+        HandleServices,
+        Handles,
+
+        EffUsers,
+        EffSpaces,
+        EffProviders,
+        EffHandleServices,
+        EffHandles,
+
+        _TopDownDirty,
+        _BottomUpDirty
+    } = Group,
+
+    {3, {od_group,
+        group_logic:normalize_name(Name),
+        Type,
+        OzPrivileges,
+        EffOzPrivileges,
+
+        Parents,
+        Children,
+        EffParents,
+        EffChildren,
+
+        Users,
+        Spaces,
+        HandleServices,
+        Handles,
+
+        EffUsers,
+        EffSpaces,
+        EffProviders,
+        EffHandleServices,
+        EffHandles,
+
+        true,
+        true
+    }};
+upgrade_record(3, Group) ->
+    {od_group,
+        Name,
+        Type,
+        OzPrivileges,
+        EffOzPrivileges,
+
+        Parents,
+        Children,
+        _EffParents,
+        _EffChildren,
+
+        Users,
+        Spaces,
+        HandleServices,
+        Handles,
+
+        _EffUsers,
+        _EffSpaces,
+        _EffProviders,
+        _EffHandleServices,
+        _EffHandles,
+
+        _BottomUpDirty,
+        _TopDownDirty
+    } = Group,
+    {4, {od_group,
+        Name,
+        Type,
+        OzPrivileges,
+        EffOzPrivileges,
+
+        Parents,
+        Children,
+        #{},
+        #{},
+
+        Users,
+        Spaces,
+        HandleServices,
+        Handles,
+
+        #{},
+        #{},
+        #{},
+        #{},
+        #{},
+
+        true,
+        true
+    }};
+upgrade_record(4, Group) ->
+    {
         od_group,
         Name,
         Type,
@@ -395,39 +497,39 @@
             (group_create_space) -> ?GROUP_ADD_SPACE;
             (group_join_space) -> ?GROUP_ADD_SPACE;
             (group_view) -> [?GROUP_VIEW, ?GROUP_VIEW_PRIVILEGES];
-                                                
+
             (oz_users_list) -> [?OZ_USERS_LIST, ?OZ_USERS_VIEW];
-                                                
+
             (oz_groups_list) -> [?OZ_GROUPS_LIST, ?OZ_GROUPS_VIEW];
             (oz_groups_list_users) -> ?OZ_GROUPS_LIST_RELATIONSHIPS;
             (oz_groups_list_groups) -> ?OZ_GROUPS_LIST_RELATIONSHIPS;
             (oz_groups_add_members) -> ?OZ_GROUPS_ADD_RELATIONSHIPS;
             (oz_groups_remove_members) -> ?OZ_GROUPS_REMOVE_RELATIONSHIPS;
-                                                
+
             (oz_spaces_list) -> [?OZ_SPACES_LIST, ?OZ_SPACES_VIEW];
             (oz_spaces_list_users) -> ?OZ_SPACES_LIST_RELATIONSHIPS;
             (oz_spaces_list_groups) -> ?OZ_SPACES_LIST_RELATIONSHIPS;
             (oz_spaces_list_providers) -> ?OZ_SPACES_LIST_RELATIONSHIPS;
             (oz_spaces_add_members) -> ?OZ_SPACES_ADD_RELATIONSHIPS;
             (oz_spaces_remove_members) -> ?OZ_SPACES_REMOVE_RELATIONSHIPS;
-                                                
+
             (oz_providers_list) -> [?OZ_PROVIDERS_LIST, ?OZ_PROVIDERS_VIEW];
             (oz_providers_list_users) -> ?OZ_PROVIDERS_LIST_RELATIONSHIPS;
             (oz_providers_list_groups) -> ?OZ_PROVIDERS_LIST_RELATIONSHIPS;
             (oz_providers_list_spaces) -> ?OZ_PROVIDERS_LIST_RELATIONSHIPS;
-                                                
+
             (Other) -> Other
         end, Privileges)))
     end,
 
     TranslateField = fun(Field) ->
         maps:map(fun
-            (_, {Privs, Relation}) -> {TranslatePrivileges(Privs), Relation};
+            (_, {Privs, Intermediaries}) -> {TranslatePrivileges(Privs), Intermediaries};
             (_, Privs) -> TranslatePrivileges(Privs)
         end, Field)
     end,
 
-    {4, #od_group{
+    {5, #od_group{
         name = Name,
         type = Type,
         protected = false,
@@ -452,18 +554,4 @@
 
         top_down_dirty = true,
         bottom_up_dirty = true
-    }};
-upgrade_record(3, Group) ->
-    {4, Group#od_group{
-        eff_parents = #{},
-        eff_children = #{},
-
-        eff_users = #{},
-        eff_spaces = #{},
-        eff_providers = #{},
-        eff_handle_services = #{},
-        eff_handles = #{},
-
-        top_down_dirty = true,
-        bottom_up_dirty = true
-    }}.+    }}.
