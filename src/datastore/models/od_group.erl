%%%-------------------------------------------------------------------
%%% @author Lukasz Opiola
%%% @copyright (C) 2017 ACK CYFRONET AGH
%%% This software is released under the MIT license
%%% cited in 'LICENSE.txt'.
%%% @end
%%%-------------------------------------------------------------------
%%% @doc
%%% API for od_group record - representing a group in the system.
%%% @end
%%%-------------------------------------------------------------------
-module(od_group).
-author("Lukasz Opiola").

-include("datastore/oz_datastore_models.hrl").
-include_lib("ctool/include/privileges.hrl").

%% API
-export([create/1, save/1, get/1, exists/1, update/2, update/3, force_delete/1]).
-export([list/0]).
-export([to_string/1]).
-export([entity_logic_plugin/0]).

%% datastore_model callbacks
-export([get_record_version/0, get_record_struct/1, upgrade_record/2]).

-type id() :: binary().
-type record() :: #od_group{}.
-type doc() :: datastore_doc:doc(record()).
-type diff() :: datastore_doc:diff(record()).
-export_type([id/0, record/0]).

-type name() :: binary().
-type type() :: organization | unit | team | role_holders.
-export_type([name/0, type/0]).

-define(CTX, #{
    model => ?MODULE,
    fold_enabled => true,
    sync_enabled => true,
    memory_copies => all
}).

%%%===================================================================
%%% API
%%%===================================================================

%%--------------------------------------------------------------------
%% @doc
%% Creates group.
%% @end
%%--------------------------------------------------------------------
-spec create(doc()) -> {ok, doc()} | {error, term()}.
create(Doc) ->
    datastore_model:create(?CTX, Doc).

%%--------------------------------------------------------------------
%% @doc
%% Saves group.
%% @end
%%--------------------------------------------------------------------
-spec save(doc()) -> {ok, doc()} | {error, term()}.
save(Doc) ->
    datastore_model:save(?CTX, Doc).

%%--------------------------------------------------------------------
%% @doc
%% Returns group by ID.
%% @end
%%--------------------------------------------------------------------
-spec get(id()) -> {ok, doc()} | {error, term()}.
get(GroupId) ->
    datastore_model:get(?CTX, GroupId).

%%--------------------------------------------------------------------
%% @doc
%% Checks whether group given by ID exists.
%% @end
%%--------------------------------------------------------------------
-spec exists(id()) -> {ok, boolean()} | {error, term()}.
exists(GroupId) ->
    datastore_model:exists(?CTX, GroupId).

%%--------------------------------------------------------------------
%% @doc
%% Updates group by ID.
%% @end
%%--------------------------------------------------------------------
-spec update(id(), diff()) -> {ok, doc()} | {error, term()}.
update(GroupId, Diff) ->
    datastore_model:update(?CTX, GroupId, Diff).

%%--------------------------------------------------------------------
%% @doc
%% Updates group by ID or creates default one.
%% @end
%%--------------------------------------------------------------------
-spec update(id(), diff(), record()) -> {ok, doc()} | {error, term()}.
update(GroupId, Diff, Default) ->
    datastore_model:update(?CTX, GroupId, Diff, Default).

%%--------------------------------------------------------------------
%% @doc
%% Deletes group by ID.
%% WARNING: Must not be used directly, as deleting a group that still has
%% relations to other entities will cause serious inconsistencies in database.
%% To safely delete a group use group_logic.
%% @end
%%--------------------------------------------------------------------
-spec force_delete(id()) -> ok | {error, term()}.
force_delete(GroupId) ->
    datastore_model:delete(?CTX, GroupId).

%%--------------------------------------------------------------------
%% @doc
%% Returns list of all groups.
%% @end
%%--------------------------------------------------------------------
-spec list() -> {ok, [doc()]} | {error, term()}.
list() ->
    datastore_model:fold(?CTX, fun(Doc, Acc) -> {ok, [Doc | Acc]} end, []).

%%--------------------------------------------------------------------
%% @doc
%% Returns readable string representing the group with given id.
%% @end
%%--------------------------------------------------------------------
-spec to_string(GroupId :: id()) -> binary().
to_string(GroupId) ->
    <<"group:", GroupId/binary>>.

%%--------------------------------------------------------------------
%% @doc
<<<<<<< HEAD
%% Prints all group records to the console in a nicely-formatted manner.
%% Sorts the records in a default manner.
%% @end
%%--------------------------------------------------------------------
-spec print_summary() -> ok.
print_summary() ->
    print_summary(name).

%%--------------------------------------------------------------------
%% @doc
%% Prints all group records to the console in a nicely-formatted manner.
%% Sorts the records by given attribute (specified by name or position).
%% @end
%%--------------------------------------------------------------------
-spec print_summary(id | name | type | children | parents | users | spaces | providers | pos_integer()) -> ok.
print_summary(id) -> print_summary(1);
print_summary(name) -> print_summary(2);
print_summary(type) -> print_summary(3);
print_summary(children) -> print_summary(4);
print_summary(parents) -> print_summary(5);
print_summary(users) -> print_summary(6);
print_summary(spaces) -> print_summary(7);
print_summary(providers) -> print_summary(8);
print_summary(SortPos) when is_integer(SortPos) ->
    {ok, Groups} = list(),
    GroupAttrs = lists:map(fun(#document{key = Id, value = G}) ->
        {
            Id,
            G#od_group.name,
            G#od_group.type,
            {maps:size(G#od_group.children), maps:size(G#od_group.eff_children)},
            {length(G#od_group.parents), maps:size(G#od_group.eff_parents)},
            {maps:size(G#od_group.users), maps:size(G#od_group.eff_users)},
            {length(G#od_group.spaces), maps:size(G#od_group.eff_spaces)},
            maps:size(G#od_group.eff_providers)
        }
    end, Groups),
    Sorted = lists:keysort(SortPos, GroupAttrs),
    io:format("--------------------------------------------------------------------------------------------------------------------------------------------------------------~n"),
    io:format("Id                                           Name                      Type           Chldrn (eff)   Parnts (eff)   Users (eff)   Spaces (eff)   Eff providers~n"),
    io:format("--------------------------------------------------------------------------------------------------------------------------------------------------------------~n"),
    lists:foreach(fun({Id, Name, Type, {Children, EffChildren}, {Parents, EffParents}, {Users, EffUsers}, {Spaces, EffSpaces}, Providers}) ->
        ChildrenStr = str_utils:format("~B (~B)", [Children, EffChildren]),
        ParentsStr = str_utils:format("~B (~B)", [Parents, EffParents]),
        UsersStr = str_utils:format("~B (~B)", [Users, EffUsers]),
        SpacesStr = str_utils:format("~B (~B)", [Spaces, EffSpaces]),
        io:format("~-44s ~-25ts ~-14s ~-14s ~-14s ~-13s ~-14s ~-14B~n", [
            Id, Name, Type, ChildrenStr, ParentsStr, UsersStr, SpacesStr, Providers
        ])
    end, Sorted),
    io:format("--------------------------------------------------------------------------------------------------------------------------------------------------------------~n"),
    io:format("~B groups in total~n", [length(Sorted)]).

%%--------------------------------------------------------------------
%% @doc
=======
>>>>>>> 11729c17
%% Returns the entity logic plugin module that handles model logic.
%% @end
%%--------------------------------------------------------------------
-spec entity_logic_plugin() -> module().
entity_logic_plugin() ->
    group_logic_plugin.

%%%===================================================================
%%% datastore_model callbacks
%%%===================================================================

%%--------------------------------------------------------------------
%% @doc
%% Returns model's record version.
%% @end
%%--------------------------------------------------------------------
-spec get_record_version() -> datastore_model:record_version().
get_record_version() ->
    8.

%%--------------------------------------------------------------------
%% @doc
%% Returns model's record structure in provided version.
%% @end
%%--------------------------------------------------------------------
-spec get_record_struct(datastore_model:record_version()) ->
    datastore_model:record_struct().
get_record_struct(1) ->
    {record, [
        {name, string},
        {type, atom},
        {oz_privileges, [atom]},
        {eff_oz_privileges, [atom]},
        {parents, [string]},
        {children, [{string, [atom]}]},
        {eff_parents, [string]},
        {eff_children, [{string, [atom]}]},
        {users, [{string, [atom]}]},
        {spaces, [string]},
        {handle_services, [string]},
        {handles, [string]},
        {eff_users, [{string, [atom]}]},
        {eff_spaces, [string]},
        {eff_shares, [string]},
        {eff_providers, [string]},
        {eff_handle_services, [string]},
        {eff_handles, [string]},
        {top_down_dirty, boolean},
        {bottom_up_dirty, boolean}
    ]};
get_record_struct(2) ->
    {record, [
        {name, string},
        {type, atom},
        {oz_privileges, [atom]},
        {eff_oz_privileges, [atom]},

        {parents, [string]},
        {children, #{string => [atom]}},
        {eff_parents, #{string => [{atom, string}]}},
        {eff_children, #{string => {[atom], [{atom, string}]}}},

        {users, #{string => [atom]}},
        {spaces, [string]},
        {handle_services, [string]},
        {handles, [string]},

        {eff_users, #{string => {[atom], [{atom, string}]}}},
        {eff_spaces, #{string => [{atom, string}]}},
        {eff_providers, #{string => [{atom, string}]}},
        {eff_handle_services, #{string => [{atom, string}]}},
        {eff_handles, #{string => [{atom, string}]}},

        {top_down_dirty, boolean},
        {bottom_up_dirty, boolean}
    ]};
get_record_struct(3) ->
    % The structure does not change, only group names are normalized.
    get_record_struct(2);
get_record_struct(4) ->
    % There are no changes, but all records must be marked dirty to recalculate
    % effective relations (as intermediaries computing logic has changed).
    get_record_struct(3);
get_record_struct(5) ->
    % The 'role' type is changed to 'role_holders', the structure does not change
    get_record_struct(4);
get_record_struct(6) ->
    % Changes:
    %   * new field - protected group flag
    %   * new field - creation_time
    %   * new field - creator
    %   * new field - harvesters
    %   * new field - eff_harvesters
    %   * new field - clusters
    %   * new field - eff_clusters
    %   * privileges are translated
    {record, [
        {name, string},
        {type, atom},
        {protected, boolean}, % New field
        {oz_privileges, [atom]},
        {eff_oz_privileges, [atom]},

        {parents, [string]},
        {children, #{string => [atom]}},
        {eff_parents, #{string => [{atom, string}]}},
        {eff_children, #{string => {[atom], [{atom, string}]}}},

        {users, #{string => [atom]}},
        {spaces, [string]},
        {handle_services, [string]},
        {handles, [string]},
        {harvesters, [string]},
        {clusters, [string]},

        {eff_users, #{string => {[atom], [{atom, string}]}}},
        {eff_spaces, #{string => [{atom, string}]}},
        {eff_providers, #{string => [{atom, string}]}},
        {eff_handle_services, #{string => [{atom, string}]}},
        {eff_handles, #{string => [{atom, string}]}},
        {eff_harvesters, #{string => [{atom, string}]}},
        {eff_clusters, #{string => [{atom, string}]}},

        {creation_time, integer}, % New field
        {creator, {record, [ % New field
            {type, atom},
            {id, string}
        ]}},

        {top_down_dirty, boolean},
        {bottom_up_dirty, boolean}
    ]};
get_record_struct(7) ->
    % creator field - nested record changed from #client{} to #subject{}
    {record, [
        {name, string},
        {type, atom},
        {protected, boolean},
        {oz_privileges, [atom]},
        {eff_oz_privileges, [atom]},

        {parents, [string]},
        {children, #{string => [atom]}},
        {eff_parents, #{string => [{atom, string}]}},
        {eff_children, #{string => {[atom], [{atom, string}]}}},

        {users, #{string => [atom]}},
        {spaces, [string]},
        {handle_services, [string]},
        {handles, [string]},
        {harvesters, [string]},
        {clusters, [string]},

        {eff_users, #{string => {[atom], [{atom, string}]}}},
        {eff_spaces, #{string => [{atom, string}]}},
        {eff_providers, #{string => [{atom, string}]}},
        {eff_handle_services, #{string => [{atom, string}]}},
        {eff_handles, #{string => [{atom, string}]}},
        {eff_harvesters, #{string => [{atom, string}]}},
        {eff_clusters, #{string => [{atom, string}]}},

        {creation_time, integer},
        {creator, {record, [ % nested record changed from #client{} to #subject{}
            {type, atom},
            {id, string}
        ]}},

        {top_down_dirty, boolean},
        {bottom_up_dirty, boolean}
    ]};
get_record_struct(8) ->
    % creator field - nested record changed from #client{} to #subject{}
    {record, [
        {name, string},
        {type, atom},
        {protected, boolean},
        {oz_privileges, [atom]},
        {eff_oz_privileges, [atom]},

        {parents, [string]},
        {children, #{string => [atom]}},
        {eff_parents, #{string => [{atom, string}]}},
        {eff_children, #{string => {[atom], [{atom, string}]}}},

        {users, #{string => [atom]}},
        {spaces, [string]},
        {handle_services, [string]},
        {handles, [string]},
        {harvesters, [string]},
        {clusters, [string]},

        {eff_users, #{string => {[atom], [{atom, string}]}}},
        {eff_spaces, #{string => [{atom, string}]}},
        {eff_providers, #{string => [{atom, string}]}},
        {eff_handle_services, #{string => [{atom, string}]}},
        {eff_handles, #{string => [{atom, string}]}},
        {eff_harvesters, #{string => [{atom, string}]}},
        {eff_clusters, #{string => [{atom, string}]}},

        {creation_time, integer},
        % nested #subject{} record was extended and is now encoded as string
        % rather than record tuple
        {creator, {custom, string, {aai, serialize_subject, deserialize_subject}}},

        {top_down_dirty, boolean},
        {bottom_up_dirty, boolean}
    ]}.

%%--------------------------------------------------------------------
%% @doc
%% Upgrades model's record from provided version to the next one.
%% @end
%%--------------------------------------------------------------------
-spec upgrade_record(datastore_model:record_version(), datastore_model:record()) ->
    {datastore_model:record_version(), datastore_model:record()}.
upgrade_record(1, Group) ->
    {
        od_group,
        Name,
        Type,
        OzPrivileges,
        _EffOzPrivileges,

        Parents,
        Children,
        _EffParents,
        _EffChildren,

        Users,
        Spaces,
        HandleServices,
        Handles,

        _EffUsers,
        _EffSpaces,
        _EffShares,
        _EffProviders,
        _EffHandleServices,
        _EffHandles,

        _TopDownDirty,
        _BottomUpDirty
    } = Group,
    {2, {
        od_group,
        Name,
        Type,
        OzPrivileges,
        [],

        Parents,
        maps:from_list(Children),
        #{},
        #{},

        maps:from_list(Users),
        Spaces,
        HandleServices,
        Handles,

        #{},
        #{},
        #{},
        #{},
        #{},

        true,
        true
    }};
upgrade_record(2, Group) ->
    {
        od_group,
        Name,
        Type,
        OzPrivileges,
        EffOzPrivileges,

        Parents,
        Children,
        EffParents,
        EffChildren,

        Users,
        Spaces,
        HandleServices,
        Handles,

        EffUsers,
        EffSpaces,
        EffProviders,
        EffHandleServices,
        EffHandles,

        _TopDownDirty,
        _BottomUpDirty
    } = Group,

    {3, {od_group,
        entity_logic:normalize_name(Name, ?UNKNOWN_ENTITY_NAME),
        Type,

        OzPrivileges,
        EffOzPrivileges,

        Parents,
        Children,
        EffParents,
        EffChildren,

        Users,
        Spaces,
        HandleServices,
        Handles,

        EffUsers,
        EffSpaces,
        EffProviders,
        EffHandleServices,
        EffHandles,

        true,
        true
    }};
upgrade_record(3, Group) ->
    {
        od_group,
        Name,
        Type,
        OzPrivileges,
        EffOzPrivileges,

        Parents,
        Children,
        _EffParents,
        _EffChildren,

        Users,
        Spaces,
        HandleServices,
        Handles,

        _EffUsers,
        _EffSpaces,
        _EffProviders,
        _EffHandleServices,
        _EffHandles,

        _TopDownDirty,
        _BottomUpDirty
    } = Group,

    {4, {od_group,
        entity_logic:normalize_name(Name, ?UNKNOWN_ENTITY_NAME),
        Type,

        OzPrivileges,
        EffOzPrivileges,

        Parents,
        Children,
        #{},
        #{},

        Users,
        Spaces,
        HandleServices,
        Handles,

        #{},
        #{},
        #{},
        #{},
        #{},

        true,
        true
    }};
upgrade_record(4, Group) ->
    {
        od_group,
        Name,
        Type,

        OzPrivileges,
        EffOzPrivileges,

        Parents,
        Children,
        EffParents,
        EffChildren,

        Users,
        Spaces,
        HandleServices,
        Handles,

        EffUsers,
        EffSpaces,
        EffProviders,
        EffHandleServices,
        EffHandles,

        TopDownDirty,
        BottomUpDirty
    } = Group,

    {5, {od_group,
        Name,
        case Type of
            role -> role_holders;
            Other -> Other
        end,

        OzPrivileges,
        EffOzPrivileges,

        Parents,
        Children,
        EffParents,
        EffChildren,

        Users,
        Spaces,
        HandleServices,
        Handles,

        EffUsers,
        EffSpaces,
        EffProviders,
        EffHandleServices,
        EffHandles,

        TopDownDirty,
        BottomUpDirty
    }};
upgrade_record(5, Group) ->
    {
        od_group,
        Name,
        Type,
        OzPrivileges,
        EffOzPrivileges,

        Parents,
        Children,
        EffParents,
        EffChildren,

        Users,
        Spaces,
        HandleServices,
        Handles,

        EffUsers,
        EffSpaces,
        EffProviders,
        EffHandleServices,
        EffHandles,

        TopDownDirty,
        BottomUpDirty
    } = Group,

    TranslatePrivileges = fun(Privileges) ->
        privileges:from_list(lists:flatten(lists:map(fun
            (group_invite_group) -> ?GROUP_ADD_CHILD;
            (group_remove_group) -> ?GROUP_REMOVE_CHILD;
            (group_join_group) -> ?GROUP_ADD_PARENT;
            (group_leave_group) -> ?GROUP_LEAVE_PARENT;
            (group_invite_user) -> ?GROUP_ADD_USER;
            (group_create_space) -> ?GROUP_ADD_SPACE;
            (group_join_space) -> ?GROUP_ADD_SPACE;
            (group_view) -> [?GROUP_VIEW, ?GROUP_VIEW_PRIVILEGES];

            (oz_users_list) -> [?OZ_USERS_LIST, ?OZ_USERS_VIEW];

            (oz_groups_list) -> [?OZ_GROUPS_LIST, ?OZ_GROUPS_VIEW];
            (oz_groups_list_users) -> ?OZ_GROUPS_LIST_RELATIONSHIPS;
            (oz_groups_list_groups) -> ?OZ_GROUPS_LIST_RELATIONSHIPS;
            (oz_groups_add_members) -> ?OZ_GROUPS_ADD_RELATIONSHIPS;
            (oz_groups_remove_members) -> ?OZ_GROUPS_REMOVE_RELATIONSHIPS;

            (oz_spaces_list) -> [?OZ_SPACES_LIST, ?OZ_SPACES_VIEW];
            (oz_spaces_list_users) -> ?OZ_SPACES_LIST_RELATIONSHIPS;
            (oz_spaces_list_groups) -> ?OZ_SPACES_LIST_RELATIONSHIPS;
            (oz_spaces_list_providers) -> ?OZ_SPACES_LIST_RELATIONSHIPS;
            (oz_spaces_add_members) -> ?OZ_SPACES_ADD_RELATIONSHIPS;
            (oz_spaces_remove_members) -> ?OZ_SPACES_REMOVE_RELATIONSHIPS;

            (oz_providers_list) -> [?OZ_PROVIDERS_LIST, ?OZ_PROVIDERS_VIEW];
            (oz_providers_list_users) -> ?OZ_PROVIDERS_LIST_RELATIONSHIPS;
            (oz_providers_list_groups) -> ?OZ_PROVIDERS_LIST_RELATIONSHIPS;
            (oz_providers_list_spaces) -> ?OZ_PROVIDERS_LIST_RELATIONSHIPS;

            (Other) -> Other
        end, Privileges)))
    end,

    TranslateField = fun(Field) ->
        maps:map(fun
            (_, {Privs, Intermediaries}) -> {TranslatePrivileges(Privs), Intermediaries};
            (_, Privs) -> TranslatePrivileges(Privs)
        end, Field)
    end,

    {6, {
        od_group,
        Name,
        Type,
        false,
        TranslatePrivileges(OzPrivileges),
        TranslatePrivileges(EffOzPrivileges),

        Parents,
        TranslateField(Children),
        EffParents,
        TranslateField(EffChildren),

        TranslateField(Users),
        Spaces,
        HandleServices,
        Handles,
        [],
        [],

        TranslateField(EffUsers),
        EffSpaces,
        EffProviders,
        EffHandleServices,
        EffHandles,
        #{},
        #{},

        time_utils:system_time_seconds(),
        undefined,

        TopDownDirty,
        BottomUpDirty
    }};
upgrade_record(6, Group) ->
    {
        od_group,
        Name,
        Type,
        Protected,
        OzPrivileges,
        EffOzPrivileges,

        Parents,
        Children,
        EffParents,
        EffChildren,

        Users,
        Spaces,
        HandleServices,
        Handles,
        Harvesters,
        Clusters,

        EffUsers,
        EffSpaces,
        EffProviders,
        EffHandleServices,
        EffHandles,
        EffHarvesters,
        EffClusters,

        CreationTime,
        Creator,

        TopDownDirty,
        BottomUpDirty
    } = Group,

    {7, {
        od_group,
        Name,
        Type,
        Protected,
        OzPrivileges,
        EffOzPrivileges,

        Parents,
        Children,
        EffParents,
        EffChildren,

        Users,
        Spaces,
        HandleServices,
        Handles,
        Harvesters,
        Clusters,

        EffUsers,
        EffSpaces,
        EffProviders,
        EffHandleServices,
        EffHandles,
        EffHarvesters,
        EffClusters,

        CreationTime,
        upgrade_common:client_to_subject(Creator),

        TopDownDirty,
        BottomUpDirty
    }};
upgrade_record(7, Group) ->
    {
        od_group,
        Name,
        Type,
        Protected,
        OzPrivileges,
        EffOzPrivileges,

        Parents,
        Children,
        EffParents,
        EffChildren,

        Users,
        Spaces,
        HandleServices,
        Handles,
        Harvesters,
        Clusters,

        EffUsers,
        EffSpaces,
        EffProviders,
        EffHandleServices,
        EffHandles,
        EffHarvesters,
        EffClusters,

        CreationTime,
        Creator,

        TopDownDirty,
        BottomUpDirty
    } = Group,

    {8, #od_group{
        name = Name,
        type = Type,
        protected = Protected,
        oz_privileges = OzPrivileges,
        eff_oz_privileges = EffOzPrivileges,

        parents = Parents,
        children = Children,
        eff_parents = EffParents,
        eff_children = EffChildren,

        users = Users,
        spaces = Spaces,
        handle_services = HandleServices,
        handles = Handles,
        harvesters = Harvesters,
        clusters = Clusters,

        eff_users = EffUsers,
        eff_spaces = EffSpaces,
        eff_providers = EffProviders,
        eff_handle_services = EffHandleServices,
        eff_handles = EffHandles,
        eff_harvesters = EffHarvesters,
        eff_clusters = EffClusters,

        creation_time = CreationTime,
        creator = upgrade_common:upgrade_subject_record(Creator),

        top_down_dirty = TopDownDirty,
        bottom_up_dirty = BottomUpDirty
    }}.<|MERGE_RESOLUTION|>--- conflicted
+++ resolved
@@ -131,64 +131,6 @@
 
 %%--------------------------------------------------------------------
 %% @doc
-<<<<<<< HEAD
-%% Prints all group records to the console in a nicely-formatted manner.
-%% Sorts the records in a default manner.
-%% @end
-%%--------------------------------------------------------------------
--spec print_summary() -> ok.
-print_summary() ->
-    print_summary(name).
-
-%%--------------------------------------------------------------------
-%% @doc
-%% Prints all group records to the console in a nicely-formatted manner.
-%% Sorts the records by given attribute (specified by name or position).
-%% @end
-%%--------------------------------------------------------------------
--spec print_summary(id | name | type | children | parents | users | spaces | providers | pos_integer()) -> ok.
-print_summary(id) -> print_summary(1);
-print_summary(name) -> print_summary(2);
-print_summary(type) -> print_summary(3);
-print_summary(children) -> print_summary(4);
-print_summary(parents) -> print_summary(5);
-print_summary(users) -> print_summary(6);
-print_summary(spaces) -> print_summary(7);
-print_summary(providers) -> print_summary(8);
-print_summary(SortPos) when is_integer(SortPos) ->
-    {ok, Groups} = list(),
-    GroupAttrs = lists:map(fun(#document{key = Id, value = G}) ->
-        {
-            Id,
-            G#od_group.name,
-            G#od_group.type,
-            {maps:size(G#od_group.children), maps:size(G#od_group.eff_children)},
-            {length(G#od_group.parents), maps:size(G#od_group.eff_parents)},
-            {maps:size(G#od_group.users), maps:size(G#od_group.eff_users)},
-            {length(G#od_group.spaces), maps:size(G#od_group.eff_spaces)},
-            maps:size(G#od_group.eff_providers)
-        }
-    end, Groups),
-    Sorted = lists:keysort(SortPos, GroupAttrs),
-    io:format("--------------------------------------------------------------------------------------------------------------------------------------------------------------~n"),
-    io:format("Id                                           Name                      Type           Chldrn (eff)   Parnts (eff)   Users (eff)   Spaces (eff)   Eff providers~n"),
-    io:format("--------------------------------------------------------------------------------------------------------------------------------------------------------------~n"),
-    lists:foreach(fun({Id, Name, Type, {Children, EffChildren}, {Parents, EffParents}, {Users, EffUsers}, {Spaces, EffSpaces}, Providers}) ->
-        ChildrenStr = str_utils:format("~B (~B)", [Children, EffChildren]),
-        ParentsStr = str_utils:format("~B (~B)", [Parents, EffParents]),
-        UsersStr = str_utils:format("~B (~B)", [Users, EffUsers]),
-        SpacesStr = str_utils:format("~B (~B)", [Spaces, EffSpaces]),
-        io:format("~-44s ~-25ts ~-14s ~-14s ~-14s ~-13s ~-14s ~-14B~n", [
-            Id, Name, Type, ChildrenStr, ParentsStr, UsersStr, SpacesStr, Providers
-        ])
-    end, Sorted),
-    io:format("--------------------------------------------------------------------------------------------------------------------------------------------------------------~n"),
-    io:format("~B groups in total~n", [length(Sorted)]).
-
-%%--------------------------------------------------------------------
-%% @doc
-=======
->>>>>>> 11729c17
 %% Returns the entity logic plugin module that handles model logic.
 %% @end
 %%--------------------------------------------------------------------
