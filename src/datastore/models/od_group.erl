%%%-------------------------------------------------------------------
%%% @author Lukasz Opiola
%%% @copyright (C) 2017 ACK CYFRONET AGH
%%% This software is released under the MIT license
%%% cited in 'LICENSE.txt'.
%%% @end
%%%-------------------------------------------------------------------
%%% @doc
%%% API for od_group record - representing a group in the system.
%%% @end
%%%-------------------------------------------------------------------
-module(od_group).
-author("Lukasz Opiola").

-include("datastore/oz_datastore_models.hrl").
-include_lib("ctool/include/privileges.hrl").

%% API
-export([create/1, save/1, get/1, exists/1, update/2, update/3, force_delete/1]).
-export([list/0]).
-export([to_string/1]).
-export([entity_logic_plugin/0]).

%% datastore_model callbacks
-export([get_record_version/0, get_record_struct/1, upgrade_record/2]).

-type id() :: binary().
-type record() :: #od_group{}.
-type doc() :: datastore_doc:doc(record()).
-type diff() :: datastore_doc:diff(record()).
-export_type([id/0, record/0]).

-type name() :: binary().
-type type() :: organization | unit | team | role_holders.
-export_type([name/0, type/0]).

-define(CTX, #{
    model => ?MODULE,
    fold_enabled => true,
    sync_enabled => true
}).

%%%===================================================================
%%% API
%%%===================================================================

%%--------------------------------------------------------------------
%% @doc
%% Creates group.
%% @end
%%--------------------------------------------------------------------
-spec create(doc()) -> {ok, doc()} | {error, term()}.
create(Doc) ->
    datastore_model:create(?CTX, Doc).

%%--------------------------------------------------------------------
%% @doc
%% Saves group.
%% @end
%%--------------------------------------------------------------------
-spec save(doc()) -> {ok, doc()} | {error, term()}.
save(Doc) ->
    datastore_model:save(?CTX, Doc).

%%--------------------------------------------------------------------
%% @doc
%% Returns group by ID.
%% @end
%%--------------------------------------------------------------------
-spec get(id()) -> {ok, doc()} | {error, term()}.
get(GroupId) ->
    datastore_model:get(?CTX, GroupId).

%%--------------------------------------------------------------------
%% @doc
%% Checks whether group given by ID exists.
%% @end
%%--------------------------------------------------------------------
-spec exists(id()) -> {ok, boolean()} | {error, term()}.
exists(GroupId) ->
    datastore_model:exists(?CTX, GroupId).

%%--------------------------------------------------------------------
%% @doc
%% Updates group by ID.
%% @end
%%--------------------------------------------------------------------
-spec update(id(), diff()) -> {ok, doc()} | {error, term()}.
update(GroupId, Diff) ->
    datastore_model:update(?CTX, GroupId, Diff).

%%--------------------------------------------------------------------
%% @doc
%% Updates group by ID or creates default one.
%% @end
%%--------------------------------------------------------------------
-spec update(id(), diff(), record()) -> {ok, doc()} | {error, term()}.
update(GroupId, Diff, Default) ->
    datastore_model:update(?CTX, GroupId, Diff, Default).

%%--------------------------------------------------------------------
%% @doc
%% Deletes group by ID.
%% WARNING: Must not be used directly, as deleting a group that still has
%% relations to other entities will cause serious inconsistencies in database.
%% To safely delete a group use group_logic.
%% @end
%%--------------------------------------------------------------------
-spec force_delete(id()) -> ok | {error, term()}.
force_delete(GroupId) ->
    datastore_model:delete(?CTX, GroupId).

%%--------------------------------------------------------------------
%% @doc
%% Returns list of all groups.
%% @end
%%--------------------------------------------------------------------
-spec list() -> {ok, [doc()]} | {error, term()}.
list() ->
    datastore_model:fold(?CTX, fun(Doc, Acc) -> {ok, [Doc | Acc]} end, []).

%%--------------------------------------------------------------------
%% @doc
%% Returns readable string representing the group with given id.
%% @end
%%--------------------------------------------------------------------
-spec to_string(GroupId :: id()) -> binary().
to_string(GroupId) ->
    <<"group:", GroupId/binary>>.

%%--------------------------------------------------------------------
%% @doc
%% Returns the entity logic plugin module that handles model logic.
%% @end
%%--------------------------------------------------------------------
-spec entity_logic_plugin() -> module().
entity_logic_plugin() ->
    group_logic_plugin.

%%%===================================================================
%%% datastore_model callbacks
%%%===================================================================

%%--------------------------------------------------------------------
%% @doc
%% Returns model's record version.
%% @end
%%--------------------------------------------------------------------
-spec get_record_version() -> datastore_model:record_version().
get_record_version() ->
    5.

%%--------------------------------------------------------------------
%% @doc
%% Returns model's record structure in provided version.
%% @end
%%--------------------------------------------------------------------
-spec get_record_struct(datastore_model:record_version()) ->
    datastore_model:record_struct().
get_record_struct(1) ->
    {record, [
        {name, string},
        {type, atom},
        {oz_privileges, [atom]},
        {eff_oz_privileges, [atom]},
        {parents, [string]},
        {children, [{string, [atom]}]},
        {eff_parents, [string]},
        {eff_children, [{string, [atom]}]},
        {users, [{string, [atom]}]},
        {spaces, [string]},
        {handle_services, [string]},
        {handles, [string]},
        {eff_users, [{string, [atom]}]},
        {eff_spaces, [string]},
        {eff_shares, [string]},
        {eff_providers, [string]},
        {eff_handle_services, [string]},
        {eff_handles, [string]},
        {top_down_dirty, boolean},
        {bottom_up_dirty, boolean}
    ]};
get_record_struct(2) ->
    {record, [
        {name, string},
        {type, atom},
        {oz_privileges, [atom]},
        {eff_oz_privileges, [atom]},

        {parents, [string]},
        {children, #{string => [atom]}},
        {eff_parents, #{string => [{atom, string}]}},
        {eff_children, #{string => {[atom], [{atom, string}]}}},

        {users, #{string => [atom]}},
        {spaces, [string]},
        {handle_services, [string]},
        {handles, [string]},

        {eff_users, #{string => {[atom], [{atom, string}]}}},
        {eff_spaces, #{string => [{atom, string}]}},
        {eff_providers, #{string => [{atom, string}]}},
        {eff_handle_services, #{string => [{atom, string}]}},
        {eff_handles, #{string => [{atom, string}]}},

        {top_down_dirty, boolean},
        {bottom_up_dirty, boolean}
    ]};
get_record_struct(3) ->
    % The structure does not change, only group names are normalized.
    get_record_struct(2);
get_record_struct(4) ->
<<<<<<< HEAD
    % The structure does not change, but all records must be marked dirty to
    % recalculate effective relations (as intermediaries computing logic has changed).
    get_record_struct(3);
get_record_struct(5) ->
    % * protected group flag is added
    % * privileges are translated
    % * 'role' type is changed to 'role_holders'
    {record, [
        {name, string},
        {type, atom},
        {protected, boolean},
        {oz_privileges, [atom]},
        {eff_oz_privileges, [atom]},

        {parents, [string]},
        {children, #{string => [atom]}},
        {eff_parents, #{string => [{atom, string}]}},
        {eff_children, #{string => {[atom], [{atom, string}]}}},

        {users, #{string => [atom]}},
        {spaces, [string]},
        {handle_services, [string]},
        {handles, [string]},

        {eff_users, #{string => {[atom], [{atom, string}]}}},
        {eff_spaces, #{string => [{atom, string}]}},
        {eff_providers, #{string => [{atom, string}]}},
        {eff_handle_services, #{string => [{atom, string}]}},
        {eff_handles, #{string => [{atom, string}]}},

        {top_down_dirty, boolean},
        {bottom_up_dirty, boolean}
    ]}.
=======
    % There are no changes, but all records must be marked dirty to recalculate
    % effective relations (as intermediaries computing logic has changed).
    get_record_struct(3);
get_record_struct(5) ->
    % The 'role' type is changed to 'role_holders', the structure does not change
    get_record_struct(4).
>>>>>>> ba39849d

%%--------------------------------------------------------------------
%% @doc
%% Upgrades model's record from provided version to the next one.
%% @end
%%--------------------------------------------------------------------
-spec upgrade_record(datastore_model:record_version(), datastore_model:record()) ->
    {datastore_model:record_version(), datastore_model:record()}.
upgrade_record(1, Group) ->
    {
        od_group,
        Name,
        Type,
        OzPrivileges,
        _EffOzPrivileges,

        Parents,
        Children,
        _EffParents,
        _EffChildren,

        Users,
        Spaces,
        HandleServices,
        Handles,

        _EffUsers,
        _EffSpaces,
        _EffShares,
        _EffProviders,
        _EffHandleServices,
        _EffHandles,

        _TopDownDirty,
        _BottomUpDirty
    } = Group,
    {2, {
        od_group,
        Name,
        Type,
        OzPrivileges,
        [],

        Parents,
        maps:from_list(Children),
        #{},
        #{},

        maps:from_list(Users),
        Spaces,
        HandleServices,
        Handles,

        #{},
        #{},
        #{},
        #{},
        #{},

        true,
        true
    }};
upgrade_record(2, Group) ->
    {
        od_group,
        Name,
        Type,
        OzPrivileges,
        EffOzPrivileges,

        Parents,
        Children,
        EffParents,
        EffChildren,

        Users,
        Spaces,
        HandleServices,
        Handles,

        EffUsers,
        EffSpaces,
        EffProviders,
        EffHandleServices,
        EffHandles,

        _TopDownDirty,
        _BottomUpDirty
    } = Group,

    {3, {od_group,
        group_logic:normalize_name(Name),
        Type,
<<<<<<< HEAD
=======

>>>>>>> ba39849d
        OzPrivileges,
        EffOzPrivileges,

        Parents,
        Children,
        EffParents,
        EffChildren,

        Users,
        Spaces,
        HandleServices,
        Handles,

        EffUsers,
        EffSpaces,
        EffProviders,
        EffHandleServices,
        EffHandles,

        true,
        true
    }};
upgrade_record(3, Group) ->
<<<<<<< HEAD
    {od_group,
=======
    {
        od_group,
>>>>>>> ba39849d
        Name,
        Type,
        OzPrivileges,
        EffOzPrivileges,

        Parents,
        Children,
        _EffParents,
        _EffChildren,

        Users,
        Spaces,
        HandleServices,
        Handles,

        _EffUsers,
        _EffSpaces,
        _EffProviders,
        _EffHandleServices,
        _EffHandles,

<<<<<<< HEAD
        _BottomUpDirty,
        _TopDownDirty
    } = Group,
    {4, {od_group,
        Name,
        Type,
=======
        _TopDownDirty,
        _BottomUpDirty
    } = Group,

    {4, {od_group,
        group_logic:normalize_name(Name),
        Type,

>>>>>>> ba39849d
        OzPrivileges,
        EffOzPrivileges,

        Parents,
        Children,
        #{},
        #{},

        Users,
        Spaces,
        HandleServices,
        Handles,

        #{},
        #{},
        #{},
        #{},
        #{},

        true,
        true
    }};
upgrade_record(4, Group) ->
    {
        od_group,
        Name,
        Type,
<<<<<<< HEAD
=======

>>>>>>> ba39849d
        OzPrivileges,
        EffOzPrivileges,

        Parents,
        Children,
        EffParents,
        EffChildren,

        Users,
        Spaces,
        HandleServices,
        Handles,

        EffUsers,
        EffSpaces,
        EffProviders,
        EffHandleServices,
        EffHandles,

<<<<<<< HEAD
        _TopDownDirty,
        _BottomUpDirty
    } = Group,

    TranslatePrivileges = fun(Privileges) ->
        privileges:from_list(lists:flatten(lists:map(fun
            (group_invite_group) -> ?GROUP_ADD_CHILD;
            (group_remove_group) -> ?GROUP_REMOVE_CHILD;
            (group_join_group) -> ?GROUP_ADD_PARENT;
            (group_leave_group) -> ?GROUP_LEAVE_PARENT;
            (group_create_space) -> ?GROUP_ADD_SPACE;
            (group_join_space) -> ?GROUP_ADD_SPACE;
            (group_view) -> [?GROUP_VIEW, ?GROUP_VIEW_PRIVILEGES];

            (oz_users_list) -> [?OZ_USERS_LIST, ?OZ_USERS_VIEW];

            (oz_groups_list) -> [?OZ_GROUPS_LIST, ?OZ_GROUPS_VIEW];
            (oz_groups_list_users) -> ?OZ_GROUPS_LIST_RELATIONSHIPS;
            (oz_groups_list_groups) -> ?OZ_GROUPS_LIST_RELATIONSHIPS;
            (oz_groups_add_members) -> ?OZ_GROUPS_ADD_RELATIONSHIPS;
            (oz_groups_remove_members) -> ?OZ_GROUPS_REMOVE_RELATIONSHIPS;

            (oz_spaces_list) -> [?OZ_SPACES_LIST, ?OZ_SPACES_VIEW];
            (oz_spaces_list_users) -> ?OZ_SPACES_LIST_RELATIONSHIPS;
            (oz_spaces_list_groups) -> ?OZ_SPACES_LIST_RELATIONSHIPS;
            (oz_spaces_list_providers) -> ?OZ_SPACES_LIST_RELATIONSHIPS;
            (oz_spaces_add_members) -> ?OZ_SPACES_ADD_RELATIONSHIPS;
            (oz_spaces_remove_members) -> ?OZ_SPACES_REMOVE_RELATIONSHIPS;

            (oz_providers_list) -> [?OZ_PROVIDERS_LIST, ?OZ_PROVIDERS_VIEW];
            (oz_providers_list_users) -> ?OZ_PROVIDERS_LIST_RELATIONSHIPS;
            (oz_providers_list_groups) -> ?OZ_PROVIDERS_LIST_RELATIONSHIPS;
            (oz_providers_list_spaces) -> ?OZ_PROVIDERS_LIST_RELATIONSHIPS;

            (Other) -> Other
        end, Privileges)))
    end,

    TranslateField = fun(Field) ->
        maps:map(fun
            (_, {Privs, Intermediaries}) -> {TranslatePrivileges(Privs), Intermediaries};
            (_, Privs) -> TranslatePrivileges(Privs)
        end, Field)
    end,

    TranslateType = fun
        (role) -> role_holders;
        (Other) -> Other
    end,

    {5, #od_group{
        name = Name,
        type = TranslateType(Type),
        protected = false,
        oz_privileges = TranslatePrivileges(OzPrivileges),
        eff_oz_privileges = TranslatePrivileges(EffOzPrivileges),
=======
        TopDownDirty,
        BottomUpDirty
    } = Group,

    {5, #od_group{
        name = Name,
        type = case Type of
            role -> role_holders;
            Other -> Other
        end,

        oz_privileges = OzPrivileges,
        eff_oz_privileges = EffOzPrivileges,
>>>>>>> ba39849d

        parents = Parents,
        children = TranslateField(Children),
        eff_parents = EffParents,
        eff_children = TranslateField(EffChildren),

        users = TranslateField(Users),
        spaces = Spaces,
        handle_services = HandleServices,
        handles = Handles,

        eff_users = TranslateField(EffUsers),
        eff_spaces = EffSpaces,
        eff_providers = EffProviders,
        eff_handle_services = EffHandleServices,
        eff_handles = EffHandles,

<<<<<<< HEAD
        top_down_dirty = true,
        bottom_up_dirty = true
    }}.
=======
        top_down_dirty = TopDownDirty,
        bottom_up_dirty = BottomUpDirty
    }}.
>>>>>>> ba39849d
<|MERGE_RESOLUTION|>--- conflicted
+++ resolved
@@ -148,7 +148,7 @@
 %%--------------------------------------------------------------------
 -spec get_record_version() -> datastore_model:record_version().
 get_record_version() ->
-    5.
+    6.
 
 %%--------------------------------------------------------------------
 %% @doc
@@ -210,14 +210,15 @@
     % The structure does not change, only group names are normalized.
     get_record_struct(2);
 get_record_struct(4) ->
-<<<<<<< HEAD
-    % The structure does not change, but all records must be marked dirty to
-    % recalculate effective relations (as intermediaries computing logic has changed).
+    % There are no changes, but all records must be marked dirty to recalculate
+    % effective relations (as intermediaries computing logic has changed).
     get_record_struct(3);
 get_record_struct(5) ->
+    % The 'role' type is changed to 'role_holders', the structure does not change
+    get_record_struct(4);
+get_record_struct(6) ->
     % * protected group flag is added
     % * privileges are translated
-    % * 'role' type is changed to 'role_holders'
     {record, [
         {name, string},
         {type, atom},
@@ -244,14 +245,6 @@
         {top_down_dirty, boolean},
         {bottom_up_dirty, boolean}
     ]}.
-=======
-    % There are no changes, but all records must be marked dirty to recalculate
-    % effective relations (as intermediaries computing logic has changed).
-    get_record_struct(3);
-get_record_struct(5) ->
-    % The 'role' type is changed to 'role_holders', the structure does not change
-    get_record_struct(4).
->>>>>>> ba39849d
 
 %%--------------------------------------------------------------------
 %% @doc
@@ -345,10 +338,7 @@
     {3, {od_group,
         group_logic:normalize_name(Name),
         Type,
-<<<<<<< HEAD
-=======
-
->>>>>>> ba39849d
+
         OzPrivileges,
         EffOzPrivileges,
 
@@ -372,12 +362,8 @@
         true
     }};
 upgrade_record(3, Group) ->
-<<<<<<< HEAD
-    {od_group,
-=======
     {
         od_group,
->>>>>>> ba39849d
         Name,
         Type,
         OzPrivileges,
@@ -399,14 +385,6 @@
         _EffHandleServices,
         _EffHandles,
 
-<<<<<<< HEAD
-        _BottomUpDirty,
-        _TopDownDirty
-    } = Group,
-    {4, {od_group,
-        Name,
-        Type,
-=======
         _TopDownDirty,
         _BottomUpDirty
     } = Group,
@@ -415,7 +393,6 @@
         group_logic:normalize_name(Name),
         Type,
 
->>>>>>> ba39849d
         OzPrivileges,
         EffOzPrivileges,
 
@@ -443,10 +420,7 @@
         od_group,
         Name,
         Type,
-<<<<<<< HEAD
-=======
-
->>>>>>> ba39849d
+
         OzPrivileges,
         EffOzPrivileges,
 
@@ -466,9 +440,65 @@
         EffHandleServices,
         EffHandles,
 
-<<<<<<< HEAD
-        _TopDownDirty,
-        _BottomUpDirty
+        TopDownDirty,
+        BottomUpDirty
+    } = Group,
+
+    {5, {od_group,
+        Name,
+        case Type of
+            role -> role_holders;
+            Other -> Other
+        end,
+
+        OzPrivileges,
+        EffOzPrivileges,
+
+        Parents,
+        Children,
+        EffParents,
+        EffChildren,
+
+        Users,
+        Spaces,
+        HandleServices,
+        Handles,
+
+        EffUsers,
+        EffSpaces,
+        EffProviders,
+        EffHandleServices,
+        EffHandles,
+
+        TopDownDirty,
+        BottomUpDirty
+    }};
+upgrade_record(5, Group) ->
+    {
+        od_group,
+        Name,
+        Type,
+        OzPrivileges,
+        EffOzPrivileges,
+
+        Parents,
+        Children,
+        EffParents,
+        EffChildren,
+
+        Users,
+        Spaces,
+        HandleServices,
+        Handles,
+
+        EffUsers,
+        EffSpaces,
+        EffProviders,
+        EffHandleServices,
+        EffHandles,
+
+        TopDownDirty,
+        BottomUpDirty
     } = Group,
 
     TranslatePrivileges = fun(Privileges) ->
@@ -512,32 +542,12 @@
         end, Field)
     end,
 
-    TranslateType = fun
-        (role) -> role_holders;
-        (Other) -> Other
-    end,
-
-    {5, #od_group{
+    {6, #od_group{
         name = Name,
-        type = TranslateType(Type),
+        type = Type,
         protected = false,
         oz_privileges = TranslatePrivileges(OzPrivileges),
         eff_oz_privileges = TranslatePrivileges(EffOzPrivileges),
-=======
-        TopDownDirty,
-        BottomUpDirty
-    } = Group,
-
-    {5, #od_group{
-        name = Name,
-        type = case Type of
-            role -> role_holders;
-            Other -> Other
-        end,
-
-        oz_privileges = OzPrivileges,
-        eff_oz_privileges = EffOzPrivileges,
->>>>>>> ba39849d
 
         parents = Parents,
         children = TranslateField(Children),
@@ -555,12 +565,6 @@
         eff_handle_services = EffHandleServices,
         eff_handles = EffHandles,
 
-<<<<<<< HEAD
-        top_down_dirty = true,
-        bottom_up_dirty = true
-    }}.
-=======
         top_down_dirty = TopDownDirty,
         bottom_up_dirty = BottomUpDirty
     }}.
->>>>>>> ba39849d
