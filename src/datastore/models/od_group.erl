--- conflicted
+++ resolved
@@ -272,22 +272,15 @@
     % The 'role' type is changed to 'role_holders', the structure does not change
     get_record_struct(4);
 get_record_struct(6) ->
-<<<<<<< HEAD
-    % * new field - protected group flag
-    % * new field - creation_time
-    % * new field - creator
-    % * new field - harvesters
-    % * new field - eff_harvesters
-    % * privileges are translated
-=======
     % Changes:
     %   * new field - protected group flag
     %   * new field - creation_time
     %   * new field - creator
+    %   * new field - harvesters
+    %   * new field - eff_harvesters
     %   * new field - clusters
     %   * new field - eff_clusters
     %   * privileges are translated
->>>>>>> 05c6bf0c
     {record, [
         {name, string},
         {type, atom},
@@ -304,22 +297,16 @@
         {spaces, [string]},
         {handle_services, [string]},
         {handles, [string]},
-<<<<<<< HEAD
         {harvesters, [string]},
-=======
         {clusters, [string]},
->>>>>>> 05c6bf0c
 
         {eff_users, #{string => {[atom], [{atom, string}]}}},
         {eff_spaces, #{string => [{atom, string}]}},
         {eff_providers, #{string => [{atom, string}]}},
         {eff_handle_services, #{string => [{atom, string}]}},
         {eff_handles, #{string => [{atom, string}]}},
-<<<<<<< HEAD
         {eff_harvesters, #{string => [{atom, string}]}},
-=======
         {eff_clusters, #{string => [{atom, string}]}},
->>>>>>> 05c6bf0c
 
         {creation_time, integer}, % New field
         {creator, {record, [ % New field
@@ -644,22 +631,16 @@
         spaces = Spaces,
         handle_services = HandleServices,
         handles = Handles,
-<<<<<<< HEAD
         harvesters = [],
-=======
         clusters = [],
->>>>>>> 05c6bf0c
 
         eff_users = TranslateField(EffUsers),
         eff_spaces = EffSpaces,
         eff_providers = EffProviders,
         eff_handle_services = EffHandleServices,
         eff_handles = EffHandles,
-<<<<<<< HEAD
         eff_harvesters = #{},
-=======
         eff_clusters = #{},
->>>>>>> 05c6bf0c
 
         creation_time = time_utils:system_time_seconds(),
         creator = undefined,
