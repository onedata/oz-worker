--- conflicted
+++ resolved
@@ -121,60 +121,6 @@
 
 %%--------------------------------------------------------------------
 %% @doc
-<<<<<<< HEAD
-%% Prints all space records to the console in a nicely-formatted manner.
-%% Sorts the records in a default manner.
-%% @end
-%%--------------------------------------------------------------------
--spec print_summary() -> ok.
-print_summary() ->
-    print_summary(name).
-
-%%--------------------------------------------------------------------
-%% @doc
-%% Prints all space records to the console in a nicely-formatted manner.
-%% Sorts the records by given attribute (specified by name or position).
-%% @end
-%%--------------------------------------------------------------------
--spec print_summary(id | name | users | groups | shares | providers | support | pos_integer()) -> ok.
-print_summary(id) -> print_summary(1);
-print_summary(name) -> print_summary(2);
-print_summary(users) -> print_summary(3);
-print_summary(groups) -> print_summary(4);
-print_summary(shares) -> print_summary(5);
-print_summary(providers) -> print_summary(6);
-print_summary(support) -> print_summary(7);
-print_summary(SortPos) when is_integer(SortPos) ->
-    {ok, Spaces} = list(),
-    SpaceAttrs = lists:map(fun(#document{key = Id, value = S}) ->
-        {
-            Id,
-            S#od_space.name,
-            {maps:size(S#od_space.users), maps:size(S#od_space.eff_users)},
-            {maps:size(S#od_space.groups), maps:size(S#od_space.eff_groups)},
-            length(S#od_space.shares),
-            maps:size(S#od_space.eff_providers),
-            lists:foldl(fun({Support, _}, TotalSupport) -> TotalSupport + Support end, 0, maps:values(S#od_space.eff_providers))
-        }
-    end, Spaces),
-    Sorted = lists:keysort(SortPos, SpaceAttrs),
-    io:format("--------------------------------------------------------------------------------------------------------------------------------------~n"),
-    io:format("Id                                           Name                      Users (eff)    Groups (eff)   Shares   Providers   Tot. support~n"),
-    io:format("--------------------------------------------------------------------------------------------------------------------------------------~n"),
-    lists:foreach(fun({Id, Name, {Users, EffUsers}, {Groups, EffGroups}, Shares, Providers, Support}) ->
-        UsersStr = str_utils:format("~B (~B)", [Users, EffUsers]),
-        GroupsStr = str_utils:format("~B (~B)", [Groups, EffGroups]),
-        io:format("~-44s ~-25ts ~-14s ~-14s ~-8B ~-11B ~-14s~n", [
-            Id, Name, UsersStr, GroupsStr, Shares, Providers, str_utils:format_byte_size(Support)
-        ])
-    end, Sorted),
-    io:format("--------------------------------------------------------------------------------------------------------------------------------------~n"),
-    io:format("~B spaces in total~n", [length(Sorted)]).
-
-%%--------------------------------------------------------------------
-%% @doc
-=======
->>>>>>> 11729c17
 %% Returns the entity logic plugin module that handles model logic.
 %% @end
 %%--------------------------------------------------------------------
