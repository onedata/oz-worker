--- conflicted
+++ resolved
@@ -18,16 +18,8 @@
 
 %% API
 -export([create/1, get/1, exists/1, update/2, force_delete/1, list/0]).
-<<<<<<< HEAD
 -export([is_advertised_in_marketplace/1]).
--export([update_support_parameters_registry/2, update_support_parameters/3, clear_support_parameters/2]).
-=======
--export([
-    insert_support_parameters/3,
-    update_support_parameters_registry/2, update_support_parameters/3,
-    clear_support_parameters/2
-]).
->>>>>>> 94163aee
+-export([insert_support_parameters/3, update_support_parameters/3, clear_support_parameters/2]).
 -export([to_string/1]).
 -export([entity_logic_plugin/0]).
 
@@ -129,22 +121,59 @@
     datastore_model:fold(?CTX, fun(Doc, Acc) -> {ok, [Doc | Acc]} end, []).
 
 
-<<<<<<< HEAD
 -spec is_advertised_in_marketplace(od_space:id()) -> boolean().
 is_advertised_in_marketplace(SpaceId) ->
     case get(SpaceId) of
         {ok, #document{value = #od_space{advertised_in_marketplace = Advertised}}} -> Advertised;
         {error, not_found} -> false
     end.
-=======
+
+
 -spec insert_support_parameters(id(), od_provider:id(), support_parameters:record()) ->
     {ok, doc()} | {error, term()}.
 insert_support_parameters(SpaceId, ProviderId, SupportParametersOverlay) ->
     update_support_parameters_registry(SpaceId, fun(PreviousRegistry) ->
         support_parameters_registry:insert_entry(ProviderId, SupportParametersOverlay, PreviousRegistry)
     end).
->>>>>>> 94163aee
-
+
+
+-spec update_support_parameters(id(), od_provider:id(), support_parameters:record()) ->
+    {ok, doc()} | {error, term()}.
+update_support_parameters(SpaceId, ProviderId, SupportParametersOverlay) ->
+    update_support_parameters_registry(SpaceId, fun(PreviousRegistry) ->
+        support_parameters_registry:update_entry(ProviderId, SupportParametersOverlay, PreviousRegistry)
+    end).
+
+
+-spec clear_support_parameters(id(), od_provider:id()) ->
+    {ok, doc()} | {error, term()}.
+clear_support_parameters(SpaceId, ProviderId) ->
+    update_support_parameters_registry(SpaceId, fun(PreviousRegistry) ->
+        {ok, support_parameters_registry:remove_entry(ProviderId, PreviousRegistry)}
+    end).
+
+
+%%--------------------------------------------------------------------
+%% @doc
+%% Returns readable string representing the space with given id.
+%% @end
+%%--------------------------------------------------------------------
+-spec to_string(SpaceId :: id()) -> binary().
+to_string(SpaceId) ->
+    <<"space:", SpaceId/binary>>.
+
+%%--------------------------------------------------------------------
+%% @doc
+%% Returns the entity logic plugin module that handles model logic.
+%% @end
+%%--------------------------------------------------------------------
+-spec entity_logic_plugin() -> module().
+entity_logic_plugin() ->
+    space_logic_plugin.
+
+%%%===================================================================
+%%% Internal functions
+%%%===================================================================
 
 -spec update_support_parameters_registry(
     id(),
@@ -160,41 +189,6 @@
                 {ok, Space#od_space{support_parameters_registry = NewRegistry}}
         end
     end).
-
-
--spec update_support_parameters(id(), od_provider:id(), support_parameters:record()) ->
-    {ok, doc()} | {error, term()}.
-update_support_parameters(SpaceId, ProviderId, SupportParametersOverlay) ->
-    update_support_parameters_registry(SpaceId, fun(PreviousRegistry) ->
-        support_parameters_registry:update_entry(ProviderId, SupportParametersOverlay, PreviousRegistry)
-    end).
-
-
--spec clear_support_parameters(id(), od_provider:id()) ->
-    {ok, doc()} | {error, term()}.
-clear_support_parameters(SpaceId, ProviderId) ->
-    update_support_parameters_registry(SpaceId, fun(PreviousRegistry) ->
-        {ok, support_parameters_registry:remove_entry(ProviderId, PreviousRegistry)}
-    end).
-
-
-%%--------------------------------------------------------------------
-%% @doc
-%% Returns readable string representing the space with given id.
-%% @end
-%%--------------------------------------------------------------------
--spec to_string(SpaceId :: id()) -> binary().
-to_string(SpaceId) ->
-    <<"space:", SpaceId/binary>>.
-
-%%--------------------------------------------------------------------
-%% @doc
-%% Returns the entity logic plugin module that handles model logic.
-%% @end
-%%--------------------------------------------------------------------
--spec entity_logic_plugin() -> module().
-entity_logic_plugin() ->
-    space_logic_plugin.
 
 %%%===================================================================
 %%% datastore_model callbacks
