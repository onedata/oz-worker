--- conflicted
+++ resolved
@@ -509,13 +509,10 @@
     % Changes:
     %   * new field - active sessions
     %   * new field - creation_time
-<<<<<<< HEAD
     %   * new field - harvesters
     %   * new field - eff_harvesters
-=======
     %   * new field - clusters
     %   * new field - eff_clusters
->>>>>>> 05c6bf0c
     %   * the privileges are translated
     {record, [
         {name, string},
@@ -551,22 +548,16 @@
         {spaces, [string]},
         {handle_services, [string]},
         {handles, [string]},
-<<<<<<< HEAD
         {harvesters, [string]},
-=======
         {clusters, [string]},
->>>>>>> 05c6bf0c
 
         {eff_groups, #{string => [{atom, string}]}},
         {eff_spaces, #{string => [{atom, string}]}},
         {eff_providers, #{string => [{atom, string}]}},
         {eff_handle_services, #{string => [{atom, string}]}},
         {eff_handles, #{string => [{atom, string}]}},
-<<<<<<< HEAD
         {eff_harvesters, #{string => [{atom, string}]}},
-=======
         {eff_clusters, #{string => [{atom, string}]}},
->>>>>>> 05c6bf0c
 
         {creation_time, integer}, % New field
 
@@ -1218,22 +1209,16 @@
         spaces = Spaces,
         handle_services = HandleServices,
         handles = Handles,
-<<<<<<< HEAD
         harvesters = [],
-=======
         clusters = [],
->>>>>>> 05c6bf0c
 
         eff_groups = EffGroups,
         eff_spaces = EffSpaces,
         eff_providers = EffProviders,
         eff_handle_services = EffHandleServices,
         eff_handles = EffHandles,
-<<<<<<< HEAD
         eff_harvesters = #{},
-=======
         eff_clusters = #{},
->>>>>>> 05c6bf0c
 
         creation_time = time_utils:system_time_seconds(),
 
