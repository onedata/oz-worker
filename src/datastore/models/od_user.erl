--- conflicted
+++ resolved
@@ -249,7 +249,7 @@
 %%--------------------------------------------------------------------
 -spec get_record_version() -> datastore_model:record_version().
 get_record_version() ->
-    9.
+    10.
 
 %%--------------------------------------------------------------------
 %% @doc
@@ -377,7 +377,6 @@
         {alias, string},
         {emails, [string]},
         {basic_auth_enabled, boolean},
-
         {linked_accounts, [{record, [
             {idp, atom},
             {subject_id, string},
@@ -412,7 +411,50 @@
         {top_down_dirty, boolean}
     ]};
 get_record_struct(9) ->
-<<<<<<< HEAD
+    % linked_account:
+    %   * added access_token field
+    %   * added refresh_token field
+    {record, [
+        {name, string},
+        {alias, string},
+        {emails, [string]},
+        {basic_auth_enabled, boolean},
+        {linked_accounts, [{record, [
+            {idp, atom},
+            {subject_id, string},
+            {name, string},
+            {alias, string},
+            {emails, [string]},
+            {entitlements, [string]},
+            {custom, {custom, {json_utils, encode, decode}}},
+            {access_token, {string, integer}},
+            {refresh_token, string}
+        ]}]},
+        {entitlements, [string]},
+
+        {default_space, string},
+        {default_provider, string},
+
+        {client_tokens, [string]},
+        {space_aliases, #{string => string}},
+
+        {oz_privileges, [atom]},
+        {eff_oz_privileges, [atom]},
+
+        {groups, [string]},
+        {spaces, [string]},
+        {handle_services, [string]},
+        {handles, [string]},
+
+        {eff_groups, #{string => [{atom, string}]}},
+        {eff_spaces, #{string => [{atom, string}]}},
+        {eff_providers, #{string => [{atom, string}]}},
+        {eff_handle_services, #{string => [{atom, string}]}},
+        {eff_handles, #{string => [{atom, string}]}},
+
+        {top_down_dirty, boolean}
+    ]};
+get_record_struct(10) ->
     % Changes:
     %   * new field - active sessions
     %   * new field - creation_time
@@ -423,16 +465,6 @@
         {email_list, [string]},
         {basic_auth_enabled, boolean},
 
-=======
-    % linked_account:
-    %   * added access_token field
-    %   * added refresh_token field
-    {record, [
-        {name, string},
-        {alias, string},
-        {emails, [string]},
-        {basic_auth_enabled, boolean},
->>>>>>> 215f628c
         {linked_accounts, [{record, [
             {idp, atom},
             {subject_id, string},
@@ -440,21 +472,14 @@
             {alias, string},
             {emails, [string]},
             {entitlements, [string]},
-<<<<<<< HEAD
-            {custom, {custom, {json_utils, encode, decode}}}
-        ]}]},
-        {entitlements, [string]},
-
-        {active_sessions, [string]}, % New field
-
-=======
             {custom, {custom, {json_utils, encode, decode}}},
             {access_token, {string, integer}},
             {refresh_token, string}
         ]}]},
         {entitlements, [string]},
 
->>>>>>> 215f628c
+        {active_sessions, [string]}, % New field
+
         {default_space, string},
         {default_provider, string},
 
@@ -475,11 +500,8 @@
         {eff_handle_services, #{string => [{atom, string}]}},
         {eff_handles, #{string => [{atom, string}]}},
 
-<<<<<<< HEAD
         {creation_time, integer}, % New field
 
-=======
->>>>>>> 215f628c
         {top_down_dirty, boolean}
     ]}.
 
@@ -1015,14 +1037,13 @@
         }
     end, LinkedAccounts),
 
-<<<<<<< HEAD
-    {8, {od_user,
-        Name,
-        Alias,
-        EmailList,
+    {9, {od_user,
+        Name,
+        Alias,
+        Emails,
         BasicAuthEnabled,
         TransformedLinkedAccounts,
-        [],
+        Entitlements,
 
         DefaultSpace,
         DefaultProvider,
@@ -1046,11 +1067,11 @@
 
         TopDownDirty
     }};
-upgrade_record(8, User) ->
+upgrade_record(9, User) ->
     {od_user,
         Name,
         Alias,
-        EmailList,
+        Emails,
         BasicAuthEnabled,
 
         LinkedAccounts,
@@ -1105,23 +1126,16 @@
         end, Privileges)))
     end,
 
-=======
->>>>>>> 215f628c
-    {9, #od_user{
+    {10, #od_user{
         name = Name,
         alias = Alias,
         emails = Emails,
         basic_auth_enabled = BasicAuthEnabled,
-<<<<<<< HEAD
 
         linked_accounts = LinkedAccounts,
         entitlements = Entitlements,
 
         active_sessions = [],
-=======
-        linked_accounts = TransformedLinkedAccounts,
-        entitlements = Entitlements,
->>>>>>> 215f628c
 
         default_space = DefaultSpace,
         default_provider = DefaultProvider,
