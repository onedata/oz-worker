--- conflicted
+++ resolved
@@ -207,11 +207,7 @@
     Hooks = record_location_hooks:get_hooks(),
     Config = ?MODEL_CONFIG(od_user_bucket, Hooks, ?GLOBALLY_CACHED_LEVEL),
     Config#model_config{
-<<<<<<< HEAD
         version = 4,
-=======
-        version = 3,
->>>>>>> 52b403b5
         list_enabled = {true, return_errors},
         sync_enabled = true
     }.
