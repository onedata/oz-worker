--- conflicted
+++ resolved
@@ -188,12 +188,8 @@
         {error, _} = Error -> Error
     end.
 
-<<<<<<< HEAD
-
--spec get_all_sessions(id()) -> {ok, [session:id()]} | {error, term()}.
-=======
+
 -spec get_all_sessions(id()) -> [session:id()].
->>>>>>> 5b4bb2e0
 get_all_sessions(UserId) ->
     case ?MODULE:get(UserId) of
         {ok, #document{value = #od_user{active_sessions = ActiveSessions}}} ->
