%%%-------------------------------------------------------------------
%%% @author Michal Zmuda
%%% @copyright (C) 2017 ACK CYFRONET AGH
%%% This software is released under the MIT license
%%% cited in 'LICENSE.txt'.
%%% @end
%%%-------------------------------------------------------------------
%%% @doc
%%% API for od_user record - representing a user in the system.
%%% @end
%%%-------------------------------------------------------------------
-module(od_user).
-author("Michal Zmuda").

-include("idp_group_mapping.hrl").
-include("datastore/oz_datastore_models.hrl").
-include_lib("ctool/include/privileges.hrl").

%% API
-export([create/1, save/1, get/1, exists/1, update/2, force_delete/1, list/0]).
-export([get_by_criterion/1]).
-export([to_string/1]).
-export([entity_logic_plugin/0]).
-export([add_session/2, remove_session/2, get_all_sessions/1]).

%% datastore_model callbacks
-export([get_record_version/0, get_record_struct/1, upgrade_record/2]).

-type id() :: binary().
-type record() :: #od_user{}.
-type doc() :: datastore_doc:doc(record()).
-type diff() :: datastore_doc:diff(record()).
-export_type([id/0, record/0]).

-type name() :: binary().
-type alias() :: undefined | binary().
-type linked_account() :: #linked_account{}.
-type criterion() :: {linked_account, {auth_utils:idp(), UserId :: binary()}} |
                     {email, binary()} |
                     {alias, alias()}.
-export_type([name/0, alias/0]).

% Delay before all session connections are terminated when user is deleted.
-define(SESSION_CLEANUP_GRACE_PERIOD, 3000).

-define(CTX, #{
    model => ?MODULE,
    fold_enabled => true,
    sync_enabled => true
}).

%%%===================================================================
%%% API
%%%===================================================================

%%--------------------------------------------------------------------
%% @doc
%% Creates user.
%% @end
%%--------------------------------------------------------------------
-spec create(doc()) -> {ok, doc()} | {error, term()}.
create(Doc) ->
    datastore_model:create(?CTX, Doc).

%%--------------------------------------------------------------------
%% @doc
%% Saves user.
%% @end
%%--------------------------------------------------------------------
-spec save(doc()) -> {ok, doc()} | {error, term()}.
save(Doc) ->
    datastore_model:save(?CTX, Doc).

%%--------------------------------------------------------------------
%% @doc
%% Returns user by ID.
%% @end
%%--------------------------------------------------------------------
-spec get(id()) -> {ok, doc()} | {error, term()}.
get(UserId) ->
    datastore_model:get(?CTX, UserId).

%%--------------------------------------------------------------------
%% @doc
%% Checks whether user given by ID exists.
%% @end
%%--------------------------------------------------------------------
-spec exists(id()) -> {ok, boolean()} | {error, term()}.
exists(UserId) ->
    datastore_model:exists(?CTX, UserId).

%%--------------------------------------------------------------------
%% @doc
%% Updates user by ID.
%% @end
%%--------------------------------------------------------------------
-spec update(id(), diff()) -> {ok, doc()} | {error, term()}.
update(UserId, Diff) ->
    datastore_model:update(?CTX, UserId, Diff).

%%--------------------------------------------------------------------
%% @doc
%% Deletes user by ID.
%% WARNING: Must not be used directly, as deleting a user that still has
%% relations to other entities will cause serious inconsistencies in database.
%% To safely delete a user use user_logic.
%% @end
%%--------------------------------------------------------------------
-spec force_delete(id()) -> ok | {error, term()}.
force_delete(UserId) ->
    {ok, Sessions} = get_all_sessions(UserId),
    [session:delete(S, ?SESSION_CLEANUP_GRACE_PERIOD, false) || S <- Sessions],
    datastore_model:delete(?CTX, UserId).

%%--------------------------------------------------------------------
%% @doc
%% Returns list of all users.
%% @end
%%--------------------------------------------------------------------
-spec list() -> {ok, [doc()]} | {error, term()}.
list() ->
    datastore_model:fold(?CTX, fun(Doc, Acc) -> {ok, [Doc | Acc]} end, []).

%%--------------------------------------------------------------------
%% @doc
%% Gets first user matching given criterion.
%% @end
%%--------------------------------------------------------------------
-spec get_by_criterion(criterion()) -> {ok, doc()} | {error, term()}.
get_by_criterion({email, Value}) ->
    Fun = fun(Doc = #document{value = #od_user{email_list = EmailList}}, Acc) ->
        case lists:member(Value, EmailList) of
            true -> {stop, [Doc | Acc]};
            false -> {ok, Acc}
        end
    end,
    case datastore_model:fold(?CTX, Fun, []) of
        {ok, []} ->
            {error, not_found};
        {ok, [Doc | _]} ->
            {ok, Doc}
    end;
get_by_criterion({alias, Value}) ->
    Fun = fun(Doc = #document{value = #od_user{alias = Alias}}, Acc) ->
        case Alias of
            Value -> {stop, [Doc | Acc]};
            _ -> {ok, Acc}
        end
    end,
    case datastore_model:fold(?CTX, Fun, []) of
        {ok, []} ->
            {error, not_found};
        {ok, [Doc | _]} ->
            {ok, Doc}
    end;
get_by_criterion({linked_account, {ProviderID, UserID}}) ->
    Fun = fun(Doc = #document{value = #od_user{linked_accounts = Accounts}}, Acc) ->
        Found = lists:any(fun
            (#linked_account{idp = IDP, subject_id = UID}) ->
                case {IDP, UID} of
                    {ProviderID, UserID} -> true;
                    _ -> false
                end;
            (_) -> false
        end, Accounts),
        case Found of
            true -> {stop, [Doc | Acc]};
            _ -> {ok, Acc}
        end
    end,
    case datastore_model:fold(?CTX, Fun, []) of
        {ok, []} ->
            {error, not_found};
        {ok, [Doc | _]} ->
            {ok, Doc}
    end.

%%--------------------------------------------------------------------
%% @doc
%% Returns readable string representing the user with given id.
%% @end
%%--------------------------------------------------------------------
-spec to_string(UserId :: id()) -> binary().
to_string(UserId) ->
    <<"user:", UserId/binary>>.

%%--------------------------------------------------------------------
%% @doc
%% Returns the entity logic plugin module that handles model logic.
%% @end
%%--------------------------------------------------------------------
-spec entity_logic_plugin() -> module().
entity_logic_plugin() ->
    user_logic_plugin.

%%--------------------------------------------------------------------
%% @doc
%% Adds a new session for given user.
%% @end
%%--------------------------------------------------------------------
-spec add_session(id(), session:id()) -> ok | {error, term()}.
add_session(UserId, SessionId) ->
    Result = update(UserId, fun(User = #od_user{active_sessions = ActiveSessions}) ->
        {ok, User#od_user{active_sessions = [SessionId | ActiveSessions]}}
    end),
    case Result of
        {ok, _} -> ok;
        {error, _} = Error -> Error
    end.

%%--------------------------------------------------------------------
%% @doc
%% Removes a session of given user.
%% @end
%%--------------------------------------------------------------------
-spec remove_session(id(), session:id()) -> ok | {error, term()}.
remove_session(UserId, SessionId) ->
    Result = update(UserId, fun(User = #od_user{active_sessions = ActiveSessions}) ->
        {ok, User#od_user{active_sessions = ActiveSessions -- [SessionId]}}
    end),
    case Result of
        {ok, _} -> ok;
        {error, _} = Error -> Error
    end.

%%--------------------------------------------------------------------
%% @doc
%% Returns all sessions of given user.
%% @end
%%--------------------------------------------------------------------
-spec get_all_sessions(id()) -> {ok, [session:id()]} | {error, term()}.
get_all_sessions(UserId) ->
    case ?MODULE:get(UserId) of
        {ok, #document{value = #od_user{active_sessions = ActiveSessions}}} ->
            {ok, ActiveSessions};
        {error, _} ->
            {ok, []}
    end.

%%%===================================================================
%%% datastore_model callbacks
%%%===================================================================

%%--------------------------------------------------------------------
%% @doc
%% Returns model's record version.
%% @end
%%--------------------------------------------------------------------
-spec get_record_version() -> datastore_model:record_version().
get_record_version() ->
    7.

%%--------------------------------------------------------------------
%% @doc
%% Returns model's record structure in provided version.
%% @end
%%--------------------------------------------------------------------
-spec get_record_struct(datastore_model:record_version()) ->
    datastore_model:record_struct().
get_record_struct(1) ->
    {record, [
        {name, string},
        {login, string},
        {basic_auth_enabled, boolean},
        {alias, string},
        {email_list, [string]},
        {connected_accounts, [{record, [
            {provider_id, atom},
            {user_id, string},
            {login, string},
            {name, string},
            {email_list, [string]}
        ]}]},
        {default_space, string},
        {default_provider, string},
        {chosen_provider, string},
        {client_tokens, [string]},
        {space_aliases, #{string => string}},
        {oz_privileges, [atom]},
        {eff_oz_privileges, [atom]},
        {groups, [string]},
        {spaces, [string]},
        {handle_services, [string]},
        {handles, [string]},
        {eff_groups, [string]},
        {eff_spaces, [string]},
        {eff_shares, [string]},
        {eff_providers, [string]},
        {eff_handle_services, [string]},
        {eff_handles, [string]},
        {top_down_dirty, boolean}
    ]};
get_record_struct(2) ->
    {record, [
        {name, string},
        {login, string},
        {alias, string},
        {email_list, [string]},
        {basic_auth_enabled, boolean},
        {connected_accounts, [{record, [
            {provider_id, atom},
            {user_id, string},
            {login, string},
            {name, string},
            {email_list, [string]}
        ]}]},
        {default_space, string},
        {default_provider, string},
        {chosen_provider, string},
        {client_tokens, [string]},
        {space_aliases, #{string => string}},
        {oz_privileges, [atom]},
        {eff_oz_privileges, [atom]},
        {groups, [string]},
        {spaces, [string]},
        {handle_services, [string]},
        {handles, [string]},
        {eff_groups, #{string => [{atom, string}]}},
        {eff_spaces, #{string => [{atom, string}]}},
        {eff_providers, #{string => [{atom, string}]}},
        {eff_handle_services, #{string => [{atom, string}]}},
        {eff_handles, #{string => [{atom, string}]}},
        {top_down_dirty, boolean}
    ]};
get_record_struct(3) ->
    {record, Struct} = get_record_struct(2),
    LinkedAccStruct = {linked_accounts, [{record, [
        {provider_id, atom},
        {user_id, string},
        {login, string},
        {name, string},
        {email_list, [string]}
    ]}]},
    {record, lists:keyreplace(connected_accounts, 1, Struct, LinkedAccStruct)};
get_record_struct(4) ->
    {record, Struct} = get_record_struct(3),
    LinkedAccStruct = {linked_accounts, [{record, [
        {provider_id, atom},
        {user_id, string},
        {login, string},
        {name, string},
        {email_list, [string]},
        {groups, [string]}
    ]}]},
    {record, lists:keyreplace(linked_accounts, 1, Struct, LinkedAccStruct)};
get_record_struct(5) ->
    {record, Struct} = get_record_struct(4),
    LinkedAccStruct = {linked_accounts, [{record, [
        {idp, atom},
        {subject_id, string},
        {login, string},
        {name, string},
        {email_list, [string]},
        {groups, [string]}
    ]}]},
    {record, lists:keydelete(alias, 1, lists:keyreplace(linked_accounts, 1, Struct, LinkedAccStruct))};
get_record_struct(6) ->
    {record, Struct} = get_record_struct(5),
    % Remove chosen_provider field, rename login to alias
    {record, lists:keydelete(chosen_provider, 1, lists:keyreplace(login, 1, Struct, {alias, string}))};
get_record_struct(7) ->
<<<<<<< HEAD
    % Changes:
    %   * new field - active sessions
    %   * groups spec in linked_accounts from binaries to idp_entitlement records
    %   * the privileges are translated
    {record, [
        {name, string},
        {alias, string},
        {email_list, [string]},
        {basic_auth_enabled, boolean},
        {linked_accounts, [{record, [
            {idp, atom},
            {subject_id, string},
            {login, string},
            {name, string},
            {email_list, [string]},
            {groups, [{record, [
                {path, [{record, [
                    {name, string},
                    {type, atom}
                ]}]},
                {privileges, atom}
            ]}]}
        ]}]},
        {active_sessions, [string]}, % New field
        {default_space, string},
        {default_provider, string},
        {client_tokens, [string]},
        {space_aliases, #{string => string}},
        {oz_privileges, [atom]},
        {eff_oz_privileges, [atom]},
        {groups, [string]},
        {spaces, [string]},
        {handle_services, [string]},
        {handles, [string]},
        {eff_groups, #{string => [{atom, string}]}},
        {eff_spaces, #{string => [{atom, string}]}},
        {eff_providers, #{string => [{atom, string}]}},
        {eff_handle_services, #{string => [{atom, string}]}},
        {eff_handles, #{string => [{atom, string}]}},
        {top_down_dirty, boolean}
    ]}.
=======
    % There are no changes, but all records must be marked dirty to recalculate
    % effective relations (as intermediaries computing logic has changed).
    get_record_struct(6).
>>>>>>> d2209ee4

%%--------------------------------------------------------------------
%% @doc
%% Upgrades model's record from provided version to the next one.
%% @end
%%--------------------------------------------------------------------
-spec upgrade_record(datastore_model:record_version(), datastore_model:record()) ->
    {datastore_model:record_version(), datastore_model:record()}.
upgrade_record(1, User) ->
    {od_user,
        Name,
        Login,
        BasicAuthEnabled,
        Alias,
        EmailList,
        ConnectedAccounts,

        DefaultSpace,
        DefaultProvider,
        ChosenProvider,
        ClientTokens,
        SpaceAliases,

        OzPrivileges,
        _EffOzPrivileges,

        Groups,
        Spaces,
        HandleServices,
        Handles,

        _EffGroups,
        _EffSpaces,
        _EffShares,
        _EffProviders,
        _EffHandleServices,
        _EffHandles,

        _TopDownDirty
    } = User,
    {2, {od_user,
        Name,
        Login,
        Alias,
        EmailList,
        BasicAuthEnabled,
        ConnectedAccounts,

        DefaultSpace,
        DefaultProvider,
        ChosenProvider,
        ClientTokens,
        SpaceAliases,

        OzPrivileges,
        [],

        Groups,
        Spaces,
        HandleServices,
        Handles,

        #{},
        #{},
        #{},
        #{},
        #{},

        true
    }};
upgrade_record(2, User) ->
    {od_user,
        Name,
        Login,
        Alias,
        EmailList,
        BasicAuthEnabled,
        ConnectedAccounts,

        DefaultSpace,
        DefaultProvider,
        ChosenProvider,
        ClientTokens,
        SpaceAliases,

        OzPrivileges,
        EffOzPrivileges,

        Groups,
        Spaces,
        HandleServices,
        Handles,

        EffGroups,
        EffSpaces,
        EffProviders,
        EffHandleServices,
        EffHandles,

        TopDownDirty
    } = User,

    LinkedAccounts = lists:map(
        fun({oauth_account, ProviderId, UserId, OALogin, OAName, OAEmails}) ->
            {linked_account, ProviderId, UserId, OALogin, OAName, OAEmails}
        end, ConnectedAccounts
    ),

    {3, {od_user,
        Name,
        Login,
        Alias,
        EmailList,
        BasicAuthEnabled,
        LinkedAccounts,

        DefaultSpace,
        DefaultProvider,
        ChosenProvider,
        ClientTokens,
        SpaceAliases,

        OzPrivileges,
        EffOzPrivileges,

        Groups,
        Spaces,
        HandleServices,
        Handles,

        EffGroups,
        EffSpaces,
        EffProviders,
        EffHandleServices,
        EffHandles,

        TopDownDirty
    }};
upgrade_record(3, User) ->
    {od_user,
        Name,
        Login,
        Alias,
        EmailList,
        BasicAuthEnabled,
        ConnectedAccounts,

        DefaultSpace,
        DefaultProvider,
        ChosenProvider,
        ClientTokens,
        SpaceAliases,

        OzPrivileges,
        EffOzPrivileges,

        Groups,
        Spaces,
        HandleServices,
        Handles,

        EffGroups,
        EffSpaces,
        EffProviders,
        EffHandleServices,
        EffHandles,

        TopDownDirty
    } = User,

    LinkedAccounts = lists:map(
        fun({linked_account, ProviderId, UserId, OALogin, OAName, OAEmails}) ->
            {linked_account,
                ProviderId,
                UserId,
                OALogin,
                OAName,
                OAEmails,
                []
            }
        end, ConnectedAccounts
    ),

    {4, {od_user,
        Name,
        Login,
        Alias,
        EmailList,
        BasicAuthEnabled,
        LinkedAccounts,

        DefaultSpace,
        DefaultProvider,
        ChosenProvider,
        ClientTokens,
        SpaceAliases,

        OzPrivileges,
        EffOzPrivileges,

        Groups,
        Spaces,
        HandleServices,
        Handles,

        EffGroups,
        EffSpaces,
        EffProviders,
        EffHandleServices,
        EffHandles,

        TopDownDirty
    }};
upgrade_record(4, User) ->
    {od_user,
        Name,
        Login,
        _Alias,
        EmailList,
        BasicAuthEnabled,
        LinkedAccounts,

        DefaultSpace,
        DefaultProvider,
        ChosenProvider,
        ClientTokens,
        SpaceAliases,

        OzPrivileges,
        EffOzPrivileges,

        Groups,
        Spaces,
        HandleServices,
        Handles,

        EffGroups,
        EffSpaces,
        EffProviders,
        EffHandleServices,
        EffHandles,

        TopDownDirty
    } = User,

    NewLinkedAccounts = lists:map(
        fun({linked_account, ProviderId, UserId, OALogin, OAName, OAEmails, OAGroups}) ->
            #linked_account{
                idp = ProviderId,
                subject_id = UserId,
                login = OALogin,
                name = OAName,
                email_list = OAEmails,
                groups = OAGroups
            }
        end, LinkedAccounts
    ),

    {5, {od_user,
        Name,
        Login,
        EmailList,
        BasicAuthEnabled,
        NewLinkedAccounts,

        DefaultSpace,
        DefaultProvider,
        ChosenProvider,

        ClientTokens,
        SpaceAliases,

        OzPrivileges,
        EffOzPrivileges,

        Groups,
        Spaces,
        HandleServices,
        Handles,

        EffGroups,
        EffSpaces,
        EffProviders,
        EffHandleServices,
        EffHandles,

        TopDownDirty
    }};
upgrade_record(5, User) ->
    {od_user,
        Name,
        Login,
        EmailList,
        BasicAuthEnabled,
        LinkedAccounts,

        DefaultSpace,
        DefaultProvider,
        _ChosenProvider,

        ClientTokens,
        SpaceAliases,

        OzPrivileges,
        EffOzPrivileges,

        Groups,
        Spaces,
        HandleServices,
        Handles,

        EffGroups,
        EffSpaces,
        EffProviders,
        EffHandleServices,
        EffHandles,

        TopDownDirty
    } = User,

    {6, {od_user,
        Name,
        Login,
        EmailList,
        BasicAuthEnabled,
        LinkedAccounts,

        DefaultSpace,
        DefaultProvider,

        ClientTokens,
        SpaceAliases,

        OzPrivileges,
        EffOzPrivileges,

        Groups,
        Spaces,
        HandleServices,
        Handles,

        EffGroups,
        EffSpaces,
        EffProviders,
        EffHandleServices,
        EffHandles,

        TopDownDirty
    }};
upgrade_record(6, User) ->
    {od_user,
        Name,
        Alias,
        EmailList,
        BasicAuthEnabled,
        LinkedAccounts,

        DefaultSpace,
        DefaultProvider,

        ClientTokens,
        SpaceAliases,

        OzPrivileges,
        EffOzPrivileges,

        Groups,
        Spaces,
        HandleServices,
        Handles,

        EffGroups,
        EffSpaces,
        EffProviders,
        EffHandleServices,
        EffHandles,

        _TopDownDirty
    } = User,

    TranslatePrivileges = fun(Privileges) ->
        lists:usort(lists:flatten(lists:map(fun
            (oz_users_list) -> [?OZ_USERS_LIST, ?OZ_USERS_VIEW];

            (oz_groups_list) -> [?OZ_GROUPS_LIST, ?OZ_GROUPS_VIEW];
            (oz_groups_list_users) -> ?OZ_GROUPS_LIST_RELATIONSHIPS;
            (oz_groups_list_groups) -> ?OZ_GROUPS_LIST_RELATIONSHIPS;
            (oz_groups_add_members) -> ?OZ_GROUPS_ADD_RELATIONSHIPS;
            (oz_groups_remove_members) -> ?OZ_GROUPS_REMOVE_RELATIONSHIPS;

            (oz_spaces_list) -> [?OZ_SPACES_LIST, ?OZ_SPACES_VIEW];
            (oz_spaces_list_users) -> ?OZ_SPACES_LIST_RELATIONSHIPS;
            (oz_spaces_list_groups) -> ?OZ_SPACES_LIST_RELATIONSHIPS;
            (oz_spaces_list_providers) -> ?OZ_SPACES_LIST_RELATIONSHIPS;
            (oz_spaces_add_members) -> ?OZ_SPACES_ADD_RELATIONSHIPS;
            (oz_spaces_remove_members) -> ?OZ_SPACES_REMOVE_RELATIONSHIPS;

            (oz_providers_list) -> [?OZ_PROVIDERS_LIST, ?OZ_PROVIDERS_VIEW];
            (oz_providers_list_users) -> ?OZ_PROVIDERS_LIST_RELATIONSHIPS;
            (oz_providers_list_groups) -> ?OZ_PROVIDERS_LIST_RELATIONSHIPS;
            (oz_providers_list_spaces) -> ?OZ_PROVIDERS_LIST_RELATIONSHIPS;

            (Other) -> Other 
        end, Privileges)))
    end,

    MapType = fun(<<"vo">>) -> organization;
        (<<"ut">>) -> unit;
        (<<"tm">>) -> team;
        (<<"rl">>) -> role
              end,

    MapPrivileges = fun(<<"admin">>) -> admin;
        (<<"manager">>) -> manager;
        (<<"member">>) -> member
                    end,
    NewLinkedAccounts = lists:map(fun(LinkedAccount) ->
        OldGroups = LinkedAccount#linked_account.groups,
        NewGroups = lists:map(fun(Group) ->
            GroupTokens = binary:split(Group, <<"/">>, [global]),
            Path = lists:map(fun(Token) ->
                <<GroupTypeStr:2/binary, ":", GroupName/binary>> = Token,
                #idp_group{
                    name = GroupName,
                    type = MapType(GroupTypeStr)
                }
            end, lists:sublist(GroupTokens, length(GroupTokens)-1)),
            [_, RoleStr] = binary:split(lists:last(GroupTokens), <<":">>, [global]),
            #idp_entitlement{
                path = Path,
                privileges = MapPrivileges(RoleStr)
            }
        end, OldGroups),
        LinkedAccount#linked_account{groups = NewGroups}
                                  end, LinkedAccounts),

    {7, #od_user{
        name = Name,
        alias = Alias,
        email_list = EmailList,
        basic_auth_enabled = BasicAuthEnabled,
        linked_accounts = NewLinkedAccounts,

        active_sessions = [],

        default_space = DefaultSpace,
        default_provider = DefaultProvider,

        client_tokens = ClientTokens,
        space_aliases = SpaceAliases,

        oz_privileges = TranslatePrivileges(OzPrivileges),
        eff_oz_privileges = TranslatePrivileges(EffOzPrivileges),

        groups = Groups,
        spaces = Spaces,
        handle_services = HandleServices,
        handles = Handles,
        eff_groups = EffGroups,
        eff_spaces = EffSpaces,
        eff_providers = EffProviders,
        eff_handle_services = EffHandleServices,
<<<<<<< HEAD
        eff_handles = EffHandles
    }}.
=======
        eff_handles = EffHandles,

        top_down_dirty = TopDownDirty
    }};
upgrade_record(6, User) ->
    {7, User#od_user{
        eff_groups = #{},
        eff_spaces = #{},
        eff_providers = #{},
        eff_handle_services = #{},
        eff_handles = #{},

        top_down_dirty = true
    }}.
>>>>>>> d2209ee4
<|MERGE_RESOLUTION|>--- conflicted
+++ resolved
@@ -248,7 +248,7 @@
 %%--------------------------------------------------------------------
 -spec get_record_version() -> datastore_model:record_version().
 get_record_version() ->
-    7.
+    8.
 
 %%--------------------------------------------------------------------
 %% @doc
@@ -359,7 +359,10 @@
     % Remove chosen_provider field, rename login to alias
     {record, lists:keydelete(chosen_provider, 1, lists:keyreplace(login, 1, Struct, {alias, string}))};
 get_record_struct(7) ->
-<<<<<<< HEAD
+    % There are no changes, but all records must be marked dirty to recalculate
+    % effective relations (as intermediaries computing logic has changed).
+    get_record_struct(6);
+get_record_struct(8) ->
     % Changes:
     %   * new field - active sessions
     %   * groups spec in linked_accounts from binaries to idp_entitlement records
@@ -401,11 +404,6 @@
         {eff_handles, #{string => [{atom, string}]}},
         {top_down_dirty, boolean}
     ]}.
-=======
-    % There are no changes, but all records must be marked dirty to recalculate
-    % effective relations (as intermediaries computing logic has changed).
-    get_record_struct(6).
->>>>>>> d2209ee4
 
 %%--------------------------------------------------------------------
 %% @doc
@@ -758,6 +756,66 @@
 upgrade_record(6, User) ->
     {od_user,
         Name,
+        Login,
+        EmailList,
+        BasicAuthEnabled,
+        LinkedAccounts,
+
+        DefaultSpace,
+        DefaultProvider,
+
+        ClientTokens,
+        SpaceAliases,
+
+        OzPrivileges,
+        EffOzPrivileges,
+
+        Groups,
+        Spaces,
+        HandleServices,
+        Handles,
+
+        _EffGroups,
+        _EffSpaces,
+        _EffProviders,
+        _EffHandleServices,
+        _EffHandles,
+
+        _TopDownDirty
+    } = User,
+
+    {7, {od_user,
+        Name,
+        Login,
+        EmailList,
+        BasicAuthEnabled,
+        LinkedAccounts,
+
+        DefaultSpace,
+        DefaultProvider,
+
+        ClientTokens,
+        SpaceAliases,
+
+        OzPrivileges,
+        EffOzPrivileges,
+
+        Groups,
+        Spaces,
+        HandleServices,
+        Handles,
+
+        #{},
+        #{},
+        #{},
+        #{},
+        #{},
+
+        true
+    }};
+upgrade_record(7, User) ->
+    {od_user,
+        Name,
         Alias,
         EmailList,
         BasicAuthEnabled,
@@ -808,7 +866,7 @@
             (oz_providers_list_groups) -> ?OZ_PROVIDERS_LIST_RELATIONSHIPS;
             (oz_providers_list_spaces) -> ?OZ_PROVIDERS_LIST_RELATIONSHIPS;
 
-            (Other) -> Other 
+            (Other) -> Other
         end, Privileges)))
     end,
 
@@ -816,12 +874,12 @@
         (<<"ut">>) -> unit;
         (<<"tm">>) -> team;
         (<<"rl">>) -> role
-              end,
+    end,
 
     MapPrivileges = fun(<<"admin">>) -> admin;
         (<<"manager">>) -> manager;
         (<<"member">>) -> member
-                    end,
+    end,
     NewLinkedAccounts = lists:map(fun(LinkedAccount) ->
         OldGroups = LinkedAccount#linked_account.groups,
         NewGroups = lists:map(fun(Group) ->
@@ -840,9 +898,9 @@
             }
         end, OldGroups),
         LinkedAccount#linked_account{groups = NewGroups}
-                                  end, LinkedAccounts),
-
-    {7, #od_user{
+    end, LinkedAccounts),
+
+    {8, #od_user{
         name = Name,
         alias = Alias,
         email_list = EmailList,
@@ -868,22 +926,5 @@
         eff_spaces = EffSpaces,
         eff_providers = EffProviders,
         eff_handle_services = EffHandleServices,
-<<<<<<< HEAD
         eff_handles = EffHandles
-    }}.
-=======
-        eff_handles = EffHandles,
-
-        top_down_dirty = TopDownDirty
-    }};
-upgrade_record(6, User) ->
-    {7, User#od_user{
-        eff_groups = #{},
-        eff_spaces = #{},
-        eff_providers = #{},
-        eff_handle_services = #{},
-        eff_handles = #{},
-
-        top_down_dirty = true
-    }}.
->>>>>>> d2209ee4
+    }}.