--- conflicted
+++ resolved
@@ -121,66 +121,6 @@
 
 %%--------------------------------------------------------------------
 %% @doc
-<<<<<<< HEAD
-%% Prints all provider records to the console in a nicely-formatted manner.
-%% Sorts the records in a default manner.
-%% @end
-%%--------------------------------------------------------------------
--spec print_summary() -> ok.
-print_summary() ->
-    print_summary(name).
-
-%%--------------------------------------------------------------------
-%% @doc
-%% Prints all provider records to the console in a nicely-formatted manner.
-%% Sorts the records by given attribute (specified by name or position).
-%% @end
-%%--------------------------------------------------------------------
--spec print_summary(id | status | name | domain | version | spaces | support | users | groups | pos_integer()) -> ok.
-print_summary(id) -> print_summary(1);
-print_summary(status) -> print_summary(2);
-print_summary(name) -> print_summary(3);
-print_summary(domain) -> print_summary(4);
-print_summary(version) -> print_summary(5);
-print_summary(spaces) -> print_summary(6);
-print_summary(support) -> print_summary(7);
-print_summary(users) -> print_summary(8);
-print_summary(groups) -> print_summary(9);
-print_summary(SortPos) when is_integer(SortPos) ->
-    {ok, Providers} = list(),
-    ProviderAttrs = lists:map(fun(#document{key = Id, value = P}) ->
-        {ok, #od_cluster{worker_version = {Version, _, _}}} = cluster_logic:get(?ROOT, Id),
-        TotalSupport = lists:foldl(fun({Support, _}, TotalSupport) ->
-            TotalSupport + Support
-        end, 0, maps:values(P#od_provider.eff_spaces)),
-        {
-            Id,
-            case provider_connection:is_online(Id) of true -> "online"; false -> "-" end,
-            P#od_provider.name,
-            P#od_provider.domain,
-            Version,
-            maps:size(P#od_provider.eff_spaces),
-            TotalSupport,
-            maps:size(P#od_provider.eff_users),
-            maps:size(P#od_provider.eff_groups)
-        }
-    end, Providers),
-    Sorted = lists:keysort(SortPos, ProviderAttrs),
-    io:format("------------------------------------------------------------------------------------------------------------------------------------------------------------------------------------------~n"),
-    io:format("Id                                           Status   Name                      Domain                              Version      Spaces   Tot. support   Eff users   Eff groups~n"),
-    io:format("------------------------------------------------------------------------------------------------------------------------------------------------------------------------------------------~n"),
-    lists:foreach(fun({Id, Status, Name, Domain, Version, Spaces, Support, EffUsers, EffGroups}) ->
-        io:format("~-44s ~-8s ~-25ts ~-35ts ~-12s ~-8B ~-14s ~-11B ~-12B~n", [
-            Id, Status, Name, Domain, Version, Spaces, str_utils:format_byte_size(Support), EffUsers, EffGroups
-        ])
-    end, Sorted),
-    io:format("------------------------------------------------------------------------------------------------------------------------------------------------------------------------------------------~n"),
-    io:format("~B providers in total~n", [length(Sorted)]).
-
-%%--------------------------------------------------------------------
-%% @doc
-=======
->>>>>>> 11729c17
 %% Returns the entity logic plugin module that handles model logic.
 %% @end
 %%--------------------------------------------------------------------
