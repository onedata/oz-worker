%%%-------------------------------------------------------------------
%%% @author Lukasz Opiola
%%% @copyright (C) 2017 ACK CYFRONET AGH
%%% This software is released under the MIT license
%%% cited in 'LICENSE.txt'.
%%% @end
%%%-------------------------------------------------------------------
%%% @doc
%%% API for provider record - representing a provider in the system.
%%% @end
%%%-------------------------------------------------------------------
-module(od_provider).
-author("Lukasz Opiola").

-include("datastore/oz_datastore_models.hrl").
-include_lib("ctool/include/logging.hrl").

%% API
-export([create/1, save/1, get/1, exists/1, update/2, force_delete/1, list/0]).
-export([to_string/1, print_summary/0, print_summary/1]).
-export([entity_logic_plugin/0]).

%% datastore_model callbacks
-export([get_record_version/0, get_record_struct/1, upgrade_record/2]).

-type id() :: binary().
-type record() :: #od_provider{}.
-type doc() :: datastore_doc:doc(record()).
-type diff() :: datastore_doc:diff(record()).
-export_type([id/0, record/0]).

-type name() :: binary().
-export_type([name/0]).

-define(CTX, #{
    model => od_provider,
    fold_enabled => true,
    sync_enabled => true
}).

%%%===================================================================
%%% API
%%%===================================================================

%%--------------------------------------------------------------------
%% @doc
%% Creates provider.
%% @end
%%--------------------------------------------------------------------
-spec create(doc()) -> {ok, doc()} | {error, term()}.
create(Doc) ->
    datastore_model:create(?CTX, Doc).

%%--------------------------------------------------------------------
%% @doc
%% Saves provider.
%% @end
%%--------------------------------------------------------------------
-spec save(doc()) -> {ok, doc()} | {error, term()}.
save(Doc) ->
    datastore_model:save(?CTX, Doc).

%%--------------------------------------------------------------------
%% @doc
%% Returns provider by ID.
%% @end
%%--------------------------------------------------------------------
-spec get(id()) -> {ok, doc()} | {error, term()}.
get(ProviderId) ->
    case datastore_model:get(?CTX, ProviderId) of
        % Generate a new cluster for legacy providers
        % @todo VFS-5207 remove when no longer needed for compatibility
        {ok, #document{value = #od_provider{cluster = undefined}}} ->
            ensure_cluster(ProviderId),
            datastore_model:get(?CTX, ProviderId);
        Other ->
            Other
    end.

%%--------------------------------------------------------------------
%% @doc
%% Checks whether provider given by ID exists.
%% @end
%%--------------------------------------------------------------------
-spec exists(id()) -> {ok, boolean()} | {error, term()}.
exists(ProviderId) ->
    datastore_model:exists(?CTX, ProviderId).

%%--------------------------------------------------------------------
%% @doc
%% Updates provider by ID.
%% @end
%%--------------------------------------------------------------------
-spec update(id(), diff()) -> {ok, doc()} | {error, term()}.
update(ProviderId, Diff) ->
    datastore_model:update(?CTX, ProviderId, Diff).

%%--------------------------------------------------------------------
%% @doc
%% Deletes provider by ID.
%% WARNING: Must not be used directly, as deleting a provider that still has
%% relations to other entities will cause serious inconsistencies in database.
%% To safely delete a provider use provider_logic.
%% @end
%%--------------------------------------------------------------------
-spec force_delete(id()) -> ok | {error, term()}.
force_delete(ProviderId) ->
    datastore_model:delete(?CTX, ProviderId).

%%--------------------------------------------------------------------
%% @doc
%% Returns list of all providers.
%% @end
%%--------------------------------------------------------------------
-spec list() -> {ok, [doc()]} | {error, term()}.
list() ->
    datastore_model:fold(?CTX, fun(Doc, Acc) -> {ok, [Doc | Acc]} end, []).

%%--------------------------------------------------------------------
%% @doc
%% Returns readable string representing the provider with given id.
%% @end
%%--------------------------------------------------------------------
-spec to_string(ProviderId :: id()) -> binary().
to_string(ProviderId) ->
    <<"provider:", ProviderId/binary>>.

%%--------------------------------------------------------------------
%% @doc
%% Prints all provider records to the console in a nicely-formatted manner.
%% Sorts the records in a default manner.
%% @end
%%--------------------------------------------------------------------
-spec print_summary() -> ok.
print_summary() ->
    print_summary(name).

%%--------------------------------------------------------------------
%% @doc
%% Prints all provider records to the console in a nicely-formatted manner.
%% Sorts the records by given attribute (specified by name or position).
%% @end
%%--------------------------------------------------------------------
-spec print_summary(id | name | domain | spaces | support | users | groups | cluster | pos_integer()) -> ok.
print_summary(id) -> print_summary(1);
print_summary(name) -> print_summary(2);
print_summary(domain) -> print_summary(3);
print_summary(spaces) -> print_summary(4);
print_summary(support) -> print_summary(5);
print_summary(users) -> print_summary(6);
print_summary(groups) -> print_summary(7);
print_summary(cluster) -> print_summary(8);
print_summary(SortPos) when is_integer(SortPos) ->
    {ok, Providers} = list(),
    ProviderAttrs = lists:map(fun(#document{key = Id, value = P}) ->
        {
            Id,
            P#od_provider.name,
            P#od_provider.domain,
            maps:size(P#od_provider.spaces),
            lists:sum(maps:values(P#od_provider.spaces)),
            maps:size(P#od_provider.eff_users),
            maps:size(P#od_provider.eff_groups),
            P#od_provider.cluster
        }
    end, Providers),
    Sorted = lists:keysort(SortPos, ProviderAttrs),
    io:format("----------------------------------------------------------------------------------------------------------------------------------------------------------------------------~n"),
    io:format("Id                                Name                      Domain                         Spaces   Tot. support   Eff users   Eff groups   Cluster Id~n"),
    io:format("----------------------------------------------------------------------------------------------------------------------------------------------------------------------------~n"),
    lists:foreach(fun({Id, Name, Domain, Spaces, Support, EffUsers, EffGroups, Cluster}) ->
        io:format("~-33s ~-25ts ~-30ts ~-8B ~-14s ~-11B ~-12B ~-33s~n", [
            Id, Name, Domain, Spaces, str_utils:format_byte_size(Support), EffUsers, EffGroups, Cluster
        ])
    end, Sorted),
    io:format("----------------------------------------------------------------------------------------------------------------------------------------------------------------------------~n"),
    io:format("~B providers in total~n", [length(Sorted)]).

%%--------------------------------------------------------------------
%% @doc
%% Returns the entity logic plugin module that handles model logic.
%% @end
%%--------------------------------------------------------------------
-spec entity_logic_plugin() -> module().
entity_logic_plugin() ->
    provider_logic_plugin.


%%--------------------------------------------------------------------
%% @private
%% @doc
%% Creates a new cluster for given provider if it doesn't have one.
%% @end
%%--------------------------------------------------------------------
-spec ensure_cluster(id()) -> ok.
ensure_cluster(ProviderId) ->
    % Avoid race conditions
    critical_section:run({generate_cluster, ProviderId}, fun() ->
        case datastore_model:get(?CTX, ProviderId) of
            {ok, #document{value = #od_provider{cluster = undefined}}} ->
                cluster_logic:create_provider_cluster(undefined, ProviderId);
            _ ->
                % Cluster might have been generated by another process in the meantime
                ok
        end
    end).

%%%===================================================================
%%% datastore_model callbacks
%%%===================================================================

%%--------------------------------------------------------------------
%% @doc
%% Returns model's record version.
%% @end
%%--------------------------------------------------------------------
-spec get_record_version() -> datastore_model:record_version().
get_record_version() ->
    5.

%%--------------------------------------------------------------------
%% @doc
%% Returns model's record structure in provided version.
%% @end
%%--------------------------------------------------------------------
-spec get_record_struct(datastore_model:record_version()) ->
    datastore_model:record_struct().
get_record_struct(1) ->
    {record, [
        {client_name, string},
        {redirection_point, string},
        {urls, [string]},
        {serial, string},
        {latitude, float},
        {longitude, float},
        {spaces, [string]},
        {eff_users, [string]},
        {eff_groups, [string]},
        {bottom_up_dirty, boolean}
    ]};
get_record_struct(2) ->
    {record, [
        {name, string},
        {redirection_point, string},
        {urls, [string]},
        {serial, string},
        {latitude, float},
        {longitude, float},
        {spaces, #{string => integer}},
        {eff_users, #{string => [{atom, string}]}},
        {eff_groups, #{string => [{atom, string}]}},
        {bottom_up_dirty, boolean}
    ]};
get_record_struct(3) ->
    {record, [
        {name, string},
        {admin_email, string},
        % 'serial' field changes to 'root_macaroon'
        {root_macaroon, string},
        {subdomain_delegation, boolean},
        {domain, string},
        {subdomain, string},
        {latitude, float},
        {longitude, float},
        {spaces, #{string => integer}},
        {eff_users, #{string => [{atom, string}]}},
        {eff_groups, #{string => [{atom, string}]}},
        {bottom_up_dirty, boolean}
    ]};
get_record_struct(4) ->
    % There are no changes, but all records must be marked dirty to recalculate
    % effective relations (as intermediaries computing logic has changed).
    get_record_struct(3);
get_record_struct(5) ->
    % * new field - creation_time
<<<<<<< HEAD
    % * new field - eff harvesters
=======
    % * new field - cluster
>>>>>>> 05c6bf0c
    {record, [
        {name, string},
        {admin_email, string},
        {root_macaroon, string},

        {subdomain_delegation, boolean},
        {domain, string},
        {subdomain, string},

        {latitude, float},
        {longitude, float},

        {spaces, #{string => integer}},
        {cluster, string},

        {eff_users, #{string => [{atom, string}]}},
        {eff_groups, #{string => [{atom, string}]}},
        {eff_harvesters, #{string => [{atom, string}]}}, % New field

        {creation_time, integer}, % New field

        {bottom_up_dirty, boolean}
    ]}.

%%--------------------------------------------------------------------
%% @doc
%% Upgrades model's record from provided version to the next one.
%% @end
%%--------------------------------------------------------------------
-spec upgrade_record(datastore_model:record_version(), datastore_model:record()) ->
    {datastore_model:record_version(), datastore_model:record()}.
upgrade_record(1, Provider) ->
    {
        od_provider,
        Name,
        RedirectionPoint,
        Urls,
        Serial,
        Latitude,
        Longitude,

        Spaces,

        _EffUsers,
        _EffGroups,

        _BottomUpDirty
    } = Provider,
    {2, {od_provider,
        Name,
        RedirectionPoint,
        Urls,
        Serial,
        Latitude,
        Longitude,

        % Set support sizes to 0 as there is no access to this information
        % from here.
        maps:from_list([{SpaceId, 0} || SpaceId <- Spaces]),

        #{},
        #{},

        true
    }};
upgrade_record(2, Provider) ->
    {
        od_provider,
        Name,
        RedirectionPoint,
        _Urls,
        _Serial,
        Latitude,
        Longitude,

        Spaces,

        EffUsers,
        EffGroups,

        BottomUpDirty
    } = Provider,
    #{host := Domain} = url_utils:parse(RedirectionPoint),
    {3, {od_provider,
        Name,
        undefined,
        undefined,
        false,
        Domain,
        undefined,

        Latitude,
        Longitude,

        Spaces,

        EffUsers,
        EffGroups,

        BottomUpDirty
    }};
upgrade_record(3, Provider) ->
    {od_provider,
        Name,
        AdminEmail,
        RootMacaroon,
        SubdomainDelegation,
        Domain,
        Subdomain,

        Latitude,
        Longitude,

        Spaces,

        _EffUsers,
        _EffGroups,

        _BottomUpDirty
    } = Provider,

    {4, {od_provider,
        Name,
        AdminEmail,
        RootMacaroon,
        SubdomainDelegation,
        Domain,
        Subdomain,

        Latitude,
        Longitude,

        Spaces,

        #{},
        #{},

        true
    }};
upgrade_record(4, Provider) ->
    {od_provider,
        Name,
        AdminEmail,
        RootMacaroon,
        SubdomainDelegation,
        Domain,
        Subdomain,

        Latitude,
        Longitude,

        Spaces,

        EffUsers,
        EffGroups,

        BottomUpDirty
    } = Provider,
    {5, #od_provider{
        name = Name,
        admin_email = AdminEmail,
        root_macaroon = RootMacaroon,
        subdomain_delegation = SubdomainDelegation,
        domain = Domain,
        subdomain = Subdomain,

        latitude = Latitude,
        longitude = Longitude,

        spaces = Spaces,
        cluster = undefined,

        eff_users = EffUsers,
        eff_groups = EffGroups,
        eff_harvesters = #{},

        creation_time = time_utils:system_time_seconds(),

        bottom_up_dirty = BottomUpDirty
    }}.<|MERGE_RESOLUTION|>--- conflicted
+++ resolved
@@ -273,11 +273,8 @@
     get_record_struct(3);
 get_record_struct(5) ->
     % * new field - creation_time
-<<<<<<< HEAD
     % * new field - eff harvesters
-=======
     % * new field - cluster
->>>>>>> 05c6bf0c
     {record, [
         {name, string},
         {admin_email, string},
