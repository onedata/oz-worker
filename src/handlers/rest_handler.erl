--- conflicted
+++ resolved
@@ -195,14 +195,7 @@
         {silent_error, ReqX} -> %% As per RFC 6750 section 3.1
             {{false, <<"">>}, ReqX, State};
 
-<<<<<<< HEAD
-
-        {Error, Description1, ReqX}
-            when is_atom(Error), is_binary(Description1) ->
-
-=======
         {Error, <<Description1>>, ReqX} when is_atom(Error) ->
->>>>>>> ff5037fc
             Body = mochijson2:encode([{error, Error},
                 {error_description, Description1}]),
 
@@ -212,14 +205,7 @@
             ReqY = cowboy_req:set_resp_body(Body, ReqX),
             {{false, WWWAuthenticate}, ReqY, State};
 
-<<<<<<< HEAD
-
-        {Error, StatusCode, Description1, ReqX}
-            when is_atom(Error), is_binary(Description1) ->
-
-=======
         {Error, StatusCode, <<Description1>>, ReqX} when is_atom(Error) ->
->>>>>>> ff5037fc
             Body = mochijson2:encode([{error, Error},
                 {error_description, Description1}]),
 
