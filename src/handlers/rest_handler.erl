%%%-------------------------------------------------------------------
%%% @author Konrad Zemek
%%% @copyright (C): 2014 ACK CYFRONET AGH
%%% This software is released under the MIT license
%%% cited in 'LICENSE.txt'.
%%% @end
%%%-------------------------------------------------------------------
%%% @doc The module handling the common RESTful logic. It implements
%%% Cowboy's rest pseudo-behavior, delegating specifics to submodules.
%%% @end
%%%-------------------------------------------------------------------
-module(rest_handler).
-author("Konrad Zemek").

-include("handlers/rest_handler.hrl").
-include_lib("ctool/include/logging.hrl").

%% API
-export([init/3, allowed_methods/2, content_types_accepted/2, is_authorized/2,
    content_types_provided/2, delete_resource/2, delete_completed/2,
    accept_resource_json/2, accept_resource_form/2, provide_resource/2,
    rest_init/2, forbidden/2, resource_exists/2, requests_effective_state/1]).

-type client() :: #client{}.
-export_type([client/0]).

%%%===================================================================
%%% API
%%%===================================================================

%%--------------------------------------------------------------------
%% @doc Cowboy callback function.
%% Upgrade the protocol to cowboy_rest.
%% @end
%%--------------------------------------------------------------------
-spec init({TransportName :: atom(), ProtocolName :: http},
    Req :: cowboy_req:req(), Opts :: any()) ->
    {upgrade, protocol, cowboy_rest}.
init({_, http}, _Req, _Opts) ->
    {upgrade, protocol, cowboy_rest}.

%%--------------------------------------------------------------------
%% @doc Cowboy callback function.
%% Initialize the state for this request.
%% @end
%%--------------------------------------------------------------------
-spec rest_init(Req :: cowboy_req:req(), Opts :: rstate()) ->
    {ok, cowboy_req:req(), rstate()}.
rest_init(Req, #rstate{} = Opts) ->
    {ok, Req, Opts}.

%%--------------------------------------------------------------------
%% @doc Cowboy callback function.
%% Return the list of allowed methods.
%% @end
%%--------------------------------------------------------------------
-spec allowed_methods(Req :: cowboy_req:req(), State :: rstate()) ->
    {[binary()], cowboy_req:req(), rstate()}.
allowed_methods(Req, #rstate{methods = Methods} = State) ->
    BinMethods =
        case requests_effective_state(Req) of
            true -> [method_to_binary(M) || M <- Methods, M =:= get];
            false -> [method_to_binary(M) || M <- Methods]
        end,
    {BinMethods, Req, State}.

%%--------------------------------------------------------------------
%% @doc Cowboy callback function.
%% Return whether POST is allowed when the resource doesn't exist.
%% @end
%%--------------------------------------------------------------------
-spec content_types_accepted(Req :: cowboy_req:req(), State :: rstate()) ->
    {Value, cowboy_req:req(), rstate()} when
    Value :: [{binary() | {Type, SubType, Params}, AcceptResource}],
    Type :: binary(),
    SubType :: binary(),
    Params :: '*' | [{binary(), binary()}],
    AcceptResource :: atom().
content_types_accepted(Req, #rstate{} = State) ->
    {[
        {<<"application/json">>, accept_resource_json},
        {<<"application/x-www-form-urlencoded">>, accept_resource_form}
    ], Req, State}.

%%--------------------------------------------------------------------
%% @doc Cowboy callback function.
%% Return the list of content-types the resource provides.
%% @end
%%--------------------------------------------------------------------
-spec content_types_provided(Req :: cowboy_req:req(), State :: rstate()) ->
    {Value, cowboy_req:req(), rstate()} when
    Value :: [{binary() | {Type, SubType, Params}, ProvideResource}],
    Type :: binary(),
    SubType :: binary(),
    Params :: '*' | [{binary(), binary()}],
    ProvideResource :: atom().
content_types_provided(Req, #rstate{} = State) ->
    {[{<<"application/json">>, provide_resource}], Req, State}.

%%--------------------------------------------------------------------
%% @doc Cowboy callback function.
%% Delete the resource.
%% @end
%%--------------------------------------------------------------------
-spec delete_resource(Req :: cowboy_req:req(), State :: rstate()) ->
    {boolean(), cowboy_req:req(), rstate()}.
delete_resource(Req, #rstate{module = Mod, resource = Resource} = State) ->
    {ResId, Req2} = get_res_id(Req, State),
    {Result, Req3} = Mod:delete_resource(Resource, ResId, Req2),
    {Result, Req3, State}.

%%--------------------------------------------------------------------
%% @doc Cowboy callback function.
%% Returns if there is a guarantee that the resource gets deleted immediately
%% from the system.
%% @end
%%--------------------------------------------------------------------
-spec delete_completed(Req :: cowboy_req:req(), State :: rstate()) ->
    {boolean(), cowboy_req:req(), rstate()}.
delete_completed(Req, State) ->
    {false, Req, State}.

%%--------------------------------------------------------------------
%% @doc Cowboy callback function.
%% Return whether access to the resource is forbidden.
%% @see is_authorized/2
%% @end
%%--------------------------------------------------------------------
-spec forbidden(Req :: cowboy_req:req(), State :: rstate()) ->
    {boolean(), cowboy_req:req(), rstate()}.
forbidden(Req, State) ->
    #rstate{module = Mod, resource = Res, client = Client} = State,

    {ResId, Req2} = get_res_id(Req, State),
    {BinMethod, Req3} = cowboy_req:method(Req2),
    Method = binary_to_method(BinMethod),

    Forbidden = not Mod:is_authorized(Res, Method, ResId, Client),
    {Forbidden, Req3, State}.

%%--------------------------------------------------------------------
%% @doc Cowboy callback function.
%% Return whether the user is authorized to perform the action.
%% NOTE: The name and description of this function is actually misleading;
%% 401 Unauthorized is returned when there's been an *authentication* error,
%% and 403 Forbidden is returned when the already-authenticated client
%% is unauthorized to perform an operation.
%% @end
%%--------------------------------------------------------------------
-spec is_authorized(Req :: cowboy_req:req(), State :: rstate()) ->
    {true | {false, binary()}, cowboy_req:req(), rstate()}.
is_authorized(Req, #rstate{noauth = NoAuth, root = Root} = State) ->
    {BinMethod, Req2} = cowboy_req:method(Req),
    Method = binary_to_method(BinMethod),

    try
        case lists:member(Method, NoAuth) of
            true -> {true, Req, State#rstate{client = #client{}}};
            false ->
                PeerCert = case ssl:peercert(cowboy_req:get(socket, Req2)) of
                    {ok, PeerCert1} -> PeerCert1;
                    {error, no_peercert} ->
                        throw({silent_error, Req2})
                end,

                ProviderId = case worker_proxy:call(ozpca_worker,
                    {verify_provider, PeerCert}) of
                    {ok, ProviderId1} -> ProviderId1;
                    {error, {bad_cert, Reason}} ->
                        ?warning("Attempted authentication with "
                        "bad peer certificate: ~p", [Reason]),
                        throw({silent_error, Req2})
                end,

                {Macaroon, DischargeMacaroons, Req3} =
                    parse_macaroons_from_headers(Req2),

                case Macaroon of
                    undefined ->
                        Client = #client{type = provider, id = ProviderId},
                        {true, Req3, State#rstate{client = Client}};

                    _ ->
                        case auth_logic:validate_token(ProviderId, Macaroon,
                            DischargeMacaroons, BinMethod, Root) of

                            {ok, UserId} ->
                                Client = #client{type = user, id = UserId},
                                {true, Req3, State#rstate{client = Client}};

                            {error, Reason1} ->
                                ?info("Bad auth: ~p", [Reason1]),
                                throw({invalid_token, <<"access denied">>,
                                    Req3})
                        end
                end
        end
    catch
        {silent_error, ReqX} -> %% As per RFC 6750 section 3.1
            {{false, <<"">>}, ReqX, State};

        {Error, Description1, ReqX} when is_atom(Error) ->
            Body = json_utils:encode([{error, Error},
                {error_description, str_utils:to_binary(Description1)}]),

            WWWAuthenticate =
                <<"error=", (atom_to_binary(Error, latin1))/binary>>,

            ReqY = cowboy_req:set_resp_body(Body, ReqX),
            {{false, WWWAuthenticate}, ReqY, State};

        {Error, StatusCode, Description1, ReqX} when is_atom(Error) ->
            Body = json_utils:encode([
                {<<"error">>, Error},
                {<<"error_description">>, str_utils:to_binary(Description1)}
            ]),

            {ok, ReqY} = cowboy_req:reply(StatusCode, [], Body, ReqX),
            {halt, ReqY, State}
    end.

%%--------------------------------------------------------------------
%% @doc Cowboy callback function.
%% Return whether the resource exists.
%% @end
%%--------------------------------------------------------------------
-spec resource_exists(Req :: cowboy_req:req(), State :: rstate()) ->
    {boolean(), cowboy_req:req(), rstate()}.
resource_exists(Req, #rstate{module = Mod, resource = Resource} = State) ->
    {Method, Req2} = cowboy_req:method(Req),
    case Method of
<<<<<<< HEAD
    %% OneZone REST API always creates new resource on POST
=======
        %% OZ REST API always creates new resource on POST
>>>>>>> 009af98a
        <<"POST">> -> {false, Req2, State};
        _ ->
            {ResId, Req3} = get_res_id(Req2, State),
            {Exists, Req4} = Mod:resource_exists(Resource, ResId, Req3),
            {Exists, Req4, State}
    end.

%%--------------------------------------------------------------------
%% @doc Cowboy callback function.
%% Process the request body of application/json content type.
%% @end
%%--------------------------------------------------------------------
-spec accept_resource_json(Req :: cowboy_req:req(), State :: rstate()) ->
    {{true, URL :: binary()} | boolean(), cowboy_req:req(), rstate()}.
accept_resource_json(Req, #rstate{} = State) ->
    {ok, Body, Req2} = cowboy_req:body(Req),
    Data = try
        json_utils:decode(Body)
    catch
        _:_ -> malformed
    end,

    case Data =:= malformed of
        true ->
            Body = json_utils:encode([
                {<<"error">>, <<"invalid_request">>},
                {<<"error_description">>, <<"malformed JSON data">>}]),
            Req3 = cowboy_req:set_resp_body(Body, Req2),
            {false, Req3, State};

        false ->
            accept_resource(Data, Req2, State)
    end.

%%--------------------------------------------------------------------
%% @doc Cowboy callback function.
%% Process the request body of application/x-www-form-urlencoded content type.
%% @end
%%--------------------------------------------------------------------
-spec accept_resource_form(Req :: cowboy_req:req(), State :: rstate()) ->
    {{true, URL :: binary()} | boolean(), cowboy_req:req(), rstate()}.
accept_resource_form(Req, #rstate{} = State) ->
    {ok, Data, Req2} = cowboy_req:body_qs(Req),
    accept_resource(Data, Req2, State).

%%--------------------------------------------------------------------
%% @doc Cowboy callback function.
%% Process the request body.
%% @end
%%--------------------------------------------------------------------
-spec accept_resource(Data :: [proplists:property()], Req :: cowboy_req:req(),
    State :: rstate()) ->
    {{true, URL :: binary()} | boolean(), cowboy_req:req(), rstate()}.
accept_resource(Data, Req, State) ->
    #rstate{module = Mod, resource = Resource, client = Client} = State,

    {ResId, Req2} = get_res_id(Req, State),
    {BinMethod, Req3} = cowboy_req:method(Req2),
    Method = binary_to_method(BinMethod),

    try
        {Result, Req4} = Mod:accept_resource(Resource, Method, ResId, Data,
            Client, Req3),

        {Result, Req4, State}
    catch
        {rest_error, Error, ReqX}
            when is_atom(Error) ->

            Body = json_utils:encode([{<<"error">>, Error}]),
            ReqY = cowboy_req:set_resp_body(Body, ReqX),
            {false, ReqY, State};


        {rest_error, Error, Description, ReqX}
            when is_atom(Error), is_binary(Description) ->

            Body = json_utils:encode([
                {<<"error">>, Error},
                {<<"error_description">>, Description}
            ]),
            ReqY = cowboy_req:set_resp_body(Body, ReqX),
            {false, ReqY, State}
    end.

%%--------------------------------------------------------------------
%% @doc Cowboy callback function.
%% Process the request body.
%% @end
%%--------------------------------------------------------------------
-spec provide_resource(Req :: cowboy_req:req(), State :: rstate()) ->
    {iodata(), cowboy_req:req(), rstate()}.
provide_resource(Req, State) ->
    #rstate{module = Mod, resource = Resource, client = Client} = State,

    {ResId, Req2} = get_res_id(Req, State),
    {Data, Req3} = Mod:provide_resource(Resource, ResId, Client, Req2),
    JSON = json_utils:encode(Data),
    {JSON, Req3, State}.

%%--------------------------------------------------------------------
%% @doc Determines whether an "effective" state has been requested through
%% a query parameter. Effective state can mean different things for different
%% rest modules, but the state universally reduces allowed methods to GET only.
%% @end
%%--------------------------------------------------------------------
-spec requests_effective_state(Req :: cowboy_req:req()) ->
    boolean().
requests_effective_state(Req) ->
    % @todo change to qs_parse on Cowboy upgrade
    {QsVals, _} = cowboy_req:qs_vals(Req),
    case lists:keyfind(<<"effective">>, 1, QsVals) of
        {_, <<"true">>} -> true;
        {_, true} -> true;
        _ -> false
    end.

%%--------------------------------------------------------------------
%% @doc Converts an atom representing a REST method to a binary representing
%% the method.
%% @end
%%--------------------------------------------------------------------
-spec method_to_binary(Method :: method()) -> binary().
method_to_binary(post) -> <<"POST">>;
method_to_binary(patch) -> <<"PATCH">>;
method_to_binary(get) -> <<"GET">>;
method_to_binary(put) -> <<"PUT">>;
method_to_binary(delete) -> <<"DELETE">>.

%%--------------------------------------------------------------------
%% @doc Converts a binary representing a REST method to an atom representing
%% the method.
%% @end
%%--------------------------------------------------------------------
-spec binary_to_method(BinMethod :: binary()) -> method().
binary_to_method(<<"POST">>) -> post;
binary_to_method(<<"PATCH">>) -> patch;
binary_to_method(<<"GET">>) -> get;
binary_to_method(<<"PUT">>) -> put;
binary_to_method(<<"DELETE">>) -> delete.

%%--------------------------------------------------------------------
%% @doc Returns the resource id for the request or client's id if the resource
%% id is undefined.
%% @end
%%--------------------------------------------------------------------
-spec get_res_id(Req :: cowboy_req:req(), State :: rstate()) ->
    {ResId :: binary(), cowboy_req:req()}.
get_res_id(Req, #rstate{client = #client{id = ClientId}}) ->
    {Bindings, Req2} = cowboy_req:bindings(Req),
    ResId = case proplists:get_value(id, Bindings) of
        undefined -> ClientId;
        X -> X
    end,
    {ResId, Req2}.

%%--------------------------------------------------------------------
%% @doc Parses macaroon and discharge macaroons out of request's
%% headers.
%% @end
%%--------------------------------------------------------------------
-spec parse_macaroons_from_headers(Req :: cowboy_req:req()) ->
    {Macaroon :: macaroon:macaroon() | undefined,
        DischargeMacaroons :: [macaroon:macaroon()], cowboy_req:req()} |
    no_return().
parse_macaroons_from_headers(Req) ->
    {SerializedMacaroon, Req2} = cowboy_req:header(<<"macaroon">>, Req),
    {SerializedDischarges, Req3} =
        cowboy_req:header(<<"discharge-macaroons">>, Req2),

    Macaroon =
        case SerializedMacaroon of
            <<_/binary>> -> deserialize_macaroon(SerializedMacaroon, Req3);
            _ -> undefined
        end,

    DischargeMacaroons =
        case SerializedDischarges of
            <<>> ->
                [];

            <<_/binary>> ->
                Split = binary:split(SerializedDischarges, <<" ">>, [global]),
                [deserialize_macaroon(S, Req3) || S <- Split];

            _ ->
                []
        end,

    {Macaroon, DischargeMacaroons, Req3}.

%%--------------------------------------------------------------------
%% @doc Deserializes a macaroon and throws on error.
%% @end
%%--------------------------------------------------------------------
-spec deserialize_macaroon(Data :: binary(), Req :: cowboy_req:req()) ->
    macaroon:macaroon() | no_return().
deserialize_macaroon(Data, Req) ->
    case macaroon:deserialize(Data) of
        {ok, M} -> M;
        {error, Reason} ->
            throw({invalid_token, atom_to_binary(Reason, latin1), Req})
    end.<|MERGE_RESOLUTION|>--- conflicted
+++ resolved
@@ -229,11 +229,7 @@
 resource_exists(Req, #rstate{module = Mod, resource = Resource} = State) ->
     {Method, Req2} = cowboy_req:method(Req),
     case Method of
-<<<<<<< HEAD
-    %% OneZone REST API always creates new resource on POST
-=======
         %% OZ REST API always creates new resource on POST
->>>>>>> 009af98a
         <<"POST">> -> {false, Req2, State};
         _ ->
             {ResId, Req3} = get_res_id(Req2, State),
