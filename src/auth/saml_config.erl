%%%-------------------------------------------------------------------
%%% @author Lukasz Opiola
%%% @copyright (C) 2017 ACK CYFRONET AGH
%%% This software is released under the MIT license
%%% cited in 'LICENSE.txt'.
%%% @end
%%%-------------------------------------------------------------------
%%% @doc
%%% This module handles configuration of SAML Service Provider and
%%% supported Identity Providers.
%%% @end
%%%-------------------------------------------------------------------
-module(saml_config).

-include("auth_common.hrl").
-include("http/gui_paths.hrl").
-include("registered_names.hrl").
-include("idp_group_mapping.hrl").
-include_lib("esaml/include/esaml.hrl").
-include_lib("ctool/include/logging.hrl").

-export([
    get_sp_config/0,
    get_saml_cert_pem/0,
    get_supported_idps/0,
    get_idp_config/1,
    has_group_mapping_enabled/1,
    get_super_group/1,
    normalize_membership_specs/2,
    normalize_membership_spec/2
]).

%%%===================================================================
%%% API functions
%%%===================================================================

%%--------------------------------------------------------------------
%% @doc
%% Returns the config of the Service Provider represented by this onezone.
%% @end
%%--------------------------------------------------------------------
-spec get_sp_config() -> #esaml_sp{}.
get_sp_config() ->
    SAMLConfig = get_config(),
    SPConfig = maps:get(sp_config, SAMLConfig),

    RolloverNewCert = case maps:get(rollover_new_cert_file, SPConfig, undefined) of
        undefined -> undefined;
        CertPath -> esaml_util:load_certificate(CertPath)
    end,

    RolloverNewKey = case maps:get(rollover_new_key_file, SPConfig, undefined) of
        undefined -> undefined;
        KeyPath -> esaml_util:load_private_key(KeyPath)
    end,

    #esaml_sp{
        entity_id = maps:get(entity_id, SPConfig),
        certificate = esaml_util:load_certificate(maps:get(cert_file, SPConfig)),
        key = esaml_util:load_private_key(maps:get(key_file, SPConfig)),
        rollover_new_certificate = RolloverNewCert,
        rollover_new_key = RolloverNewKey,
        consume_uri = binary_to_list(oz_worker:get_uri(<<?SAML_CONSUME_PATH>>)),
        metadata_uri = binary_to_list(oz_worker:get_uri(<<?SAML_METADATA_PATH>>)),
        org = #esaml_org{
            name = maps:get(organization_name, SPConfig),
            displayname = maps:get(organization_display_name, SPConfig),
            url = binary_to_list(oz_worker:get_url())
        },
        tech = #esaml_contact{
            name = maps:get(tech_contact_name, SPConfig),
            email = maps:get(tech_contact_email, SPConfig)
        },
        sign_requests = maps:get(sign_requests, SPConfig),
        sign_metadata = maps:get(sign_metadata, SPConfig),
        want_assertions_signed = maps:get(want_assertions_signed, SPConfig)
    }.


%%--------------------------------------------------------------------
%% @doc
%% Returns the SAML certificate in PEM format. If a rollover certificate is
%% present, it is returned, otherwise the standard cert.
%% @end
%%--------------------------------------------------------------------
-spec get_saml_cert_pem() -> binary().
get_saml_cert_pem() ->
    SAMLConfig = get_config(),
    SPConfig = maps:get(sp_config, SAMLConfig),

    Default = maps:get(cert_file, SPConfig),
    CertificatePath = maps:get(rollover_new_cert_file, SPConfig, Default),
    {ok, CertPem} = file:read_file(CertificatePath),
    CertPem.


%%--------------------------------------------------------------------
%% @doc
%% Returns the list of all supported IdPs (their ids).
%% @end
%%--------------------------------------------------------------------
-spec get_supported_idps() -> [atom()].
get_supported_idps() ->
    SAMLConfig = get_config(),
    maps:keys(maps:get(supported_idps, SAMLConfig)).


%%--------------------------------------------------------------------
%% @doc
%% Returns IdP config based on its id.
%% @end
%%--------------------------------------------------------------------
-spec get_idp_config(IdPId :: atom()) -> #esaml_idp{}.
get_idp_config(IdPId) ->
    SAMLConfig = get_config(),
    SupportedIdPs = maps:get(supported_idps, SAMLConfig),
    IdPConfig = maps:get(IdPId, SupportedIdPs),
    #esaml_idp{
        metadata = esaml_util:load_metadata(maps:get(metadata_url, IdPConfig)),
        preferred_sso_binding = maps:get(preferred_sso_binding, IdPConfig, http_redirect),
        encrypts_assertions = maps:get(encrypts_assertions, IdPConfig),
        signs_assertions = maps:get(signs_assertions, IdPConfig),
        signs_envelopes = maps:get(signs_envelopes, IdPConfig),
        signs_logout_requests = false, % TODO Logout currently not supported
        attribute_mapping = maps:get(attribute_mapping, IdPConfig)
    }.


%%--------------------------------------------------------------------
%% @doc
%% Returns whether given IdP has enabled group mapping based on its config.
%% @end
%%--------------------------------------------------------------------
-spec has_group_mapping_enabled(IdPId :: atom()) -> boolean().
has_group_mapping_enabled(IdPId) ->
    SAMLConfig = get_config(),
    SupportedIdPs = maps:get(supported_idps, SAMLConfig),
    IdPConfig = maps:get(IdPId, SupportedIdPs, #{}),
    GroupMappingConfig = maps:get(group_mapping, IdPConfig, #{}),
    maps:get(enabled, GroupMappingConfig, false).


%%--------------------------------------------------------------------
%% @doc
%% Returns the super group for given IdP, if specified in config.
%% @end
%%--------------------------------------------------------------------
-spec get_super_group(IdPId :: atom()) ->
    undefined | [idp_group_mapping:idp_group()].
get_super_group(IdPId) ->
    SAMLConfig = get_config(),
    SupportedIdPs = maps:get(supported_idps, SAMLConfig),
    IdPConfig = maps:get(IdPId, SupportedIdPs),
    GroupMappingConfig = maps:get(group_mapping, IdPConfig, #{}),
    maps:get(super_group, GroupMappingConfig, undefined).

%%--------------------------------------------------------------------
%% @doc
%% Normalizes group membership spec for given IdP.
%% @end
%%--------------------------------------------------------------------
-spec normalize_membership_spec(IdPId :: atom(), Groups :: binary()) ->
    idp_group_mapping:idp_entitlement().
normalize_membership_spec(elixir, Group) ->
    normalize_elixir_membership_spec(Group);
normalize_membership_spec(_, Group) ->
    Group.

% TODO move this to a configurable plugin during auth system refactoring
%%--------------------------------------------------------------------
%% @doc
%% Normalizes group membership specs for given IdP.
%% @end
%%--------------------------------------------------------------------
-spec normalize_membership_specs(IdPId :: atom(), Groups :: [binary()]) ->
    [idp_group_mapping:idp_entitlement()].
normalize_membership_specs(elixir, Groups) ->
    lists:map(fun normalize_elixir_membership_spec/1, Groups);
normalize_membership_specs(_, Groups) ->
    Groups.


%%%===================================================================
%%% Internal functions
%%%===================================================================

%%--------------------------------------------------------------------
%% @private
%% @doc
%% Reads SAML config from file and returns it as a map.
%% TODO consider caching the config file
%% @end
%%--------------------------------------------------------------------
-spec get_config() -> maps:map().
get_config() ->
    {ok, SAMLConfigFile} = oz_worker:get_env(saml_config_file),
    {ok, [SAMLConfig]} = file:consult(SAMLConfigFile),
    SAMLConfig.

%%-------------------------------------------------------------------
%% @private
%% @doc
%% Normalizes group membership specs for Elixir.
%% @end
%%-------------------------------------------------------------------
-spec normalize_elixir_membership_spec(binary()) ->
    idp_group_mapping:idp_entitlement().
normalize_elixir_membership_spec(Group) ->
    [VO | Rest] = binary:split(Group, <<":">>, [global]),
<<<<<<< HEAD
    [<<"vo:", VO/binary>>] ++
    [<<"tm:", Gr/binary>> || Gr <- Rest] ++
    [<<"user:member">>].
=======
    Path = [#idp_group{name = VO, type = organization}] ++ 
        [#idp_group{name = Gr, type = team} || Gr <- Rest],
    #idp_entitlement{
        path = Path,
        privileges = member
    }.
>>>>>>> 1a9e38c1
<|MERGE_RESOLUTION|>--- conflicted
+++ resolved
@@ -207,15 +207,9 @@
     idp_group_mapping:idp_entitlement().
 normalize_elixir_membership_spec(Group) ->
     [VO | Rest] = binary:split(Group, <<":">>, [global]),
-<<<<<<< HEAD
-    [<<"vo:", VO/binary>>] ++
-    [<<"tm:", Gr/binary>> || Gr <- Rest] ++
-    [<<"user:member">>].
-=======
     Path = [#idp_group{name = VO, type = organization}] ++ 
         [#idp_group{name = Gr, type = team} || Gr <- Rest],
     #idp_entitlement{
         path = Path,
         privileges = member
-    }.
->>>>>>> 1a9e38c1
+    }.