--- conflicted
+++ resolved
@@ -103,13 +103,8 @@
             [] ->
                 {error, no_provider};
             _ ->
-<<<<<<< HEAD
                 RedirectURL = auth_logic:get_redirection_uri(UserID, lists:nth(crypto:rand_uniform(1, length(ProviderIDs) + 1), ProviderIDs)),
                 {ok, RedirectURL}
-=======
-                {ProviderHostname, RedirectURL} = auth_logic:get_redirection_uri(UserID, ProviderID),
-                {ok, ProviderHostname, RedirectURL}
->>>>>>> c7cd0522
         end
     catch T:M ->
         ?error_stacktrace("Cannot resolve redirection URL to provider - ~p:~p", [T, M]),
