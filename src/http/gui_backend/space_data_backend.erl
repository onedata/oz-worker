%%%-------------------------------------------------------------------
%%% @author Lukasz Opiola
%%% @copyright (C) 2016 ACK CYFRONET AGH
%%% This software is released under the MIT license
%%% cited in 'LICENSE.txt'.
%%% @end
%%%-------------------------------------------------------------------
%%% @doc
%%% This module implements data_backend_behaviour and is used to synchronize
%%% the `space` model used in Ember application.
%%% @end
%%%-------------------------------------------------------------------
-module(space_data_backend).
-author("Lukasz Opiola").
-behaviour(data_backend_behaviour).

-include("datastore/oz_datastore_models_def.hrl").
-include_lib("ctool/include/logging.hrl").

%% data_backend_behaviour callbacks
-export([init/0, terminate/0]).
-export([find/2, find_all/1, find_query/2]).
-export([create_record/2, update_record/3, delete_record/2]).
%% API
-export([space_record/2, space_record/3]).


%%%===================================================================
%%% data_backend_behaviour callbacks
%%%===================================================================

%%--------------------------------------------------------------------
%% @doc
%% {@link data_backend_behaviour} callback init/0.
%% @end
%%--------------------------------------------------------------------
-spec init() -> ok.
init() ->
    ok.


%%--------------------------------------------------------------------
%% @doc
%% {@link data_backend_behaviour} callback terminate/0.
%% @end
%%--------------------------------------------------------------------
-spec terminate() -> ok.
terminate() ->
    ok.


%%--------------------------------------------------------------------
%% @doc
%% {@link data_backend_behaviour} callback find/2.
%% @end
%%--------------------------------------------------------------------
-spec find(ResourceType :: binary(), Id :: binary()) ->
    {ok, proplists:proplist()} | gui_error:error_result().
find(<<"space">>, SpaceId) ->
    UserId = gui_session:get_user_id(),
    % Check if the user belongs to this space
    case space_logic:has_effective_user(SpaceId, UserId) of
        false ->
            gui_error:unauthorized();
        true ->
            {ok, space_record(SpaceId, UserId)}
    end.


%%--------------------------------------------------------------------
%% @doc
%% {@link data_backend_behaviour} callback find_all/1.
%% @end
%%--------------------------------------------------------------------
-spec find_all(ResourceType :: binary()) ->
    {ok, [proplists:proplist()]} | gui_error:error_result().
find_all(<<"space">>) ->
    gui_error:report_error(<<"Not implemented">>).


%%--------------------------------------------------------------------
%% @doc
%% {@link data_backend_behaviour} callback find_query/2.
%% @end
%%--------------------------------------------------------------------
-spec find_query(ResourceType :: binary(), Data :: proplists:proplist()) ->
    {ok, proplists:proplist()} | gui_error:error_result().
find_query(<<"space">>, _Data) ->
    gui_error:report_error(<<"Not implemented">>).


%%--------------------------------------------------------------------
%% @doc
%% {@link data_backend_behaviour} callback create_record/2.
%% @end
%%--------------------------------------------------------------------
-spec create_record(RsrcType :: binary(), Data :: proplists:proplist()) ->
    {ok, proplists:proplist()} | gui_error:error_result().
create_record(<<"space">>, Data) ->
    Name = proplists:get_value(<<"name">>, Data),
    case Name of
        <<"">> ->
            gui_error:report_error(<<"Empty space names are not allowed">>);
        Bin when is_binary(Bin) ->
            UserId = gui_session:get_user_id(),
            {ok, SpaceId} = space_logic:create({user, UserId}, Name),
            % Push user record with a new space list.
            gui_async:push_updated(
                <<"user">>, user_data_backend:user_record(UserId)
            ),
            space_record(SpaceId, UserId);
        _ ->
            gui_error:report_error(<<"Invalid space name">>)
    end.


%%--------------------------------------------------------------------
%% @doc
%% {@link data_backend_behaviour} callback update_record/3.
%% @end
%%--------------------------------------------------------------------
-spec update_record(RsrcType :: binary(), Id :: binary(),
    Data :: proplists:proplist()) ->
    ok | gui_error:error_result().
<<<<<<< HEAD
update_record(<<"space">>, _SpaceId, _Data) ->
    gui_error:report_error(<<"Not implemented">>).
=======
update_record(<<"space">>, SpaceId, [{<<"isDefault">>, IsDefault}]) ->
    UserId = gui_session:get_user_id(),
    case IsDefault of
        true ->
            user_logic:set_default_space(UserId, SpaceId);
        false ->
            ok
    end,
    ok;
update_record(<<"space">>, SpaceId, [{<<"name">>, NewName}]) ->
    UserId = gui_session:get_user_id(),
    space_logic:modify(SpaceId, {user, UserId}, NewName);
update_record(<<"space">>, _SpaceId, _Data) ->
    gui_error:report_error(<<"Not implemented">>).

>>>>>>> 2f9f6159


%%--------------------------------------------------------------------
%% @doc
%% {@link data_backend_behaviour} callback delete_record/2.
%% @end
%%--------------------------------------------------------------------
-spec delete_record(RsrcType :: binary(), Id :: binary()) ->
    ok | gui_error:error_result().
delete_record(<<"space">>, _Id) ->
    gui_error:report_error(<<"Not implemented">>).


%%%===================================================================
%%% API functions
%%%===================================================================

%%--------------------------------------------------------------------
%% @doc
%% Returns a client-compliant space record based on space id. Automatically
%% check if the user has view privileges in that space and returns proper data.
%% @end
%%--------------------------------------------------------------------
-spec space_record(SpaceId :: binary(), UserId :: binary()) ->
    proplists:proplist().
space_record(SpaceId, UserId) ->
    % Check if that user has view privileges in that space
    HasViewPrivs = space_logic:has_effective_privilege(
        SpaceId, UserId, space_view_data
    ),
    space_record(SpaceId, UserId, HasViewPrivs).


%%--------------------------------------------------------------------
%% @doc
%% Returns a client-compliant space record based on space id. Allows to
%% override HasViewPrivileges.
%% @end
%%--------------------------------------------------------------------
-spec space_record(SpaceId :: binary(), UserId :: od_user:id(),
    HasViewPrivileges :: boolean()) -> proplists:proplist().
space_record(SpaceId, UserId, HasViewPrivileges) ->
    {ok, #document{value = #od_space{
        name = DefaultName,
        providers_supports = ProvidersSupports
    }}} = od_space:get(SpaceId),
    {ok, #document{value = #od_user{
        space_aliases = SpaceNamesMap
    }}} = od_user:get(UserId),
    % Try to get space name from personal user's mapping, if not use its
    % default name.
    Name = maps:get(SpaceId, SpaceNamesMap, DefaultName),
    {Providers, SupportSizes} = lists:unzip(ProvidersSupports),
    TotalSize = lists:sum(SupportSizes),
    [
        {<<"id">>, SpaceId},
        {<<"name">>, Name},
        {<<"hasViewPrivilege">>, HasViewPrivileges},
        {<<"totalSize">>, TotalSize},
        {<<"supportSizes">>, ProvidersSupports},
        {<<"providers">>, Providers}
    ].<|MERGE_RESOLUTION|>--- conflicted
+++ resolved
@@ -122,26 +122,12 @@
 -spec update_record(RsrcType :: binary(), Id :: binary(),
     Data :: proplists:proplist()) ->
     ok | gui_error:error_result().
-<<<<<<< HEAD
-update_record(<<"space">>, _SpaceId, _Data) ->
-    gui_error:report_error(<<"Not implemented">>).
-=======
-update_record(<<"space">>, SpaceId, [{<<"isDefault">>, IsDefault}]) ->
-    UserId = gui_session:get_user_id(),
-    case IsDefault of
-        true ->
-            user_logic:set_default_space(UserId, SpaceId);
-        false ->
-            ok
-    end,
-    ok;
 update_record(<<"space">>, SpaceId, [{<<"name">>, NewName}]) ->
     UserId = gui_session:get_user_id(),
     space_logic:modify(SpaceId, {user, UserId}, NewName);
 update_record(<<"space">>, _SpaceId, _Data) ->
     gui_error:report_error(<<"Not implemented">>).
 
->>>>>>> 2f9f6159
 
 
 %%--------------------------------------------------------------------
