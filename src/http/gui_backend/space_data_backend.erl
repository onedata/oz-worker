%%%-------------------------------------------------------------------
%%% @author Lukasz Opiola
%%% @copyright (C) 2016 ACK CYFRONET AGH
%%% This software is released under the MIT license
%%% cited in 'LICENSE.txt'.
%%% @end
%%%-------------------------------------------------------------------
%%% @doc
%%% This module implements data_backend_behaviour and is used to synchronize
%%% the `space` model used in Ember application.
%%% @end
%%%-------------------------------------------------------------------
-module(space_data_backend).
-author("Lukasz Opiola").
-behaviour(data_backend_behaviour).

-include("errors.hrl").
-include("datastore/oz_datastore_models_def.hrl").
-include_lib("ctool/include/logging.hrl").
-include_lib("ctool/include/privileges.hrl").

%% data_backend_behaviour callbacks
-export([init/0, terminate/0]).
-export([find_record/2, find_all/1, query/2, query_record/2]).
-export([create_record/2, update_record/3, delete_record/2]).
%% API
-export([space_record/2, space_record/3]).


%%%===================================================================
%%% data_backend_behaviour callbacks
%%%===================================================================

%%--------------------------------------------------------------------
%% @doc
%% {@link data_backend_behaviour} callback init/0.
%% @end
%%--------------------------------------------------------------------
-spec init() -> ok.
init() ->
    ok.


%%--------------------------------------------------------------------
%% @doc
%% {@link data_backend_behaviour} callback terminate/0.
%% @end
%%--------------------------------------------------------------------
-spec terminate() -> ok.
terminate() ->
    ok.


%%--------------------------------------------------------------------
%% @doc
%% {@link data_backend_behaviour} callback find_record/2.
%% @end
%%--------------------------------------------------------------------
-spec find_record(ResourceType :: binary(), Id :: binary()) ->
    {ok, proplists:proplist()} | gui_error:error_result().
find_record(<<"space">>, SpaceId) ->
    UserId = gui_session:get_user_id(),
    % Check if the user belongs to this space
    case n_space_logic:has_eff_user(SpaceId, UserId) of
        false ->
            gui_error:unauthorized();
        true ->
            {ok, space_record(SpaceId, UserId)}
    end.


%%--------------------------------------------------------------------
%% @doc
%% {@link data_backend_behaviour} callback find_all/1.
%% @end
%%--------------------------------------------------------------------
-spec find_all(ResourceType :: binary()) ->
    {ok, [proplists:proplist()]} | gui_error:error_result().
find_all(<<"space">>) ->
    gui_error:report_error(<<"Not implemented">>).


%%--------------------------------------------------------------------
%% @doc
%% {@link data_backend_behaviour} callback query/2.
%% @end
%%--------------------------------------------------------------------
-spec query(ResourceType :: binary(), Data :: proplists:proplist()) ->
    {ok, [proplists:proplist()]} | gui_error:error_result().
query(<<"space">>, _Data) ->
    gui_error:report_error(<<"Not implemented">>).


%%--------------------------------------------------------------------
%% @doc
%% {@link data_backend_behaviour} callback query_record/2.
%% @end
%%--------------------------------------------------------------------
-spec query_record(ResourceType :: binary(), Data :: proplists:proplist()) ->
    {ok, proplists:proplist()} | gui_error:error_result().
query_record(<<"space">>, _Data) ->
    gui_error:report_error(<<"Not implemented">>).


%%--------------------------------------------------------------------
%% @doc
%% {@link data_backend_behaviour} callback create_record/2.
%% @end
%%--------------------------------------------------------------------
-spec create_record(RsrcType :: binary(), Data :: proplists:proplist()) ->
    {ok, proplists:proplist()} | gui_error:error_result().
create_record(<<"space">>, Data) ->
    Name = proplists:get_value(<<"name">>, Data),
    case Name of
        <<"">> ->
            gui_error:report_error(<<"Empty space names are not allowed">>);
        Bin when is_binary(Bin) ->
            UserId = gui_session:get_user_id(),
<<<<<<< HEAD
            {ok, SpaceId} = n_space_logic:create(?USER(UserId), Name),
            user_data_backend:push_user_record_when_synchronized(UserId),
=======
            {ok, SpaceId} = space_logic:create({user, UserId}, Name),
            user_data_backend:push_user_record(UserId),
>>>>>>> 7d74faf9
            {ok, space_record(SpaceId, UserId)};
        _ ->
            gui_error:report_error(<<"Invalid space name">>)
    end.


%%--------------------------------------------------------------------
%% @doc
%% {@link data_backend_behaviour} callback update_record/3.
%% @end
%%--------------------------------------------------------------------
-spec update_record(RsrcType :: binary(), Id :: binary(),
    Data :: proplists:proplist()) ->
    ok | gui_error:error_result().
update_record(<<"space">>, SpaceId, [{<<"name">>, NewName}]) ->
    UserId = gui_session:get_user_id(),
    case n_space_logic:update(?USER(UserId), SpaceId, NewName) of
        ok ->
            ok;
        ?ERROR_UNAUTHORIZED ->
            <<"You do not have permissions to update this space.">>;
        _ ->
            <<"Cannot update space name.">>
    end;
update_record(<<"space">>, _SpaceId, _Data) ->
    gui_error:report_error(<<"Not implemented">>).


%%--------------------------------------------------------------------
%% @doc
%% {@link data_backend_behaviour} callback delete_record/2.
%% @end
%%--------------------------------------------------------------------
-spec delete_record(RsrcType :: binary(), Id :: binary()) ->
    ok | gui_error:error_result().
delete_record(<<"space">>, _Id) ->
    gui_error:report_error(<<"Not implemented">>).


%%%===================================================================
%%% API functions
%%%===================================================================

%%--------------------------------------------------------------------
%% @doc
%% Returns a client-compliant space record based on space id. Automatically
%% check if the user has view privileges in that space and returns proper data.
%% @end
%%--------------------------------------------------------------------
-spec space_record(SpaceId :: od_space:id(), UserId :: binary()) ->
    proplists:proplist().
space_record(SpaceId, UserId) ->
    % Check if that user has view privileges in that space
    HasViewPrivs = n_space_logic:has_eff_privilege(SpaceId, UserId, ?SPACE_VIEW),
    space_record(SpaceId, UserId, HasViewPrivs).


%%--------------------------------------------------------------------
%% @doc
%% Returns a client-compliant space record based on space id. Allows to
%% override HasViewPrivileges.
%% @end
%%--------------------------------------------------------------------
-spec space_record(SpaceId :: od_space:id(), UserId :: od_user:id(),
    HasViewPrivileges :: boolean()) -> proplists:proplist().
space_record(SpaceId, UserId, HasViewPrivileges) ->
    {ok, #document{value = #od_space{
        name = DefaultName,
        providers = ProvidersSupports
    }}} = od_space:get(SpaceId),
<<<<<<< HEAD
    {ok, #document{value = #od_user{
        space_aliases = SpaceNamesMap
    }}} = od_user:get(UserId),
    % Try to get space name from personal user's mapping, if not use its
    % default name.
    Name = maps:get(SpaceId, SpaceNamesMap, DefaultName),
    Providers = maps:keys(ProvidersSupports),
    TotalSize = lists:sum(maps:values(ProvidersSupports)),
=======
    Name = get_displayed_space_name(SpaceId, DefaultName, UserId),
    {Providers, SupportSizes} = lists:unzip(ProvidersSupports),
    TotalSize = lists:sum(SupportSizes),
>>>>>>> 7d74faf9
    [
        {<<"id">>, SpaceId},
        {<<"name">>, Name},
        {<<"hasViewPrivilege">>, HasViewPrivileges},
        {<<"totalSize">>, TotalSize},
        {<<"supportSizes">>, maps:to_list(ProvidersSupports)},
        {<<"providers">>, Providers},
        {<<"user">>, UserId}
    ].


%%%===================================================================
%%% Internal functions
%%%===================================================================

%%--------------------------------------------------------------------
%% @private
%% @doc
%% Try to get space name from personal user's mapping, if not uses its
%% default name.
%% @end
%%--------------------------------------------------------------------
-spec get_displayed_space_name(SpaceId :: od_space:id(),
    DefaultName :: binary(), UserId :: od_user:id()) -> binary().
get_displayed_space_name(SpaceId, DefaultName, UserId) ->
    {ok, #document{value = #od_user{
        space_aliases = SpaceNamesMap
    }}} = od_user:get(UserId),
    maps:get(SpaceId, SpaceNamesMap, DefaultName).<|MERGE_RESOLUTION|>--- conflicted
+++ resolved
@@ -116,13 +116,8 @@
             gui_error:report_error(<<"Empty space names are not allowed">>);
         Bin when is_binary(Bin) ->
             UserId = gui_session:get_user_id(),
-<<<<<<< HEAD
             {ok, SpaceId} = n_space_logic:create(?USER(UserId), Name),
             user_data_backend:push_user_record_when_synchronized(UserId),
-=======
-            {ok, SpaceId} = space_logic:create({user, UserId}, Name),
-            user_data_backend:push_user_record(UserId),
->>>>>>> 7d74faf9
             {ok, space_record(SpaceId, UserId)};
         _ ->
             gui_error:report_error(<<"Invalid space name">>)
@@ -193,20 +188,11 @@
         name = DefaultName,
         providers = ProvidersSupports
     }}} = od_space:get(SpaceId),
-<<<<<<< HEAD
-    {ok, #document{value = #od_user{
-        space_aliases = SpaceNamesMap
-    }}} = od_user:get(UserId),
     % Try to get space name from personal user's mapping, if not use its
     % default name.
-    Name = maps:get(SpaceId, SpaceNamesMap, DefaultName),
+    Name = get_displayed_space_name(SpaceId, UserId, DefaultName),
     Providers = maps:keys(ProvidersSupports),
     TotalSize = lists:sum(maps:values(ProvidersSupports)),
-=======
-    Name = get_displayed_space_name(SpaceId, DefaultName, UserId),
-    {Providers, SupportSizes} = lists:unzip(ProvidersSupports),
-    TotalSize = lists:sum(SupportSizes),
->>>>>>> 7d74faf9
     [
         {<<"id">>, SpaceId},
         {<<"name">>, Name},
@@ -229,9 +215,9 @@
 %% default name.
 %% @end
 %%--------------------------------------------------------------------
--spec get_displayed_space_name(SpaceId :: od_space:id(),
-    DefaultName :: binary(), UserId :: od_user:id()) -> binary().
-get_displayed_space_name(SpaceId, DefaultName, UserId) ->
+-spec get_displayed_space_name(SpaceId :: od_space:id(), UserId :: od_user:id(),
+    DefaultName :: binary()) -> binary().
+get_displayed_space_name(SpaceId, UserId, DefaultName) ->
     {ok, #document{value = #od_user{
         space_aliases = SpaceNamesMap
     }}} = od_user:get(UserId),
