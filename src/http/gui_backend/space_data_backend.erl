--- conflicted
+++ resolved
@@ -204,12 +204,7 @@
         {<<"name">>, Name},
         {<<"hasViewPrivilege">>, HasViewPrivileges},
         {<<"totalSize">>, TotalSize},
-<<<<<<< HEAD
         {<<"supportSizes">>, maps:to_list(ProvidersSupports)},
-        {<<"providers">>, Providers}
-=======
-        {<<"supportSizes">>, ProvidersSupports},
         {<<"providers">>, Providers},
         {<<"user">>, UserId}
->>>>>>> 8a1e62d5
     ].