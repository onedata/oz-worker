%%%-------------------------------------------------------------------
%%% @author Lukasz Opiola
%%% @copyright (C) 2016 ACK CYFRONET AGH
%%% This software is released under the MIT license
%%% cited in 'LICENSE.txt'.
%%% @end
%%%-------------------------------------------------------------------
%%% @doc
%%% This module implements callback_backend_behaviour.
%%% It is used to handle RPC calls from clients with active session.
%%% @end
%%%-------------------------------------------------------------------
-module(private_rpc_backend).
-author("Lukasz Opiola").
-behaviour(rpc_backend_behaviour).

-include("rest.hrl").
-include("errors.hrl").
-include("datastore/oz_datastore_models_def.hrl").
-include_lib("ctool/include/logging.hrl").

%% API
-export([handle/2]).


%%%===================================================================
%%% API functions
%%%===================================================================

%%--------------------------------------------------------------------
%% @doc
%% {@link rpc_backend_behaviour} callback handle/2.
%% @end
%%--------------------------------------------------------------------
-spec handle(FunctionId :: binary(), RequestData :: term()) ->
    ok | {ok, ResponseData :: term()} | gui_error:error_result().
handle(<<"changePassword">>, Props) ->
    UserId = gui_session:get_user_id(),
    {ok, #od_user{
        login = Login
    }} = n_user_logic:get(?USER(UserId), UserId),
    OldPassword = proplists:get_value(<<"oldPassword">>, Props),
    NewPassword = proplists:get_value(<<"newPassword">>, Props),
    case n_user_logic:change_user_password(Login, OldPassword, NewPassword) of
        ok ->
            ok;
        {error, Binary} when is_binary(Binary) ->
            gui_error:report_warning(Binary);
        _ ->
            gui_error:report_warning(
                <<"Cannot change user password - old password incorrect.">>)
    end;

handle(<<"getConnectAccountEndpoint">>, [{<<"provider">>, ProviderBin}]) ->
    Provider = binary_to_atom(ProviderBin, utf8),
    HandlerModule = auth_config:get_provider_module(Provider),
    {ok, URL} = HandlerModule:get_redirect_url(true),
    {ok, [
        {<<"url">>, URL}
    ]};

handle(<<"getTokenProviderSupportSpace">>, [{<<"spaceId">>, SpaceId}]) ->
    Client = ?USER(gui_session:get_user_id()),
    case n_space_logic:create_provider_invite_token(Client, SpaceId) of
        {ok, Token} ->
            {ok, [{<<"token">>, Token}]};
        ?ERROR_UNAUTHORIZED ->
            gui_error:report_warning(
                <<"You do not have permissions to issue support tokens.">>
            )
    end;

handle(<<"getProviderRedirectURL">>, [{<<"providerId">>, ProviderId}]) ->
    UserId = gui_session:get_user_id(),
    % @todo check if provider is online, if not push update of model
    {ok, URL} = auth_logic:get_redirection_uri(UserId, ProviderId),
    {ok, [
        {<<"url">>, URL}
    ]};

handle(<<"unsupportSpace">>, Props) ->
    Client = ?USER(gui_session:get_user_id()),
    SpaceId = proplists:get_value(<<"spaceId">>, Props),
    ProviderId = proplists:get_value(<<"providerId">>, Props),
    UserId = gui_session:get_user_id(),
<<<<<<< HEAD
    case n_space_logic:leave_provider(Client, SpaceId, ProviderId) of
        ok ->
            gui_async:push_updated(
                <<"user">>, user_data_backend:user_record(Client, UserId)
=======
    Authorized = space_logic:has_effective_privilege(
        SpaceId, UserId, space_remove_provider
    ),
    case Authorized of
        true ->
            true = space_logic:remove_provider(SpaceId, ProviderId),
            % Push user record with a new spaces and providers list.
            user_data_backend:push_user_record(UserId),
            gui_async:push_updated(
                <<"space">>, space_data_backend:space_record(SpaceId, UserId)
            ),
            gui_async:push_updated(
                <<"provider">>, provider_data_backend:provider_record(ProviderId, UserId)
>>>>>>> 7d74faf9
            ),
            ok;
        ?ERROR_UNAUTHORIZED ->
            gui_error:report_warning(
                <<"You do not have permissions to unsupport this space. "
                "Those persmissions can be modified in file browser, "
                "'Spaces' tab.">>
            )
    end;

handle(<<"userJoinSpace">>, [{<<"token">>, Token}]) ->
    UserId = gui_session:get_user_id(),
    case n_user_logic:join_space(?USER(UserId), UserId, Token) of
        ?ERROR_BAD_VALUE_TOKEN(_) ->
            gui_error:report_warning(<<"Invalid token value.">>);
        ?ERROR_BAD_VALUE_BAD_TOKEN_TYPE(_) ->
            gui_error:report_warning(<<"Invalid token type.">>);
        {ok, SpaceId} ->
            % Push user record with a new space list.
<<<<<<< HEAD
            gui_async:push_updated(
                <<"user">>, user_data_backend:user_record(?USER(UserId), UserId)
            ),
=======
            user_data_backend:push_user_record(UserId),
>>>>>>> 7d74faf9
            {ok, [{<<"spaceId">>, SpaceId}]}
    end;

handle(<<"userLeaveSpace">>, [{<<"spaceId">>, SpaceId}]) ->
    UserId = gui_session:get_user_id(),
    n_user_logic:leave_space(?USER(UserId), UserId, SpaceId),
    % Push user record with a new space list.
<<<<<<< HEAD
    gui_async:push_updated(
        <<"user">>, user_data_backend:user_record(?USER(UserId), UserId)
    ),
=======
    user_data_backend:push_user_record(UserId),
>>>>>>> 7d74faf9
    ok;

handle(<<"getTokenUserJoinGroup">>, [{<<"groupId">>, GroupId}]) ->
    UserId = gui_session:get_user_id(),
    case n_group_logic:create_user_invite_token(?USER(UserId), GroupId) of
        {ok, Token} ->
            {ok, [{<<"token">>, Token}]};
        ?ERROR_UNAUTHORIZED ->
            gui_error:report_warning(
                <<"You do not have permissions to issue invite tokens for users.">>
            )
    end;



handle(<<"userJoinGroup">>, [{<<"token">>, Token}]) ->
    UserId = gui_session:get_user_id(),
    case n_user_logic:join_group(?USER(UserId), UserId, Token) of
        ?ERROR_BAD_VALUE_TOKEN(_) ->
            gui_error:report_warning(<<"Invalid token value.">>);
<<<<<<< HEAD
        ?ERROR_BAD_VALUE_BAD_TOKEN_TYPE(_) ->
            gui_error:report_warning(<<"Invalid token type.">>);
        {ok, GroupId} ->
            % Push user record with a new group list.
            gui_async:push_updated(
                <<"user">>, user_data_backend:user_record(?USER(UserId), UserId)
            ),
=======
        {true, Macaroon} ->
            {ok, GroupId} = group_logic:join(UserId, Macaroon),
            % Push user record - space list might have changed due to
            % joining a new group.
            user_data_backend:push_user_record(UserId),
>>>>>>> 7d74faf9
            {ok, [{<<"groupId">>, GroupId}]}
    end.<|MERGE_RESOLUTION|>--- conflicted
+++ resolved
@@ -83,26 +83,14 @@
     SpaceId = proplists:get_value(<<"spaceId">>, Props),
     ProviderId = proplists:get_value(<<"providerId">>, Props),
     UserId = gui_session:get_user_id(),
-<<<<<<< HEAD
     case n_space_logic:leave_provider(Client, SpaceId, ProviderId) of
         ok ->
-            gui_async:push_updated(
-                <<"user">>, user_data_backend:user_record(Client, UserId)
-=======
-    Authorized = space_logic:has_effective_privilege(
-        SpaceId, UserId, space_remove_provider
-    ),
-    case Authorized of
-        true ->
-            true = space_logic:remove_provider(SpaceId, ProviderId),
-            % Push user record with a new spaces and providers list.
             user_data_backend:push_user_record(UserId),
             gui_async:push_updated(
                 <<"space">>, space_data_backend:space_record(SpaceId, UserId)
             ),
             gui_async:push_updated(
                 <<"provider">>, provider_data_backend:provider_record(ProviderId, UserId)
->>>>>>> 7d74faf9
             ),
             ok;
         ?ERROR_UNAUTHORIZED ->
@@ -122,13 +110,7 @@
             gui_error:report_warning(<<"Invalid token type.">>);
         {ok, SpaceId} ->
             % Push user record with a new space list.
-<<<<<<< HEAD
-            gui_async:push_updated(
-                <<"user">>, user_data_backend:user_record(?USER(UserId), UserId)
-            ),
-=======
-            user_data_backend:push_user_record(UserId),
->>>>>>> 7d74faf9
+            user_data_backend:push_user_record_when_synchronized(UserId),
             {ok, [{<<"spaceId">>, SpaceId}]}
     end;
 
@@ -136,13 +118,7 @@
     UserId = gui_session:get_user_id(),
     n_user_logic:leave_space(?USER(UserId), UserId, SpaceId),
     % Push user record with a new space list.
-<<<<<<< HEAD
-    gui_async:push_updated(
-        <<"user">>, user_data_backend:user_record(?USER(UserId), UserId)
-    ),
-=======
     user_data_backend:push_user_record(UserId),
->>>>>>> 7d74faf9
     ok;
 
 handle(<<"getTokenUserJoinGroup">>, [{<<"groupId">>, GroupId}]) ->
@@ -163,20 +139,10 @@
     case n_user_logic:join_group(?USER(UserId), UserId, Token) of
         ?ERROR_BAD_VALUE_TOKEN(_) ->
             gui_error:report_warning(<<"Invalid token value.">>);
-<<<<<<< HEAD
         ?ERROR_BAD_VALUE_BAD_TOKEN_TYPE(_) ->
             gui_error:report_warning(<<"Invalid token type.">>);
         {ok, GroupId} ->
             % Push user record with a new group list.
-            gui_async:push_updated(
-                <<"user">>, user_data_backend:user_record(?USER(UserId), UserId)
-            ),
-=======
-        {true, Macaroon} ->
-            {ok, GroupId} = group_logic:join(UserId, Macaroon),
-            % Push user record - space list might have changed due to
-            % joining a new group.
-            user_data_backend:push_user_record(UserId),
->>>>>>> 7d74faf9
+            user_data_backend:push_user_record_when_synchronized(UserId),
             {ok, [{<<"groupId">>, GroupId}]}
     end.