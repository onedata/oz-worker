%%%-------------------------------------------------------------------
%%% @author Lukasz Opiola
%%% @copyright (C) 2015-2016 ACK CYFRONET AGH
%%% This software is released under the MIT license
%%% cited in 'LICENSE.txt'.
%%% @end
%%%-------------------------------------------------------------------
%%% @doc
%%% This module implements data_backend_behaviour and is used to synchronize
%%% the data-space model used in Ember application.
%%% @end
%%%-------------------------------------------------------------------
-module(user_data_backend).
-behavior(data_backend_behaviour).
-author("Lukasz Opiola").


-include("errors.hrl").
-include("datastore/oz_datastore_models_def.hrl").
-include_lib("ctool/include/logging.hrl").

-export([init/0, terminate/0]).
-export([find_record/2, find_all/1, query/2, query_record/2]).
-export([create_record/2, update_record/3, delete_record/2]).
<<<<<<< HEAD
-export([user_record/2, push_user_record_when_synchronized/1]).
=======
-export([user_record/1, push_user_record/1]).
>>>>>>> 7d74faf9

%%%===================================================================
%%% data_backend_behaviour callbacks
%%%===================================================================

%%--------------------------------------------------------------------
%% @doc
%% {@link data_backend_behaviour} callback init/0.
%% @end
%%--------------------------------------------------------------------
-spec init() -> ok.
init() ->
    ok.


%%--------------------------------------------------------------------
%% @doc
%% {@link data_backend_behaviour} callback terminate/0.
%% @end
%%--------------------------------------------------------------------
-spec terminate() -> ok.
terminate() ->
    ok.


%%--------------------------------------------------------------------
%% @doc
%% {@link data_backend_behaviour} callback find_record/2.
%% @end
%%--------------------------------------------------------------------
-spec find_record(ResourceType :: binary(), Id :: binary()) ->
    {ok, proplists:proplist()} | gui_error:error_result().
find_record(<<"user">>, UserId) ->
    {ok, user_record(?USER(gui_session:get_user_id()), UserId)}.


%%--------------------------------------------------------------------
%% @doc
%% {@link data_backend_behaviour} callback find_all/1.
%% @end
%%--------------------------------------------------------------------
-spec find_all(ResourceType :: binary()) ->
    {ok, [proplists:proplist()]} | gui_error:error_result().
find_all(<<"user">>) ->
    gui_error:report_error(<<"Not implemented">>).


%%--------------------------------------------------------------------
%% @doc
%% {@link data_backend_behaviour} callback query/2.
%% @end
%%--------------------------------------------------------------------
-spec query(ResourceType :: binary(), Data :: proplists:proplist()) ->
    {ok, [proplists:proplist()]} | gui_error:error_result().
query(<<"user">>, _Data) ->
    gui_error:report_error(<<"Not implemented">>).


%%--------------------------------------------------------------------
%% @doc
%% {@link data_backend_behaviour} callback query_record/2.
%% @end
%%--------------------------------------------------------------------
-spec query_record(ResourceType :: binary(), Data :: proplists:proplist()) ->
    {ok, proplists:proplist()} | gui_error:error_result().
query_record(<<"user">>, _Data) ->
    gui_error:report_error(<<"Not implemented">>).


%%--------------------------------------------------------------------
%% @doc
%% {@link data_backend_behaviour} callback create_record/2.
%% @end
%%--------------------------------------------------------------------
-spec create_record(RsrcType :: binary(), Data :: proplists:proplist()) ->
    {ok, proplists:proplist()} | gui_error:error_result().
create_record(<<"user">>, _Data) ->
    gui_error:report_error(<<"Not implemented">>).


%%--------------------------------------------------------------------
%% @doc
%% {@link data_backend_behaviour} callback update_record/3.
%% @end
%%--------------------------------------------------------------------
-spec update_record(RsrcType :: binary(), Id :: binary(),
    Data :: proplists:proplist()) -> ok | gui_error:error_result().
update_record(<<"user">>, UserId, [{<<"alias">>, NewAlias}]) ->
    Client = ?USER(gui_session:get_user_id()),
    case n_user_logic:update_alias(Client, UserId, NewAlias) of
        ok ->
            ok;
        ?ERROR_BAD_VALUE_ALIAS_WRONG_PREFIX(_) ->
            gui_error:report_warning(
                <<"Alias cannot start with \"", ?NO_ALIAS_UUID_PREFIX, "\".">>);
        ?ERROR_BAD_VALUE_ALIAS(_) ->
            gui_error:report_warning(
                <<"Alias can contain only lowercase letters and digits, and "
                "must be at least 5 characters long.">>);
        ?ERROR_ALIAS_OCCUPIED ->
            gui_error:report_warning(
                <<"This alias is occupied by someone else. "
                "Please choose other alias.">>)
    end;
update_record(<<"user">>, UserId, Data) ->
    {DiffKey, DiffValue} = case Data of
        [{<<"defaultSpaceId">>, DefaultSpace}] ->
            {default_space, DefaultSpace};
        [{<<"defaultProviderId">>, DefaultProvider}] ->
            {default_provider, DefaultProvider}
    end,
    DiffValueOrUndefined = case DiffValue of
        null -> undefined;
        _ -> DiffValue
    end,
    {ok, _} = od_user:update(UserId, #{DiffKey => DiffValueOrUndefined}),
    ok.


%%--------------------------------------------------------------------
%% @doc
%% {@link data_backend_behaviour} callback delete_record/2.
%% @end
%%--------------------------------------------------------------------
-spec delete_record(RsrcType :: binary(), Id :: binary()) ->
    ok | gui_error:error_result().
delete_record(<<"user">>, _Id) ->
    gui_error:report_error(<<"Not implemented">>).

<<<<<<< HEAD

%%%===================================================================
%%% API
%%%===================================================================

=======
>>>>>>> 7d74faf9
%%--------------------------------------------------------------------
%% @doc
%% Returns a client-compliant user record based on user id.
%% @end
%%--------------------------------------------------------------------
-spec user_record(Client :: n_entity_logic:client(), UserId :: od_user:id()) ->
    proplists:proplist().
user_record(Client, UserId) ->
    {ok, #od_user{
        name = Name,
        alias = UserAlias,
        basic_auth_enabled = BasicAuthEnabled,
        connected_accounts = OAuthAccounts,
        client_tokens = ClientTokenIds,
        default_space = DefaultSpaceValue,
<<<<<<< HEAD
        default_provider = DefaultProviderValue,
        eff_groups = EffGroups,
        eff_spaces = EffSpaces,
        eff_providers = EffProviders
    }} = n_user_logic:get(Client, UserId),
    Alias = case str_utils:to_binary(UserAlias) of
        <<"">> -> null;
        Bin -> Bin
    end,
    Authorizers = lists:foldl(
=======
        default_provider = DefaultProviderValue
    }}} = od_user:get(UserId),
    Alias = alias_db_to_client(UserAlias),
    Authorizers = authorizers_db_to_client(OAuthAccounts),
    ClientTokens = client_tokens_db_to_client(ClientTokenIds),
    DefaultSpace = undefined_to_null(DefaultSpaceValue),
    DefaultProvider = undefined_to_null(DefaultProviderValue),
    {ok, [{effective_groups, Groups}]} = user_logic:get_effective_groups(UserId),
    {ok, UserSpaces} = user_logic:get_spaces(UserId),
    Spaces = proplists:get_value(spaces, UserSpaces),
    {ok, [{providers, Providers}]} = user_logic:get_providers(UserId),
    [
        {<<"id">>, UserId},
        {<<"name">>, Name},
        {<<"alias">>, Alias},
        {<<"basicAuthEnabled">>, BasicAuthEnabled},
        {<<"authorizers">>, Authorizers},
        {<<"clienttokens">>, ClientTokens},
        {<<"defaultSpaceId">>, DefaultSpace},
        {<<"defaultProviderId">>, DefaultProvider},
        {<<"groups">>, Groups},
        {<<"spaces">>, Spaces},
        {<<"providers">>, Providers}
    ].


%%--------------------------------------------------------------------
%% @doc
%% Pushes newest user record to websocket client.
%% @end
%%--------------------------------------------------------------------
-spec push_user_record(UserId :: od_user:id()) -> ok.
push_user_record(UserId) ->
    gui_async:push_updated(<<"user">>, user_record(UserId)).


%%%===================================================================
%%% Internal functions
%%%===================================================================

%%--------------------------------------------------------------------
%% @private
%% @doc
%% Converts user alias in db format to client format.
%% @end
%%--------------------------------------------------------------------
-spec alias_db_to_client(UserAlias :: binary()) -> binary() | null.
alias_db_to_client(?EMPTY_ALIAS) -> null;
alias_db_to_client(Bin) when is_binary(Bin) -> Bin.


%%--------------------------------------------------------------------
%% @private
%% @doc
%% Converts oauth accounts in db format to client format.
%% @end
%%--------------------------------------------------------------------
-spec authorizers_db_to_client(OAuthAccounts :: [#oauth_account{}]) ->
    binary() | null.
authorizers_db_to_client(OAuthAccounts) ->
    lists:foldl(
>>>>>>> 7d74faf9
        fun(OAuthAccount, Acc) ->
            #oauth_account{
                provider_id = Provider,
                email_list = Emails,
                user_id = SubId} = OAuthAccount,
            ProviderBin = str_utils:to_binary(Provider),
            SubIdBin = str_utils:to_binary(SubId),
            AccId = <<ProviderBin/binary, "#", SubIdBin/binary>>,
            Accounts = lists:map(
                fun(Email) ->
                    [
                        {<<"id">>, AccId},
                        {<<"type">>, ProviderBin},
                        {<<"email">>, Email}
                    ]
                end, Emails),
            Accounts ++ Acc
        end, [], OAuthAccounts).


%%--------------------------------------------------------------------
%% @private
%% @doc
%% Converts client tokens in db format to client format.
%% @end
%%--------------------------------------------------------------------
-spec client_tokens_db_to_client(ClientTokenIds :: [token:id()]) ->
    [proplists:proplist()].
client_tokens_db_to_client(ClientTokenIds) ->
    lists:map(
        fun(Id) ->
            [{<<"id">>, Id}]
<<<<<<< HEAD
        end, ClientTokenIds),
    DefaultSpace = case DefaultSpaceValue of
        undefined -> null;
        _ -> DefaultSpaceValue
    end,
    DefaultProvider = case DefaultProviderValue of
        undefined -> null;
        _ -> DefaultProviderValue
    end,
    [
        {<<"id">>, UserId},
        {<<"name">>, Name},
        {<<"alias">>, Alias},
        {<<"basicAuthEnabled">>, BasicAuthEnabled},
        {<<"authorizers">>, Authorizers},
        {<<"clienttokens">>, ClientTokens},
        {<<"defaultSpaceId">>, DefaultSpace},
        {<<"defaultProviderId">>, DefaultProvider},
        {<<"groups">>, maps:keys(EffGroups)},
        {<<"spaces">>, maps:keys(EffSpaces)},
        {<<"providers">>, maps:keys(EffProviders)}
    ].


%%--------------------------------------------------------------------
%% @doc
%% Schedules an asynchronous push when user record has been synchronized.
%% @end
%%--------------------------------------------------------------------
-spec push_user_record_when_synchronized(UserId :: od_user:id()) -> ok.
push_user_record_when_synchronized(UserId) ->
    {ok, _} = gui_async:spawn(true, fun() ->
        entity_graph:ensure_up_to_date(),
        gui_async:push_updated(<<"user">>, user_record(?USER(UserId), UserId))
    end),
    ok.
=======
        end, ClientTokenIds).


%%--------------------------------------------------------------------
%% @private
%% @doc
%% Converts 'undefined' atom to 'null' atom or does nothing otherwise.
%% @end
%%--------------------------------------------------------------------
-spec undefined_to_null(Value :: undefined | term()) -> null | term().
undefined_to_null(undefined) -> null;
undefined_to_null(Value) -> Value.

>>>>>>> 7d74faf9
<|MERGE_RESOLUTION|>--- conflicted
+++ resolved
@@ -22,11 +22,8 @@
 -export([init/0, terminate/0]).
 -export([find_record/2, find_all/1, query/2, query_record/2]).
 -export([create_record/2, update_record/3, delete_record/2]).
-<<<<<<< HEAD
--export([user_record/2, push_user_record_when_synchronized/1]).
-=======
--export([user_record/1, push_user_record/1]).
->>>>>>> 7d74faf9
+-export([user_record/2]).
+-export([push_user_record/1, push_user_record_when_synchronized/1]).
 
 %%%===================================================================
 %%% data_backend_behaviour callbacks
@@ -156,14 +153,11 @@
 delete_record(<<"user">>, _Id) ->
     gui_error:report_error(<<"Not implemented">>).
 
-<<<<<<< HEAD
 
 %%%===================================================================
 %%% API
 %%%===================================================================
 
-=======
->>>>>>> 7d74faf9
 %%--------------------------------------------------------------------
 %% @doc
 %% Returns a client-compliant user record based on user id.
@@ -179,29 +173,16 @@
         connected_accounts = OAuthAccounts,
         client_tokens = ClientTokenIds,
         default_space = DefaultSpaceValue,
-<<<<<<< HEAD
         default_provider = DefaultProviderValue,
         eff_groups = EffGroups,
         eff_spaces = EffSpaces,
         eff_providers = EffProviders
     }} = n_user_logic:get(Client, UserId),
-    Alias = case str_utils:to_binary(UserAlias) of
-        <<"">> -> null;
-        Bin -> Bin
-    end,
-    Authorizers = lists:foldl(
-=======
-        default_provider = DefaultProviderValue
-    }}} = od_user:get(UserId),
     Alias = alias_db_to_client(UserAlias),
     Authorizers = authorizers_db_to_client(OAuthAccounts),
     ClientTokens = client_tokens_db_to_client(ClientTokenIds),
     DefaultSpace = undefined_to_null(DefaultSpaceValue),
     DefaultProvider = undefined_to_null(DefaultProviderValue),
-    {ok, [{effective_groups, Groups}]} = user_logic:get_effective_groups(UserId),
-    {ok, UserSpaces} = user_logic:get_spaces(UserId),
-    Spaces = proplists:get_value(spaces, UserSpaces),
-    {ok, [{providers, Providers}]} = user_logic:get_providers(UserId),
     [
         {<<"id">>, UserId},
         {<<"name">>, Name},
@@ -211,9 +192,9 @@
         {<<"clienttokens">>, ClientTokens},
         {<<"defaultSpaceId">>, DefaultSpace},
         {<<"defaultProviderId">>, DefaultProvider},
-        {<<"groups">>, Groups},
-        {<<"spaces">>, Spaces},
-        {<<"providers">>, Providers}
+        {<<"groups">>, maps:keys(EffGroups)},
+        {<<"spaces">>, maps:keys(EffSpaces)},
+        {<<"providers">>, maps:keys(EffProviders)}
     ].
 
 
@@ -224,7 +205,21 @@
 %%--------------------------------------------------------------------
 -spec push_user_record(UserId :: od_user:id()) -> ok.
 push_user_record(UserId) ->
-    gui_async:push_updated(<<"user">>, user_record(UserId)).
+    gui_async:push_updated(<<"user">>, user_record(?USER(UserId), UserId)).
+
+
+%%--------------------------------------------------------------------
+%% @doc
+%% Schedules an asynchronous push when user record has been synchronized.
+%% @end
+%%--------------------------------------------------------------------
+-spec push_user_record_when_synchronized(UserId :: od_user:id()) -> ok.
+push_user_record_when_synchronized(UserId) ->
+    {ok, _} = gui_async:spawn(true, fun() ->
+        entity_graph:ensure_up_to_date(),
+        gui_async:push_updated(<<"user">>, user_record(?USER(UserId), UserId))
+    end),
+    ok.
 
 
 %%%===================================================================
@@ -252,7 +247,6 @@
     binary() | null.
 authorizers_db_to_client(OAuthAccounts) ->
     lists:foldl(
->>>>>>> 7d74faf9
         fun(OAuthAccount, Acc) ->
             #oauth_account{
                 provider_id = Provider,
@@ -285,44 +279,6 @@
     lists:map(
         fun(Id) ->
             [{<<"id">>, Id}]
-<<<<<<< HEAD
-        end, ClientTokenIds),
-    DefaultSpace = case DefaultSpaceValue of
-        undefined -> null;
-        _ -> DefaultSpaceValue
-    end,
-    DefaultProvider = case DefaultProviderValue of
-        undefined -> null;
-        _ -> DefaultProviderValue
-    end,
-    [
-        {<<"id">>, UserId},
-        {<<"name">>, Name},
-        {<<"alias">>, Alias},
-        {<<"basicAuthEnabled">>, BasicAuthEnabled},
-        {<<"authorizers">>, Authorizers},
-        {<<"clienttokens">>, ClientTokens},
-        {<<"defaultSpaceId">>, DefaultSpace},
-        {<<"defaultProviderId">>, DefaultProvider},
-        {<<"groups">>, maps:keys(EffGroups)},
-        {<<"spaces">>, maps:keys(EffSpaces)},
-        {<<"providers">>, maps:keys(EffProviders)}
-    ].
-
-
-%%--------------------------------------------------------------------
-%% @doc
-%% Schedules an asynchronous push when user record has been synchronized.
-%% @end
-%%--------------------------------------------------------------------
--spec push_user_record_when_synchronized(UserId :: od_user:id()) -> ok.
-push_user_record_when_synchronized(UserId) ->
-    {ok, _} = gui_async:spawn(true, fun() ->
-        entity_graph:ensure_up_to_date(),
-        gui_async:push_updated(<<"user">>, user_record(?USER(UserId), UserId))
-    end),
-    ok.
-=======
         end, ClientTokenIds).
 
 
@@ -334,6 +290,4 @@
 %%--------------------------------------------------------------------
 -spec undefined_to_null(Value :: undefined | term()) -> null | term().
 undefined_to_null(undefined) -> null;
-undefined_to_null(Value) -> Value.
-
->>>>>>> 7d74faf9
+undefined_to_null(Value) -> Value.