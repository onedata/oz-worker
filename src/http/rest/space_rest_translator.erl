%%%-------------------------------------------------------------------
%%% @author Lukasz Opiola
%%% @copyright (C) 2016 ACK CYFRONET AGH
%%% This software is released under the MIT license
%%% cited in 'LICENSE.txt'.
%%% @end
%%%-------------------------------------------------------------------
%%% @doc This module handles translation of entity logic results concerning
%%% space entities into REST responses.
%%% @end
%%%-------------------------------------------------------------------
-module(space_rest_translator).
-behaviour(rest_translator_behaviour).
-author("Lukasz Opiola").

-include("rest.hrl").

-export([create_response/3, get_response/2]).

%%%===================================================================
%%% API
%%%===================================================================

%%--------------------------------------------------------------------
%% @doc
%% Translates given entity logic CREATE result into REST response
%% expressed by #rest_resp{} record. GRI holds the #gri{} od the request,
%% new GRI holds the #gri{} of new aspect that was created.
%% @end
%%--------------------------------------------------------------------
-spec create_response(entity_logic:gri(), entity_logic:auth_hint(),
    Result :: {data, term()} | {fetched, entity_logic:gri(), term()} |
    {not_fetched, entity_logic:gri()} |
    {not_fetched, entity_logic:gri(), entity_logic:auth_hint()}) -> #rest_resp{}.
create_response(#gri{id = undefined, aspect = instance}, AuthHint, {not_fetched, #gri{id = SpaceId}}) ->
    LocationTokens = case AuthHint of
        ?AS_USER(_UserId) ->
            [<<"user">>, <<"spaces">>, SpaceId];
        ?AS_GROUP(GroupId) ->
            [<<"groups">>, GroupId, <<"spaces">>, SpaceId];
        _ ->
            [<<"spaces">>, SpaceId]
    end,
    rest_translator:created_reply(LocationTokens);

create_response(#gri{aspect = join} = Gri, AuthHint, Result) ->
    create_response(Gri#gri{aspect = instance}, AuthHint, Result);

create_response(#gri{aspect = invite_user_token}, _, {data, Macaroon}) ->
    {ok, Token} = onedata_macaroons:serialize(Macaroon),
    rest_translator:ok_body_reply(#{<<"token">> => Token});

create_response(#gri{aspect = invite_group_token}, _, {data, Macaroon}) ->
    {ok, Token} = onedata_macaroons:serialize(Macaroon),
    rest_translator:ok_body_reply(#{<<"token">> => Token});

create_response(#gri{aspect = invite_provider_token}, _, {data, Macaroon}) ->
    {ok, Token} = onedata_macaroons:serialize(Macaroon),
    rest_translator:ok_body_reply(#{<<"token">> => Token});

create_response(#gri{id = SpaceId, aspect = {user, UserId}}, _, {not_fetched, #gri{id = UserId}, _}) ->
    rest_translator:created_reply(
        [<<"spaces">>, SpaceId, <<"users">>, UserId]
    );

create_response(#gri{id = SpaceId, aspect = {group, GrId}}, _, {not_fetched, #gri{id = GrId}, _}) ->
    rest_translator:created_reply(
        [<<"spaces">>, SpaceId, <<"groups">>, GrId]
    ).


%%--------------------------------------------------------------------
%% @doc
%% Translates given entity logic GET result into REST response
%% expressed by #rest_resp{} record.
%% @end
%%--------------------------------------------------------------------
-spec get_response(entity_logic:gri(), entity_logic:get_result()) ->
    #rest_resp{}.
<<<<<<< HEAD
=======
% TODO VFS-2918
get_response(#gri{aspect = deprecated_invite_user_token}, Macaroon) ->
    {ok, Token} = onedata_macaroons:serialize(Macaroon),
    rest_translator:ok_body_reply(#{<<"token">> => Token});
% TODO VFS-2918
get_response(#gri{aspect = deprecated_invite_group_token}, Macaroon) ->
    {ok, Token} = onedata_macaroons:serialize(Macaroon),
    rest_translator:ok_body_reply(#{<<"token">> => Token});
% TODO VFS-2918
get_response(#gri{aspect = deprecated_invite_provider_token}, Macaroon) ->
    {ok, Token} = onedata_macaroons:serialize(Macaroon),
    rest_translator:ok_body_reply(#{<<"token">> => Token});

>>>>>>> 91ff6a75
get_response(#gri{id = undefined, aspect = list}, Spaces) ->
    rest_translator:ok_body_reply(#{<<"spaces">> => Spaces});

get_response(#gri{id = SpaceId, aspect = instance, scope = _}, SpaceData) ->
    % scope can be protected or shared
    rest_translator:ok_body_reply(SpaceData#{<<"spaceId">> => SpaceId});

get_response(#gri{aspect = users}, Users) ->
    rest_translator:ok_body_reply(#{<<"users">> => Users});

get_response(#gri{aspect = eff_users}, Users) ->
    rest_translator:ok_body_reply(#{<<"users">> => Users});

get_response(#gri{aspect = {user_privileges, _UserId}}, Privileges) ->
    rest_translator:ok_body_reply(#{<<"privileges">> => Privileges});

get_response(#gri{aspect = {eff_user_privileges, _UserId}}, Privileges) ->
    rest_translator:ok_body_reply(#{<<"privileges">> => Privileges});

get_response(#gri{aspect = groups}, Groups) ->
    rest_translator:ok_body_reply(#{<<"groups">> => Groups});

get_response(#gri{aspect = eff_groups}, Groups) ->
    rest_translator:ok_body_reply(#{<<"groups">> => Groups});

get_response(#gri{aspect = {group_privileges, _GroupId}}, Privileges) ->
    rest_translator:ok_body_reply(#{<<"privileges">> => Privileges});

get_response(#gri{aspect = {eff_group_privileges, _GroupId}}, Privileges) ->
    rest_translator:ok_body_reply(#{<<"privileges">> => Privileges});

get_response(#gri{aspect = shares}, Shares) ->
    rest_translator:ok_body_reply(#{<<"shares">> => Shares});

get_response(#gri{aspect = providers}, Providers) ->
    rest_translator:ok_body_reply(#{<<"providers">> => Providers}).
<|MERGE_RESOLUTION|>--- conflicted
+++ resolved
@@ -77,22 +77,6 @@
 %%--------------------------------------------------------------------
 -spec get_response(entity_logic:gri(), entity_logic:get_result()) ->
     #rest_resp{}.
-<<<<<<< HEAD
-=======
-% TODO VFS-2918
-get_response(#gri{aspect = deprecated_invite_user_token}, Macaroon) ->
-    {ok, Token} = onedata_macaroons:serialize(Macaroon),
-    rest_translator:ok_body_reply(#{<<"token">> => Token});
-% TODO VFS-2918
-get_response(#gri{aspect = deprecated_invite_group_token}, Macaroon) ->
-    {ok, Token} = onedata_macaroons:serialize(Macaroon),
-    rest_translator:ok_body_reply(#{<<"token">> => Token});
-% TODO VFS-2918
-get_response(#gri{aspect = deprecated_invite_provider_token}, Macaroon) ->
-    {ok, Token} = onedata_macaroons:serialize(Macaroon),
-    rest_translator:ok_body_reply(#{<<"token">> => Token});
-
->>>>>>> 91ff6a75
 get_response(#gri{id = undefined, aspect = list}, Spaces) ->
     rest_translator:ok_body_reply(#{<<"spaces">> => Spaces});
 
