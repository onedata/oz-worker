%%%-------------------------------------------------------------------
%%% @author Lukasz Opiola
%%% @copyright (C) 2016 ACK CYFRONET AGH
%%% This software is released under the MIT license
%%% cited in 'LICENSE.txt'.
%%% @end
%%%-------------------------------------------------------------------
%%% @doc This module handles translation of entity logic results concerning
%%% group entities into REST responses.
%%% @end
%%%-------------------------------------------------------------------
-module(group_rest_translator).
-behaviour(rest_translator_behaviour).
-author("Lukasz Opiola").

-include("rest.hrl").
-include("datastore/oz_datastore_models.hrl").
-include("registered_names.hrl").
-include_lib("ctool/include/logging.hrl").

-export([create_response/4, get_response/2]).

%%%===================================================================
%%% API
%%%===================================================================

%%--------------------------------------------------------------------
%% @doc
%% {@link rest_translator_behaviour} callback create_response/4.
%% @end
%%--------------------------------------------------------------------
-spec create_response(entity_logic:gri(), entity_logic:auth_hint(),
<<<<<<< HEAD
    Result :: {data, term()} | {fetched, entity_logic:gri(), term()} |
    {not_fetched, entity_logic:gri()} |
    {not_fetched, entity_logic:gri(), entity_logic:auth_hint()}) -> #rest_resp{}.

create_response(#gri{id = undefined, aspect = instance}, AuthHint, {not_fetched, #gri{id = GroupId}}) ->
=======
    entity_logic:data_format(), Result :: term() | {entity_logic:gri(), term()} |
    {entity_logic:gri(), entity_logic:auth_hint(), term()}) -> #rest_resp{}.
create_response(#gri{id = undefined, aspect = instance}, AuthHint, resource, {#gri{id = GroupId}, _}) ->
>>>>>>> d2209ee4
    LocationTokens = case AuthHint of
        ?AS_USER(_UserId) ->
            [<<"user">>, <<"groups">>, GroupId];
        ?AS_GROUP(ChildGroupId) ->
            [<<"groups">>, ChildGroupId, <<"parents">>, GroupId];
        _ ->
            [<<"groups">>, GroupId]
    end,
    rest_translator:created_reply(LocationTokens);

<<<<<<< HEAD
create_response(Gri=#gri{id = undefined, aspect = instance}, AuthHint, {fetched, #gri{id = GroupId}, _}) ->
    create_response(Gri, AuthHint, {not_fetched, #gri{id = GroupId}});

create_response(#gri{aspect = join} = Gri, AuthHint, Result) ->
    create_response(Gri#gri{aspect = instance}, AuthHint, Result);

create_response(#gri{id = ParentGroupId, aspect = child}, _, {fetched, #gri{id = GroupId}, _}) ->
    rest_translator:created_reply([<<"groups">>, ParentGroupId, <<"children">>, GroupId]);

create_response(#gri{aspect = invite_user_token}, _, {data, Macaroon}) ->
=======
create_response(#gri{aspect = join} = Gri, AuthHint, resource, Result) ->
    create_response(Gri#gri{aspect = instance}, AuthHint, resource, Result);

create_response(#gri{aspect = invite_user_token}, _, value, Macaroon) ->
>>>>>>> d2209ee4
    {ok, Token} = onedata_macaroons:serialize(Macaroon),
    rest_translator:ok_body_reply(#{<<"token">> => Token});

create_response(#gri{aspect = invite_group_token}, _, value, Macaroon) ->
    {ok, Token} = onedata_macaroons:serialize(Macaroon),
    rest_translator:ok_body_reply(#{<<"token">> => Token});

create_response(#gri{id = GroupId, aspect = {user, UserId}}, _, resource, _) ->
    rest_translator:created_reply(
        [<<"groups">>, GroupId, <<"users">>, UserId]
    );

create_response(#gri{id = GroupId, aspect = {child, ChGrId}}, _, resource, _) ->
    rest_translator:created_reply(
        [<<"groups">>, GroupId, <<"children">>, ChGrId]
    ).


%%--------------------------------------------------------------------
%% @doc
%% {@link rest_translator_behaviour} callback get_response/2.
%% @end
%%--------------------------------------------------------------------
-spec get_response(entity_logic:gri(), Resource :: term()) -> #rest_resp{}.
get_response(#gri{id = undefined, aspect = list}, Groups) ->
    rest_translator:ok_body_reply(#{<<"groups">> => Groups});

get_response(#gri{id = GroupId, aspect = instance, scope = _}, GroupData) ->
    % scope can be protected or shared
    rest_translator:ok_body_reply(GroupData#{<<"groupId">> => GroupId});

get_response(#gri{aspect = oz_privileges}, Privileges) ->
    rest_translator:ok_body_reply(#{<<"privileges">> => Privileges});

get_response(#gri{aspect = eff_oz_privileges}, Privileges) ->
    rest_translator:ok_body_reply(#{<<"privileges">> => Privileges});

get_response(#gri{aspect = users}, Users) ->
    rest_translator:ok_body_reply(#{<<"users">> => Users});

get_response(#gri{aspect = eff_users}, Users) ->
    rest_translator:ok_body_reply(#{<<"users">> => Users});

get_response(#gri{aspect = {user_privileges, _UserId}}, Privileges) ->
    rest_translator:ok_body_reply(#{<<"privileges">> => Privileges});

get_response(#gri{aspect = {eff_user_privileges, _UserId}}, Privileges) ->
    rest_translator:ok_body_reply(#{<<"privileges">> => Privileges});

get_response(#gri{aspect = parents}, Parents) ->
    rest_translator:ok_body_reply(#{<<"groups">> => Parents});

get_response(#gri{aspect = eff_parents}, Parents) ->
    rest_translator:ok_body_reply(#{<<"groups">> => Parents});


get_response(#gri{aspect = children}, Children) ->
    rest_translator:ok_body_reply(#{<<"groups">> => Children});

get_response(#gri{aspect = eff_children}, Children) ->
    rest_translator:ok_body_reply(#{<<"groups">> => Children});

get_response(#gri{aspect = {child_privileges, _ChildId}}, Privileges) ->
    rest_translator:ok_body_reply(#{<<"privileges">> => Privileges});

get_response(#gri{aspect = {eff_child_privileges, _ChildId}}, Privileges) ->
    rest_translator:ok_body_reply(#{<<"privileges">> => Privileges});

get_response(#gri{aspect = spaces}, Spaces) ->
    rest_translator:ok_body_reply(#{<<"spaces">> => Spaces});

get_response(#gri{aspect = eff_spaces}, Spaces) ->
    rest_translator:ok_body_reply(#{<<"spaces">> => Spaces});

get_response(#gri{aspect = eff_providers}, Providers) ->
    rest_translator:ok_body_reply(#{<<"providers">> => Providers});


get_response(#gri{aspect = handle_services}, HServices) ->
    rest_translator:ok_body_reply(#{<<"handle_services">> => HServices});

get_response(#gri{aspect = eff_handle_services}, HServices) ->
    rest_translator:ok_body_reply(#{<<"handle_services">> => HServices});


get_response(#gri{aspect = handles}, Handles) ->
    rest_translator:ok_body_reply(#{<<"handles">> => Handles});

get_response(#gri{aspect = eff_handles}, Handles) ->
    rest_translator:ok_body_reply(#{<<"handles">> => Handles}).<|MERGE_RESOLUTION|>--- conflicted
+++ resolved
@@ -30,17 +30,9 @@
 %% @end
 %%--------------------------------------------------------------------
 -spec create_response(entity_logic:gri(), entity_logic:auth_hint(),
-<<<<<<< HEAD
-    Result :: {data, term()} | {fetched, entity_logic:gri(), term()} |
-    {not_fetched, entity_logic:gri()} |
-    {not_fetched, entity_logic:gri(), entity_logic:auth_hint()}) -> #rest_resp{}.
-
-create_response(#gri{id = undefined, aspect = instance}, AuthHint, {not_fetched, #gri{id = GroupId}}) ->
-=======
     entity_logic:data_format(), Result :: term() | {entity_logic:gri(), term()} |
     {entity_logic:gri(), entity_logic:auth_hint(), term()}) -> #rest_resp{}.
 create_response(#gri{id = undefined, aspect = instance}, AuthHint, resource, {#gri{id = GroupId}, _}) ->
->>>>>>> d2209ee4
     LocationTokens = case AuthHint of
         ?AS_USER(_UserId) ->
             [<<"user">>, <<"groups">>, GroupId];
@@ -51,23 +43,13 @@
     end,
     rest_translator:created_reply(LocationTokens);
 
-<<<<<<< HEAD
-create_response(Gri=#gri{id = undefined, aspect = instance}, AuthHint, {fetched, #gri{id = GroupId}, _}) ->
-    create_response(Gri, AuthHint, {not_fetched, #gri{id = GroupId}});
-
-create_response(#gri{aspect = join} = Gri, AuthHint, Result) ->
-    create_response(Gri#gri{aspect = instance}, AuthHint, Result);
-
-create_response(#gri{id = ParentGroupId, aspect = child}, _, {fetched, #gri{id = GroupId}, _}) ->
-    rest_translator:created_reply([<<"groups">>, ParentGroupId, <<"children">>, GroupId]);
-
-create_response(#gri{aspect = invite_user_token}, _, {data, Macaroon}) ->
-=======
 create_response(#gri{aspect = join} = Gri, AuthHint, resource, Result) ->
     create_response(Gri#gri{aspect = instance}, AuthHint, resource, Result);
 
+create_response(#gri{id = ParentGroupId, aspect = child}, _, resource, {#gri{id = GroupId}, _}) ->
+    rest_translator:created_reply([<<"groups">>, ParentGroupId, <<"children">>, GroupId]);
+
 create_response(#gri{aspect = invite_user_token}, _, value, Macaroon) ->
->>>>>>> d2209ee4
     {ok, Token} = onedata_macaroons:serialize(Macaroon),
     rest_translator:ok_body_reply(#{<<"token">> => Token});
 
