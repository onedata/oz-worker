--- conflicted
+++ resolved
@@ -53,12 +53,6 @@
     {ok, Serialized} = tokens:serialize(Token),
     rest_translator:ok_body_reply(#{<<"token">> => Serialized});
 
-<<<<<<< HEAD
-create_response(#gri{aspect = support}, _, resource, {#gri{id = SpaceId}, _}) ->
-    rest_translator:created_reply_with_location([<<"provider">>, <<"spaces">>, SpaceId]);
-
-=======
->>>>>>> f0828418
 create_response(#gri{aspect = check_my_ports}, _, value, Value) ->
     rest_translator:ok_body_reply(Value);
 
