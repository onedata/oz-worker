--- conflicted
+++ resolved
@@ -28,16 +28,9 @@
 %% @end
 %%--------------------------------------------------------------------
 -spec create_response(entity_logic:gri(), entity_logic:auth_hint(),
-<<<<<<< HEAD
-    Result :: {data, term()} | {fetched, entity_logic:gri(), term()} |
-    {not_fetched, entity_logic:gri()} |
-    {not_fetched, entity_logic:gri(), entity_logic:auth_hint()}) -> #rest_resp{}.
-create_response(#gri{id = undefined, aspect = instance}, _, {fetched, #gri{id = ShareId}, _}) ->
-=======
     entity_logic:data_format(), Result :: term() | {entity_logic:gri(), term()} |
     {entity_logic:gri(), entity_logic:auth_hint(), term()}) -> #rest_resp{}.
 create_response(#gri{id = undefined, aspect = instance}, _, resource, {#gri{id = ShareId}, _}) ->
->>>>>>> d2209ee4
     rest_translator:created_reply([<<"shares">>, ShareId]).
 
 
