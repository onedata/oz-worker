--- conflicted
+++ resolved
@@ -40,14 +40,7 @@
     end,
     rest_translator:created_reply(LocationTokens);
 
-<<<<<<< HEAD
-create_response(Gri=#gri{id = undefined, aspect = instance}, AuthHint, {fetched, #gri{id = HServiceId}, _}) ->
-    create_response(Gri, AuthHint, {not_fetched, #gri{id = HServiceId}});
-
-create_response(#gri{id = HServiceId, aspect = {user, UserId}}, _, {not_fetched, #gri{id = UserId}, _}) ->
-=======
 create_response(#gri{id = HServiceId, aspect = {user, UserId}}, _, resource, _) ->
->>>>>>> d2209ee4
     rest_translator:created_reply(
         [<<"handle_services">>, HServiceId, <<"users">>, UserId]
     );
