%%%-------------------------------------------------------------------
%%% @author Lukasz Opiola
%%% @copyright (C): 2016 ACK CYFRONET AGH
%%% This software is released under the MIT license
%%% cited in 'LICENSE.txt'.
%%% @end
%%%-------------------------------------------------------------------
%%% @doc The module handling logic behind /shares REST resources.
%%%-------------------------------------------------------------------
-module(shares_rest_module).
-author("Lukasz Opiola").

-include("http/handlers/rest_handler.hrl").
-include_lib("ctool/include/logging.hrl").

-behavior(rest_module_behavior).


-type provided_resource() :: share.
-type accepted_resource() :: share | share_metadata.
-type removable_resource() :: share.
-type resource() :: provided_resource() | accepted_resource() | removable_resource().

%% API
-export([routes/0, is_authorized/4, accept_resource/6, provide_resource/4,
    delete_resource/3, resource_exists/3]).

%%%===================================================================
%%% API
%%%===================================================================

%%--------------------------------------------------------------------
%% @doc Returns a Cowboy-understandable PathList of routes supported by a module
%% implementing this behavior. The paths should not include rest_api_prefix, as
%% it is added automatically.
%% @see rest_module_behavior
%% @end
%%--------------------------------------------------------------------
-spec routes() ->
    [{PathMatch :: binary(), rest_handler, State :: rstate()}].
routes() ->
    S = #rstate{module = ?MODULE, root = share},
    M = rest_handler,
    [
        {<<"/shares/:id">>, M, S#rstate{resource = share, methods = [get, patch, delete]}},
        {<<"/shares/:id/opendata">>, M, S#rstate{resource = share_metadata, methods = [post]}}

    ].

%%--------------------------------------------------------------------
%% @doc Returns a boolean() determining if the authenticated client is
%% authorized to carry the request on the resource.
%% @see rest_module_behavior
%% @end
%%--------------------------------------------------------------------
-spec is_authorized(Resource :: resource(), Method :: method(),
    ShareId :: binary() | undefined, Client :: rest_handler:client()) ->
    boolean().
is_authorized(_, _, _, #client{type = undefined}) ->
    false;
is_authorized(share, get, ShareId, #client{type = user, id = UserId}) ->
    case share_logic:get_parent(ShareId) of
        {error, {not_found, share}} ->
            false;
        {ok, ParentSpace} ->
            % Share - to view shares, it's enough to belong to parent space
            space_logic:has_effective_user(ParentSpace, UserId)
    end;
is_authorized(share, get, _ShareId, #client{type = provider}) ->
    % All providers are allowed to get information about a share - it is public
    % and all of them should be able to display the shared data.
    true;
is_authorized(share, patch, ShareId, #client{type = user, id = UserId}) ->
    case share_logic:get_parent(ShareId) of
        {error, {not_found, share}} ->
            false;
        {ok, ParentSpace} ->
            space_logic:has_effective_privilege(
                ParentSpace, UserId, space_manage_shares)
    end;
is_authorized(share, delete, ShareId, #client{type = user, id = UserId}) ->
<<<<<<< HEAD
    {ok, ParentSpace} = share_logic:get_parent(ShareId),
    space_logic:has_effective_privilege(ParentSpace, UserId, space_manage_shares);
is_authorized(share_metadata, post, ShareId, #client{type = user, id = UserId}) ->
    {ok, ParentSpace} = share_logic:get_parent(ShareId),
    space_logic:has_effective_privilege(ParentSpace, UserId, space_manage_shares);
=======
    case share_logic:get_parent(ShareId) of
        {error, {not_found, share}} ->
            false;
        {ok, ParentSpace} ->
            space_logic:has_effective_privilege(
                ParentSpace, UserId, space_manage_shares)
    end;
>>>>>>> 4e3267e9
is_authorized(_, _, _, _) ->
    false.

%%--------------------------------------------------------------------
%% @doc Returns whether a resource exists.
%% @see rest_module_behavior
%% @end
%%--------------------------------------------------------------------
-spec resource_exists(Resource :: resource(), ShareId :: binary() | undefined,
    Req :: cowboy_req:req()) ->
    {boolean(), cowboy_req:req()}.
resource_exists(share, ShareId, Req) ->
    {share_logic:exists(ShareId), Req}.

%%--------------------------------------------------------------------
%% @doc Processes data submitted by a client through POST, PATCH, PUT on a REST
%% resource.
%% @see rest_module_behavior
%% @end
%%--------------------------------------------------------------------
-spec accept_resource(Resource :: accepted_resource(), Method :: accept_method(),
    ShareId :: binary() | undefined, Data :: data(),
    Client :: rest_handler:client(), Req :: cowboy_req:req()) ->
    {boolean() | {true, URL :: binary()}, cowboy_req:req()} | no_return().
accept_resource(share, patch, ShareId, Data, _Client, Req) ->
    NewName = rest_module_helper:assert_key(<<"name">>, Data, binary, Req),
<<<<<<< HEAD
    {ok, ShareId} = share_logic:modify(ShareId, NewName),
    {true, Req};
accept_resource(share_metadata, post, ShareId, Data, _Client, Req) ->
    % todo currentyl only dc is supported
    % todo how should we determine what format of metadata is passed
    ok = share_logic:modify_metadata(ShareId, Data, <<"oai_dc">>),
=======
    ok = share_logic:modify(ShareId, NewName),
>>>>>>> 4e3267e9
    {true, Req}.

%%--------------------------------------------------------------------
%% @doc Returns data requested by a client through GET on a REST resource.
%% @see rest_module_behavior
%% @end
%%--------------------------------------------------------------------
-spec provide_resource(Resource :: provided_resource(), ShareId :: binary() | undefined,
    Client :: rest_handler:client(), Req :: cowboy_req:req()) ->
    {Data :: json_object(), cowboy_req:req()}.
provide_resource(share, ShareId, #client{type = ClientType}, Req) ->
    {ok, Data} = share_logic:get_data(ShareId, ClientType),
    {Data, Req}.

%%--------------------------------------------------------------------
%% @doc Deletes the resource.
%% @see rest_module_behavior
%% @end
%%--------------------------------------------------------------------
-spec delete_resource(Resource :: removable_resource(),
    ShareId :: binary() | undefined, Req :: cowboy_req:req()) ->
    {boolean(), cowboy_req:req()}.
delete_resource(share, ShareId, Req) ->
    {share_logic:remove(ShareId), Req}.<|MERGE_RESOLUTION|>--- conflicted
+++ resolved
@@ -79,13 +79,6 @@
                 ParentSpace, UserId, space_manage_shares)
     end;
 is_authorized(share, delete, ShareId, #client{type = user, id = UserId}) ->
-<<<<<<< HEAD
-    {ok, ParentSpace} = share_logic:get_parent(ShareId),
-    space_logic:has_effective_privilege(ParentSpace, UserId, space_manage_shares);
-is_authorized(share_metadata, post, ShareId, #client{type = user, id = UserId}) ->
-    {ok, ParentSpace} = share_logic:get_parent(ShareId),
-    space_logic:has_effective_privilege(ParentSpace, UserId, space_manage_shares);
-=======
     case share_logic:get_parent(ShareId) of
         {error, {not_found, share}} ->
             false;
@@ -93,7 +86,9 @@
             space_logic:has_effective_privilege(
                 ParentSpace, UserId, space_manage_shares)
     end;
->>>>>>> 4e3267e9
+is_authorized(share_metadata, post, ShareId, #client{type = user, id = UserId}) ->
+    {ok, ParentSpace} = share_logic:get_parent(ShareId),
+    space_logic:has_effective_privilege(ParentSpace, UserId, space_manage_shares);
 is_authorized(_, _, _, _) ->
     false.
 
@@ -120,16 +115,12 @@
     {boolean() | {true, URL :: binary()}, cowboy_req:req()} | no_return().
 accept_resource(share, patch, ShareId, Data, _Client, Req) ->
     NewName = rest_module_helper:assert_key(<<"name">>, Data, binary, Req),
-<<<<<<< HEAD
-    {ok, ShareId} = share_logic:modify(ShareId, NewName),
+    ok = share_logic:modify(ShareId, NewName),
     {true, Req};
 accept_resource(share_metadata, post, ShareId, Data, _Client, Req) ->
     % todo currentyl only dc is supported
     % todo how should we determine what format of metadata is passed
     ok = share_logic:modify_metadata(ShareId, Data, <<"oai_dc">>),
-=======
-    ok = share_logic:modify(ShareId, NewName),
->>>>>>> 4e3267e9
     {true, Req}.
 
 %%--------------------------------------------------------------------
