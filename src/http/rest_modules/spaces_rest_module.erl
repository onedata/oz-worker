--- conflicted
+++ resolved
@@ -175,10 +175,6 @@
     {ok, SpaceId} = space_logic:create({user, UserId}, Name),
     {{true, <<"/spaces/", SpaceId/binary>>}, Req};
 accept_resource(share, put, SpaceId, Data, _Client, Req) ->
-<<<<<<< HEAD
-    % TODO DO NOT ALLOW PUT WHEN RESOURCE EXISTS
-    {ShareId, _} = cowboy_req:binding(sid, Req),
-=======
     {ShareId, _} = cowboy_req:binding(sid, Req),
     case share_logic:exists(ShareId) of
         true ->
@@ -187,7 +183,6 @@
         false ->
             ok
     end,
->>>>>>> 84909cf8
     Name = rest_module_helper:assert_key(<<"name">>, Data, binary, Req),
     RootFileId = rest_module_helper:assert_key(<<"root_file_id">>, Data, binary, Req),
     {ok, ShareId} = share_logic:create(ShareId, Name, RootFileId, SpaceId),
