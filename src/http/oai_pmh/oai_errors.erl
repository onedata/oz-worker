--- conflicted
+++ resolved
@@ -80,12 +80,6 @@
     ?ID_DOES_NOT_EXIST(str_utils:format_bin(
         "The value of the identifier argument \"~ts\" "
         "is unknown in this repository.", [Id]));
-<<<<<<< HEAD
-handle({noMetadataFormats, Id}) ->
-    ?NO_METADATA_FORMATS(str_utils:format_bin(
-        "There are no metadata formats available for item ~ts", [Id]));
-=======
->>>>>>> 5754cd47
 handle(badVerb) -> ?BAD_VERB;
 handle(badArgument) -> ?BAD_ARGUMENT;
 handle(badResumptionToken) -> ?BAD_RESUMPTION_TOKEN;
