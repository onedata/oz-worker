--- conflicted
+++ resolved
@@ -77,64 +77,25 @@
 get_response(<<"record">>, Args) ->
     OaiId = proplists:get_value(<<"identifier">>, Args),
     MetadataPrefix = proplists:get_value(<<"metadataPrefix">>, Args),
-<<<<<<< HEAD
     HandleId = oai_utils:oai_identifier_decode(OaiId),
-    %% @TODO VFS-7454 check if metadataPrefix is available for given identifier
-    case lists:member(MetadataPrefix, oai_metadata:supported_formats()) of
-        true ->
-            case od_handle:get(HandleId) of
-                {ok, #document{value = Handle}} ->
-                    oai_utils:build_oai_record(
-                        #handle_listing_entry{
-                            timestamp = Handle#od_handle.timestamp,
-                            service_id = Handle#od_handle.handle_service,
-                            handle_id = HandleId,
-                            status = present
-                        }, Handle
-                    );
-                {error, not_found} ->
-                    case handles:lookup_deleted(HandleId) of
-                        {ok, HandleListingEntry} -> oai_utils:build_oai_record(HandleListingEntry);
-                        error -> throw({idDoesNotExist, OaiId})
-                    end
-            end;
-        false ->  throw({cannotDisseminateFormat, MetadataPrefix})
-=======
-    Handle = get_handle_safe(OaiId),
-    HandleId = oai_utils:oai_identifier_decode(OaiId),
-    case lists:member(MetadataPrefix, oai_metadata:supported_formats()) andalso
-        Handle#od_handle.metadata_prefix =:= MetadataPrefix of
-        true ->
+    lists:member(MetadataPrefix, oai_metadata:supported_formats()) orelse throw({cannotDisseminateFormat, MetadataPrefix}),
+    case od_handle:get(HandleId) of
+        {ok, #document{value = Handle}} ->
+            Handle#od_handle.metadata_prefix =:= MetadataPrefix orelse throw({cannotDisseminateFormat, MetadataPrefix}),
             oai_utils:build_oai_record(
-                Handle#od_handle.timestamp,
-                Handle#od_handle.handle_service,
-                HandleId,
-                Handle
+                #handle_listing_entry{
+                    timestamp = Handle#od_handle.timestamp,
+                    service_id = Handle#od_handle.handle_service,
+                    handle_id = HandleId,
+                    status = present
+                }, Handle
             );
-        false ->
-            throw({cannotDisseminateFormat, MetadataPrefix})
-    end.
-
-%%%===================================================================
-%%% Internal functions
-%%%===================================================================
-
-%%%-------------------------------------------------------------------
-%%% @private
-%%% @doc
-%%% Returns given handle metadata.
-%%% If it fails, throws idDoesNotExist
-%%% @end
-%%%-------------------------------------------------------------------
--spec get_handle_safe(oai_id()) -> #od_handle{}.
-get_handle_safe(OAIId) ->
-    try
-        Id = oai_utils:oai_identifier_decode(OAIId),
-        oai_utils:get_handle(Id)
-    catch
-        throw:{illegalId, OAIId} ->
-            throw({illegalId, OAIId});
-        _:_ ->
-            throw({idDoesNotExist, OAIId})
->>>>>>> 22bb0f2b
+        {error, not_found} ->
+            case handles:lookup_deleted(HandleId) of
+                {ok, HandleListingEntry} ->
+%%                    TODO sprawdzić metadata prefix
+%%                                Handle#od_handle.metadata_prefix =:= MetadataPrefix orelse throw({cannotDisseminateFormat, MetadataPrefix}),
+                    oai_utils:build_oai_record(HandleListingEntry);
+                error -> throw({idDoesNotExist, OaiId})
+            end
     end.