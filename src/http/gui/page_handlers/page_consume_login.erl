--- conflicted
+++ resolved
@@ -15,11 +15,9 @@
 
 -behaviour(dynamic_page_behaviour).
 
--include("entity_logic.hrl").
 -include("http/gui_paths.hrl").
 -include("registered_names.hrl").
 -include("auth/auth_errors.hrl").
--include("entity_logic.hrl").
 -include_lib("ctool/include/api_errors.hrl").
 -include_lib("ctool/include/logging.hrl").
 
@@ -36,31 +34,6 @@
 %%--------------------------------------------------------------------
 -spec handle(new_gui:method(), cowboy_req:req()) -> cowboy_req:req().
 handle(Method, Req) ->
-<<<<<<< HEAD
-    {NewReq, RedirectURL} = case auth_logic:validate_login(Method, Req) of
-        {ok, UserId, RedirectAfterLogin} ->
-            Req2 = new_gui_session:log_in(UserId, Req),
-            {Req2, RedirectAfterLogin};
-        {auth_error, Error, State, RedirectAfterLogin} ->
-            Req2 = cowboy_req:set_resp_cookie(
-                <<"authentication_error_reason">>, format_error_reason(Error), Req,
-                #{path => <<"/">>}
-            ),
-            Req3 = cowboy_req:set_resp_cookie(
-                <<"authentication_error_state">>, State, Req2,
-                #{path => <<"/">>}
-            ),
-            {Req3, RedirectAfterLogin}
-    end,
-    % This page is visited with a POST request, so use a 303 redirect in
-    % response so that web browser switches to GET.
-    cowboy_req:reply(303, #{
-        <<"location">> => RedirectURL,
-        % Connection close is required, otherwise chrome/safari can get stuck
-        % stalled waiting for data.
-        <<"connection">> => <<"close">>
-    }, NewReq).
-=======
     ValidateResult = auth_logic:validate_login(Method, Req),
     case auth_test_mode:process_is_test_mode_enabled() of
         true ->
@@ -70,16 +43,16 @@
         false ->
             {NewReq, RedirectURL} = case ValidateResult of
                 {ok, UserId, RedirectAfterLogin} ->
-                    Req2 = oz_gui_session:log_in(UserId, Req),
+                    Req2 = new_gui_session:log_in(UserId, Req),
                     {Req2, RedirectAfterLogin};
                 {auth_error, Error, State, RedirectAfterLogin} ->
-                    Req2 = new_gui:set_cookie(
-                        <<"authentication_error_reason">>, format_error_reason(Error),
-                        #{path => <<"/">>}, Req
+                    Req2 = cowboy_req:set_resp_cookie(
+                        <<"authentication_error_reason">>, format_error_reason(Error), Req,
+                        #{path => <<"/">>}
                     ),
-                    Req3 = new_gui:set_cookie(
-                        <<"authentication_error_state">>, State,
-                        #{path => <<"/">>}, Req2
+                    Req3 = cowboy_req:set_resp_cookie(
+                        <<"authentication_error_state">>, State, Req2,
+                        #{path => <<"/">>}
                     ),
                     {Req3, RedirectAfterLogin}
             end,
@@ -92,7 +65,6 @@
                 <<"connection">> => <<"close">>
             }, NewReq)
     end.
->>>>>>> 3571e107
 
 
 %% @private
