%%%-------------------------------------------------------------------
%%% @author Lukasz Opiola
%%% @copyright (C) 2016 ACK CYFRONET AGH
%%% This software is released under the MIT license
%%% cited in 'LICENSE.txt'.
%%% @end
%%%-------------------------------------------------------------------
%%% @doc The module handling the common RESTful logic. It implements
%%% Cowboy's rest pseudo-behavior, delegating specifics to submodules.
%%% @end
%%%-------------------------------------------------------------------
-module(rest_handler).
-author("Lukasz Opiola").

-behaviour(cowboy_rest).

-include("http/rest.hrl").
-include("entity_logic.hrl").
-include("registered_names.hrl").
-include("datastore/oz_datastore_models.hrl").
-include_lib("ctool/include/logging.hrl").
-include_lib("ctool/include/api_errors.hrl").

-type method() :: 'GET' | 'POST' | 'PUT' | 'PATCH' | 'DELETE'.
-type binding() :: {binding, atom()} | client_id | client_ip.
-type bound_gri() :: #b_gri{}.
-type bound_auth_hint() :: undefined | {
    throughUser | throughGroup | throughSpace | throughProvider |
<<<<<<< HEAD
    throughHandleService | throughHandle | throughHarvester | asUser | asGroup | asSpace,
=======
    throughHandleService | throughHandle | throughCluster | asUser | asGroup,
>>>>>>> 05c6bf0c
    binding()
}.

-export_type([method/0, binding/0, bound_gri/0, bound_auth_hint/0]).

% State of REST handler
-record(state, {
    client = #client{} :: entity_logic:client(),
    rest_req = undefined :: #rest_req{} | undefined,
    allowed_methods :: [method()]
}).
-type opts() :: #{method() => #rest_req{}}.

%% cowboy rest handler API
-export([
    init/2,
    allowed_methods/2,
    content_types_accepted/2,
    content_types_provided/2,
    is_authorized/2,
    accept_resource/2,
    provide_resource/2,
    delete_resource/2
]).
-export([
    rest_routes/0
]).


%%%===================================================================
%%% API
%%%===================================================================

%%--------------------------------------------------------------------
%% @doc Cowboy callback function.
%% Initialize the state for this request.
%% @end
%%--------------------------------------------------------------------
-spec init(Req :: cowboy_req:req(), Opts :: opts()) ->
    {cowboy_rest, cowboy_req:req(), #state{}}.
init(#{method := MethodBin} = Req, Opts) ->
    Method = binary_to_method(MethodBin),
    % If given method is not allowed, it is not in the map. Such request
    % will stop execution on allowed_methods/2 callback. Use undefined if
    % the method does not exist.
    {cowboy_rest, Req, #state{
        rest_req = maps:get(Method, Opts, undefined),
        allowed_methods = maps:keys(Opts)
    }}.


%%--------------------------------------------------------------------
%% @doc Cowboy callback function.
%% Return the list of allowed methods.
%% @end
%%--------------------------------------------------------------------
-spec allowed_methods(Req :: cowboy_req:req(), State :: #state{}) ->
    {[binary()], cowboy_req:req(), #state{}}.
allowed_methods(Req, #state{allowed_methods = AllowedMethods} = State) ->
    {[method_to_binary(M) || M <- AllowedMethods], Req, State}.


%%--------------------------------------------------------------------
%% @doc Cowboy callback function.
%% Return the list of content-types the resource accepts.
%% @end
%%--------------------------------------------------------------------
-spec content_types_accepted(Req :: cowboy_req:req(), State :: #state{}) ->
    {Value, cowboy_req:req(), #state{}} when
    Value :: [{binary() | {Type, SubType, Params}, AcceptResource}],
    Type :: binary(),
    SubType :: binary(),
    Params :: '*' | [{binary(), binary()}],
    AcceptResource :: atom().
content_types_accepted(Req, State) ->
    case cowboy_req:has_body(Req) of
        true -> {[{<<"application/json">>, accept_resource}], Req, State};
        false -> {[{'*', accept_resource}], Req, State}
    end.


%%--------------------------------------------------------------------
%% @doc Cowboy callback function.
%% Return the list of content-types the resource provides.
%% @end
%%--------------------------------------------------------------------
-spec content_types_provided(Req :: cowboy_req:req(), State :: #state{}) ->
    {Value, cowboy_req:req(), #state{}} when
    Value :: [{binary() | {Type, SubType, Params}, ProvideResource}],
    Type :: binary(),
    SubType :: binary(),
    Params :: '*' | [{binary(), binary()}],
    ProvideResource :: atom().
content_types_provided(Req, State) ->
    {[{<<"application/json">>, provide_resource}], Req, State}.


%%--------------------------------------------------------------------
%% @doc Cowboy callback function.
%% Return whether the user is authorized to perform the action.
%% NOTE: The name and description of this function is actually misleading;
%% 401 Unauthorized is returned when there's been an *authentication* error,
%% and 403 Forbidden is returned when the already-authenticated client
%% is unauthorized to perform an operation.
%% @end
%%--------------------------------------------------------------------
-spec is_authorized(Req :: cowboy_req:req(), State :: #state{}) ->
    {true | {false, binary()}, cowboy_req:req(), #state{}}.
is_authorized(Req, State) ->
    % Check if the request carries any authorization
    Result = try
        % Try to authorize the client using several methods.
        authorize(Req, [
            fun auth_logic:authorize_by_basic_auth/1,
            fun auth_logic:authorize_by_macaroons/1,
            fun auth_logic:authorize_by_oneprovider_gui_macaroon/1,
            fun auth_logic:authorize_by_access_token/1
        ])
    catch
        throw:Err ->
            Err;
        Type:Message ->
            ?error_stacktrace("Unexpected error in ~p:is_authorized - ~p:~p", [
                ?MODULE, Type, Message
            ]),
            ?ERROR_INTERNAL_SERVER_ERROR
    end,

    case Result of
        % Always return true - authorization is checked by entity_logic later.
        {true, Client} ->
            {true, Req, State#state{client = Client}};
        {error, _} = Error ->
            RestResp = error_rest_translator:response(Error),
            {stop, send_response(RestResp, Req), State}
    end.


%%--------------------------------------------------------------------
%% @doc Cowboy callback function.
%% Process the request body of application/json content type.
%% @end
%%--------------------------------------------------------------------
-spec accept_resource(Req :: cowboy_req:req(), State :: #state{}) ->
    {stop, cowboy_req:req(), #state{}}.
accept_resource(Req, State) ->
    process_request(Req, State).


%%--------------------------------------------------------------------
%% @doc Cowboy callback function.
%% Process the request body.
%% @end
%%--------------------------------------------------------------------
-spec provide_resource(Req :: cowboy_req:req(), State :: #state{}) ->
    {stop, cowboy_req:req(), #state{}}.
provide_resource(Req, State) ->
    process_request(Req, State).


%%--------------------------------------------------------------------
%% @doc Cowboy callback function.
%% Delete the resource.
%% @end
%%--------------------------------------------------------------------
-spec delete_resource(Req :: cowboy_req:req(), State :: #state{}) ->
    {stop, cowboy_req:req(), #state{}}.
delete_resource(Req, State) ->
    process_request(Req, State).


%%--------------------------------------------------------------------
%% @doc
%% Returns all REST routes in the cowboy router format.
%% @end
%%--------------------------------------------------------------------
-spec rest_routes() -> [{binary(), module(), maps:map()}].
rest_routes() ->
    AllRoutes = lists:flatten([
        dev_utils:dev_provider_registration_route(),
        user_routes:routes(),
        group_routes:routes(),
        space_routes:routes(),
        share_routes:routes(),
        provider_routes:routes(),
        handle_service_routes:routes(),
        handle_routes:routes(),
<<<<<<< HEAD
        harvester_routes:routes(),
=======
        cluster_routes:routes(),
>>>>>>> 05c6bf0c
        zone_routes:routes()
    ]),
    % Aggregate routes that share the same path
    AggregatedRoutes = lists:foldl(
        fun({Path, #rest_req{method = Method} = RestReq}, AccProps) ->
            RoutesForPath = proplists:get_value(Path, AccProps, #{}),
            lists:keystore(
                Path, 1, AccProps,
                {Path, RoutesForPath#{Method => RestReq}}
            )
        end, [], AllRoutes),
    % Convert all routes to cowboy-compliant routes
    % - prepend REST prefix to every route
    % - rest handler module must be added as second element to the tuples
    % - RoutesForPath will serve as Opts to rest handler init.
    Prefix = str_utils:to_binary(oz_worker:get_env(rest_api_prefix)),
    lists:map(fun({Path, RoutesForPath}) ->
        {<<Prefix/binary, Path/binary>>, ?REST_HANDLER_MODULE, RoutesForPath}
    end, AggregatedRoutes).


%%%===================================================================
%%% Internal functions
%%%===================================================================

%%--------------------------------------------------------------------
%% @private
%% @doc
%% Processes a REST request (of any type) by calling entity logic.
%% Return new Req and State (after setting cowboy response).
%% @end
%%--------------------------------------------------------------------
-spec process_request(Req :: cowboy_req:req(), State :: #state{}) ->
    {stop, NewReq :: cowboy_req:req(), NewState :: #state{}}.
process_request(Req, State) ->
    try
        #state{client = Client, rest_req = #rest_req{
            method = Method,
            b_gri = GriWithBindings,
            b_auth_hint = AuthHintWithBindings
        }} = State,
        Operation = method_to_operation(Method),
        GRI = resolve_gri_bindings(GriWithBindings, Client, Req),
        AuthHint = resolve_auth_hint_bindings(AuthHintWithBindings, Client, Req),
        {Data, Req2} = case Operation of
            create -> get_data(Req);
            get -> {#{}, Req};
            update -> get_data(Req);
            delete -> {#{}, Req}
        end,
        ElReq = #el_req{
            operation = Operation,
            client = Client,
            gri = GRI,
            auth_hint = AuthHint,
            data = Data
        },
        RestResp = call_entity_logic_and_translate_response(ElReq),
        {stop, send_response(RestResp, Req2), State}
    catch
        throw:Error ->
            ErrorResp = error_rest_translator:response(Error),
            {stop, send_response(ErrorResp, Req), State};
        Type:Message ->
            ?error_stacktrace("Unexpected error in ~p:process_request - ~p:~p", [
                ?MODULE, Type, Message
            ]),
            NewReq = cowboy_req:reply(?HTTP_500_INTERNAL_SERVER_ERROR, Req),
            {stop, NewReq, State}
    end.

%%--------------------------------------------------------------------
%% @private
%% @doc
%% Sends given response (#rest_resp{}) and returns modified cowboy_req record.
%% @end
%%--------------------------------------------------------------------
-spec send_response(RestResp :: #rest_resp{}, Req :: cowboy_req:req()) ->
    NewReq :: cowboy_req:req().
send_response(#rest_resp{code = Code, headers = Headers, body = Body}, Req) ->
    RespBody = case Body of
        {binary, Bin} ->
            Bin;
        Map ->
            json_utils:encode(Map)
    end,
    cowboy_req:reply(Code, Headers, RespBody, Req).


%%--------------------------------------------------------------------
%% @private
%% @doc
%% Transforms bindings included in a #gri{} record into actual data that was
%% sent with the request.
%% @end
%%--------------------------------------------------------------------
-spec resolve_gri_bindings(bound_gri(), entity_logic:client(),
    cowboy_req:req()) -> entity_logic:gri().
resolve_gri_bindings(#b_gri{type = Tp, id = Id, aspect = As, scope = Sc}, Client, Req) ->
    IdBinding = resolve_bindings(Id, Client, Req),
    AspectBinding = case As of
        {Atom, Asp} -> {Atom, resolve_bindings(Asp, Client, Req)};
        Atom -> Atom
    end,
    #gri{type = Tp, id = IdBinding, aspect = AspectBinding, scope = Sc}.


%%--------------------------------------------------------------------
%% @private
%% @doc
%% Transforms bindings included in an authHint expression into actual data that
%% was sent with the request.
%% @end
%%--------------------------------------------------------------------
-spec resolve_auth_hint_bindings(bound_auth_hint(), entity_logic:client(),
    cowboy_req:req()) -> entity_logic:auth_hint().
resolve_auth_hint_bindings({Key, Value}, Client, Req) ->
    {Key, resolve_bindings(Value, Client, Req)};
resolve_auth_hint_bindings(undefined, _Client, _Req) ->
    undefined.


%%--------------------------------------------------------------------
%% @private
%% @doc
%% Transforms bindings as specified in rest routes into actual data that was
%% sent with the request.
%% @end
%%--------------------------------------------------------------------
-spec resolve_bindings(binding() | {atom(), binding()} | term(),
    entity_logic:client(), cowboy_req:req()) -> binary() | {atom(), binary()}.
resolve_bindings(?BINDING(Key), _Client, Req) ->
    cowboy_req:binding(Key, Req);
resolve_bindings(?CLIENT_ID, #client{id = Id}, _Req) ->
    Id;
resolve_bindings(?CLIENT_IP, _Client, #{peer := {Ip, _Port}} = _Req) ->
    list_to_binary(inet_parse:ntoa(Ip));
resolve_bindings({Atom, PossibleBinding}, Client, Req) when is_atom(Atom) ->
    {Atom, resolve_bindings(PossibleBinding, Client, Req)};
resolve_bindings(Other, _Client, _Req) ->
    Other.


%%--------------------------------------------------------------------
%% @private
%% @doc
%% Translates entity logic response into REST response using TranslatorModule.
%% @end
%%--------------------------------------------------------------------
-spec call_entity_logic_and_translate_response(#el_req{}) -> #rest_resp{}.
call_entity_logic_and_translate_response(ElReq) ->
    Result = entity_logic:handle(ElReq),
    try
        rest_translator:response(ElReq, Result)
    catch
        Type:Message ->
            #el_req{operation = Operation, gri = GRI, auth_hint = AuthHint} = ElReq,
            ?error_stacktrace("Cannot translate REST result for:~n"
            "Operation: ~p~n"
            "GRI: ~p~n"
            "AuthHint: ~p~n"
            "Result: ~p~n"
            "---------~n"
            "Error was: ~p:~p", [
                Operation, GRI, AuthHint, Result, Type, Message
            ]),
            rest_translator:response(ElReq, ?ERROR_INTERNAL_SERVER_ERROR)
    end.


%%--------------------------------------------------------------------
%% @private
%% @doc
%% Tries to authorize REST client using provided auth methods expressed
%% as functions to use.
%% @end
%%--------------------------------------------------------------------
-spec authorize(Req :: cowboy_req:req(),
    [fun((cowboy_req:req()) -> {true, #client{}} | {error, term()})]) ->
    {true, #client{}} | {error, term()}.
authorize(_Req, []) ->
    {true, ?NOBODY};
authorize(Req, [AuthMethod | Rest]) ->
    case AuthMethod(Req) of
        false ->
            authorize(Req, Rest);
        {true, Client, _SessionId} ->
            % Can be returned from auth_logic:authorize_by_oneprovider_gui_macaroon/1
            {true, Client};
        {true, Client} ->
            {true, Client};
        {error, Error} ->
            {error, Error}
    end.


%%--------------------------------------------------------------------
%% @private
%% @doc
%% Returns body that was sent in HTTP request. Empty body is treated as empty
%% JSON object (without harm for server logic).
%% @end
%%--------------------------------------------------------------------
-spec get_data(Req :: cowboy_req:req()) ->
    {Data :: entity_logic:data(), cowboy_req:req()}.
get_data(Req) ->
    {ok, Body, Req2} = cowboy_req:read_body(Req),
    Data = try
        case Body of
            <<"">> -> #{};
            _ -> json_utils:decode(Body)
        end
    catch _:_ ->
        throw(?ERROR_MALFORMED_DATA)
    end,
    {Data, Req2}.


%%--------------------------------------------------------------------
%% @private
%% @doc
%% Converts a binary representing a REST method to an atom representing
%% the method.
%% @end
%%--------------------------------------------------------------------
-spec binary_to_method(BinMethod :: binary()) -> method().
binary_to_method(<<"POST">>) -> 'POST';
binary_to_method(<<"PUT">>) -> 'PUT';
binary_to_method(<<"GET">>) -> 'GET';
binary_to_method(<<"PATCH">>) -> 'PATCH';
binary_to_method(<<"DELETE">>) -> 'DELETE'.


%%--------------------------------------------------------------------
%% @private
%% @doc
%% Converts an atom representing a REST method to a binary representing
%% the method.
%% @end
%%--------------------------------------------------------------------
-spec method_to_binary(Method :: method()) -> binary().
method_to_binary('POST') -> <<"POST">>;
method_to_binary('PUT') -> <<"PUT">>;
method_to_binary('GET') -> <<"GET">>;
method_to_binary('PATCH') -> <<"PATCH">>;
method_to_binary('DELETE') -> <<"DELETE">>.


%%--------------------------------------------------------------------
%% @private
%% @doc
%% Converts an atom representing a REST method into entity logic operation
%% that should be called to handle it.
%% @end
%%--------------------------------------------------------------------
-spec method_to_operation(method()) -> entity_logic:operation().
method_to_operation('POST') -> create;
method_to_operation('PUT') -> create;
method_to_operation('GET') -> get;
method_to_operation('PATCH') -> update;
method_to_operation('DELETE') -> delete.<|MERGE_RESOLUTION|>--- conflicted
+++ resolved
@@ -26,11 +26,8 @@
 -type bound_gri() :: #b_gri{}.
 -type bound_auth_hint() :: undefined | {
     throughUser | throughGroup | throughSpace | throughProvider |
-<<<<<<< HEAD
-    throughHandleService | throughHandle | throughHarvester | asUser | asGroup | asSpace,
-=======
-    throughHandleService | throughHandle | throughCluster | asUser | asGroup,
->>>>>>> 05c6bf0c
+    throughHandleService | throughHandle | throughHarvester | throughCluster | 
+    asUser | asGroup | asSpace,
     binding()
 }.
 
@@ -218,11 +215,8 @@
         provider_routes:routes(),
         handle_service_routes:routes(),
         handle_routes:routes(),
-<<<<<<< HEAD
         harvester_routes:routes(),
-=======
         cluster_routes:routes(),
->>>>>>> 05c6bf0c
         zone_routes:routes()
     ]),
     % Aggregate routes that share the same path
