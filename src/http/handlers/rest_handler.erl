%%%-------------------------------------------------------------------
%%% @author Lukasz Opiola
%%% @copyright (C) 2016 ACK CYFRONET AGH
%%% This software is released under the MIT license
%%% cited in 'LICENSE.txt'.
%%% @end
%%%-------------------------------------------------------------------
%%% @doc The module handling the common RESTful logic. It implements
%%% Cowboy's rest pseudo-behavior, delegating specifics to submodules.
%%% @end
%%%-------------------------------------------------------------------
-module(rest_handler).
-author("Lukasz Opiola").

-behaviour(cowboy_rest).

-include("rest.hrl").
-include("entity_logic.hrl").
-include("registered_names.hrl").
-include("datastore/oz_datastore_models.hrl").
-include_lib("ctool/include/logging.hrl").
-include_lib("ctool/include/api_errors.hrl").

-type method() :: 'GET' | 'POST' | 'PUT' | 'PATCH' | 'DELETE'.
-type binding() :: {binding, atom()} | client_id | client_ip.
-type bound_gri() :: #b_gri{}.
-type bound_auth_hint() :: undefined | {
    throughUser | throughGroup | throughSpace | throughProvider |
    throughHandleService | throughHandle | asUser | asGroup,
    binding()
}.

-export_type([method/0, binding/0, bound_gri/0, bound_auth_hint/0]).

% State of REST handler
-record(state, {
    client = #client{} :: entity_logic:client(),
    rest_req = undefined :: #rest_req{} | undefined,
    allowed_methods :: [method()]
}).
-type opts() :: #{method() => #rest_req{}}.

%% cowboy rest handler API
-export([
    init/2,
    allowed_methods/2,
    content_types_accepted/2,
    content_types_provided/2,
    is_authorized/2,
    accept_resource/2,
    provide_resource/2,
    delete_resource/2
]).
-export([
    rest_routes/0
]).


%%%===================================================================
%%% API
%%%===================================================================

%%--------------------------------------------------------------------
%% @doc Cowboy callback function.
%% Initialize the state for this request.
%% @end
%%--------------------------------------------------------------------
-spec init(Req :: cowboy_req:req(), Opts :: opts()) ->
    {cowboy_rest, cowboy_req:req(), #state{}}.
init(#{method := MethodBin} = Req, Opts) ->
    Method = binary_to_method(MethodBin),
    % If given method is not allowed, it is not in the map. Such request
    % will stop execution on allowed_methods/2 callback. Use undefined if
    % the method does not exist.
    {cowboy_rest, Req, #state{
        rest_req = maps:get(Method, Opts, undefined),
        allowed_methods = maps:keys(Opts)
    }}.


%%--------------------------------------------------------------------
%% @doc Cowboy callback function.
%% Return the list of allowed methods.
%% @end
%%--------------------------------------------------------------------
-spec allowed_methods(Req :: cowboy_req:req(), State :: #state{}) ->
    {[binary()], cowboy_req:req(), #state{}}.
allowed_methods(Req, #state{allowed_methods = AllowedMethods} = State) ->
    {[method_to_binary(M) || M <- AllowedMethods], Req, State}.


%%--------------------------------------------------------------------
%% @doc Cowboy callback function.
%% Return the list of content-types the resource accepts.
%% @end
%%--------------------------------------------------------------------
-spec content_types_accepted(Req :: cowboy_req:req(), State :: #state{}) ->
    {Value, cowboy_req:req(), #state{}} when
    Value :: [{binary() | {Type, SubType, Params}, AcceptResource}],
    Type :: binary(),
    SubType :: binary(),
    Params :: '*' | [{binary(), binary()}],
    AcceptResource :: atom().
content_types_accepted(Req, State) ->
    case cowboy_req:has_body(Req) of
        true -> {[{<<"application/json">>, accept_resource}], Req, State};
        false -> {[{'*', accept_resource}], Req, State}
    end.


%%--------------------------------------------------------------------
%% @doc Cowboy callback function.
%% Return the list of content-types the resource provides.
%% @end
%%--------------------------------------------------------------------
-spec content_types_provided(Req :: cowboy_req:req(), State :: #state{}) ->
    {Value, cowboy_req:req(), #state{}} when
    Value :: [{binary() | {Type, SubType, Params}, ProvideResource}],
    Type :: binary(),
    SubType :: binary(),
    Params :: '*' | [{binary(), binary()}],
    ProvideResource :: atom().
content_types_provided(Req, State) ->
    {[{<<"application/json">>, provide_resource}], Req, State}.


%%--------------------------------------------------------------------
%% @doc Cowboy callback function.
%% Return whether the user is authorized to perform the action.
%% NOTE: The name and description of this function is actually misleading;
%% 401 Unauthorized is returned when there's been an *authentication* error,
%% and 403 Forbidden is returned when the already-authenticated client
%% is unauthorized to perform an operation.
%% @end
%%--------------------------------------------------------------------
-spec is_authorized(Req :: cowboy_req:req(), State :: #state{}) ->
    {true | {false, binary()}, cowboy_req:req(), #state{}}.
is_authorized(Req, State) ->
    % Check if the request carries any authorization
    Result = try
        % Try to authorize the client using several methods.
<<<<<<< HEAD
        authorize(Req, [
            fun auth_utils:authorize_by_oauth_provider/1,
            fun auth_utils:authorize_by_basic_auth/1,
            fun auth_utils:authorize_by_macaroons/1
        ])
=======
        Client = authorize(Req, [
            fun authorize_by_external_access_token/1,
            fun authorize_by_basic_auth/1,
            fun authorize_by_macaroons/1
        ]),
        % Always return true - authorization is checked by entity_logic later.
        {true, Req, State#state{client = Client}}
>>>>>>> f9497ac5
    catch
        throw:Err ->
            Err;
        Type:Message ->
            ?error_stacktrace("Unexpected error in ~p:is_authorized - ~p:~p", [
                ?MODULE, Type, Message
            ]),
            ?ERROR_INTERNAL_SERVER_ERROR
    end,

    case Result of
        {true, Client} ->
            % Always return true - authorization is checked by entity_logic later.
            {true, Req, State#state{client = Client}};
        {error, _} = Error ->
            RestResp = error_rest_translator:response(Error),
            {stop, send_response(RestResp, Req), State}
    end.


%%--------------------------------------------------------------------
%% @doc Cowboy callback function.
%% Process the request body of application/json content type.
%% @end
%%--------------------------------------------------------------------
-spec accept_resource(Req :: cowboy_req:req(), State :: #state{}) ->
    {stop, cowboy_req:req(), #state{}}.
accept_resource(Req, State) ->
    process_request(Req, State).


%%--------------------------------------------------------------------
%% @doc Cowboy callback function.
%% Process the request body.
%% @end
%%--------------------------------------------------------------------
-spec provide_resource(Req :: cowboy_req:req(), State :: #state{}) ->
    {stop, cowboy_req:req(), #state{}}.
provide_resource(Req, State) ->
    process_request(Req, State).


%%--------------------------------------------------------------------
%% @doc Cowboy callback function.
%% Delete the resource.
%% @end
%%--------------------------------------------------------------------
-spec delete_resource(Req :: cowboy_req:req(), State :: #state{}) ->
    {stop, cowboy_req:req(), #state{}}.
delete_resource(Req, State) ->
    process_request(Req, State).


%%--------------------------------------------------------------------
%% @doc
%% Returns all REST routes in the cowboy router format.
%% @end
%%--------------------------------------------------------------------
-spec rest_routes() -> [{binary(), module(), maps:map()}].
rest_routes() ->
    AllRoutes = lists:flatten([
        user_routes:routes(),
        group_routes:routes(),
        space_routes:routes(),
        share_routes:routes(),
        provider_routes:routes(),
        handle_service_routes:routes(),
        handle_routes:routes()
    ]),
    % Aggregate routes that share the same path
    AggregatedRoutes = lists:foldl(
        fun({Path, #rest_req{method = Method} = RestReq}, AccProps) ->
            RoutesForPath = proplists:get_value(Path, AccProps, #{}),
            lists:keystore(
                Path, 1, AccProps,
                {Path, RoutesForPath#{Method => RestReq}}
            )
        end, [], AllRoutes),
    % Convert all routes to cowboy-compliant routes
    % - prepend REST prefix to every route
    % - rest handler module must be added as second element to the tuples
    % - RoutesForPath will serve as Opts to rest handler init.
    {ok, PrefixStr} = oz_worker:get_env(rest_api_prefix),
    Prefix = str_utils:to_binary(PrefixStr),
    lists:map(fun({Path, RoutesForPath}) ->
        {<<Prefix/binary, Path/binary>>, ?REST_HANDLER_MODULE, RoutesForPath}
    end, AggregatedRoutes).


%%%===================================================================
%%% Internal functions
%%%===================================================================

%%--------------------------------------------------------------------
%% @private
%% @doc
%% Processes a REST request (of any type) by calling entity logic.
%% Return new Req and State (after setting cowboy response).
%% @end
%%--------------------------------------------------------------------
-spec process_request(Req :: cowboy_req:req(), State :: #state{}) ->
    {stop, NewReq :: cowboy_req:req(), NewState :: #state{}}.
process_request(Req, State) ->
    try
        #state{client = Client, rest_req = #rest_req{
            method = Method,
            b_gri = GriWithBindings,
            b_auth_hint = AuthHintWithBindings
        }} = State,
        Operation = method_to_operation(Method),
        GRI = resolve_gri_bindings(GriWithBindings, Client, Req),
        AuthHint = resolve_auth_hint_bindings(AuthHintWithBindings, Client, Req),
        {Data, Req2} = case Operation of
            create -> get_data(Req);
            get -> {#{}, Req};
            update -> get_data(Req);
            delete -> {#{}, Req}
        end,
        ElReq = #el_req{
            operation = Operation,
            client = Client,
            gri = GRI,
            auth_hint = AuthHint,
            data = Data
        },
        RestResp = call_entity_logic_and_translate_response(ElReq),
        {stop, send_response(RestResp, Req2), State}
    catch
        throw:Error ->
            ErrorResp = error_rest_translator:response(Error),
            {stop, send_response(ErrorResp, Req), State};
        Type:Message ->
            ?error_stacktrace("Unexpected error in ~p:process_request - ~p:~p", [
                ?MODULE, Type, Message
            ]),
            NewReq = cowboy_req:reply(?HTTP_500_INTERNAL_SERVER_ERROR, Req),
            {stop, NewReq, State}
    end.

%%--------------------------------------------------------------------
%% @private
%% @doc
%% Sends given response (#rest_resp{}) and returns modified cowboy_req record.
%% @end
%%--------------------------------------------------------------------
-spec send_response(RestResp :: #rest_resp{}, Req :: cowboy_req:req()) ->
    NewReq :: cowboy_req:req().
send_response(#rest_resp{code = Code, headers = Headers, body = Body}, Req) ->
    RespBody = case Body of
        {binary, Bin} ->
            Bin;
        Map ->
            json_utils:encode(Map)
    end,
    cowboy_req:reply(Code, Headers, RespBody, Req).


%%--------------------------------------------------------------------
%% @private
%% @doc
%% Transforms bindings included in a #gri{} record into actual data that was
%% sent with the request.
%% @end
%%--------------------------------------------------------------------
-spec resolve_gri_bindings(bound_gri(), entity_logic:client(),
    cowboy_req:req()) -> entity_logic:gri().
resolve_gri_bindings(#b_gri{type = Tp, id = Id, aspect = As, scope = Sc}, Client, Req) ->
    IdBinding = resolve_bindings(Id, Client, Req),
    AspectBinding = case As of
        {Atom, Asp} -> {Atom, resolve_bindings(Asp, Client, Req)};
        Atom -> Atom
    end,
    #gri{type = Tp, id = IdBinding, aspect = AspectBinding, scope = Sc}.


%%--------------------------------------------------------------------
%% @private
%% @doc
%% Transforms bindings included in an authHint expression into actual data that
%% was sent with the request.
%% @end
%%--------------------------------------------------------------------
-spec resolve_auth_hint_bindings(bound_auth_hint(), entity_logic:client(),
    cowboy_req:req()) -> entity_logic:auth_hint().
resolve_auth_hint_bindings({Key, Value}, Client, Req) ->
    {Key, resolve_bindings(Value, Client, Req)};
resolve_auth_hint_bindings(undefined, _Client, _Req) ->
    undefined.


%%--------------------------------------------------------------------
%% @private
%% @doc
%% Transforms bindings as specified in rest routes into actual data that was
%% sent with the request.
%% @end
%%--------------------------------------------------------------------
-spec resolve_bindings(binding() | {atom(), binding()} | term(),
    entity_logic:client(), cowboy_req:req()) -> binary() | {atom(), binary()}.
resolve_bindings(?BINDING(Key), _Client, Req) ->
    cowboy_req:binding(Key, Req);
resolve_bindings(?CLIENT_ID, #client{id = Id}, _Req) ->
    Id;
resolve_bindings(?CLIENT_IP, _Client, #{peer := {Ip, _Port}} = _Req) ->
    list_to_binary(inet_parse:ntoa(Ip));
resolve_bindings({Atom, PossibleBinding}, Client, Req) when is_atom(Atom) ->
    {Atom, resolve_bindings(PossibleBinding, Client, Req)};
resolve_bindings(Other, _Client, _Req) ->
    Other.


%%--------------------------------------------------------------------
%% @private
%% @doc
%% Translates entity logic response into REST response using TranslatorModule.
%% @end
%%--------------------------------------------------------------------
-spec call_entity_logic_and_translate_response(#el_req{}) -> #rest_resp{}.
call_entity_logic_and_translate_response(ElReq) ->
    Result = entity_logic:handle(ElReq),
    try
        rest_translator:response(ElReq, Result)
    catch
        Type:Message ->
            #el_req{operation = Operation, gri = GRI, auth_hint = AuthHint} = ElReq,
            ?error_stacktrace("Cannot translate REST result for:~n"
            "Operation: ~p~n"
            "GRI: ~p~n"
            "AuthHint: ~p~n"
            "Result: ~p~n"
            "---------~n"
            "Error was: ~p:~p", [
                Operation, GRI, AuthHint, Result, Type, Message
            ]),
            rest_translator:response(ElReq, ?ERROR_INTERNAL_SERVER_ERROR)
    end.


%%--------------------------------------------------------------------
%% @private
%% @doc
%% Tries to authorize REST client using provided auth methods expressed
%% as functions to use.
%% @end
%%--------------------------------------------------------------------
-spec authorize(Req :: cowboy_req:req(),
    [fun((cowboy_req:req()) -> {true, #client{}} | {error, term()})]) ->
    {true, #client{}} | {error, term()}.
authorize(_Req, []) ->
    {true, ?NOBODY};
authorize(Req, [AuthMethod | Rest]) ->
    case AuthMethod(Req) of
        false ->
            authorize(Req, Rest);
<<<<<<< HEAD
        ClientOrError ->
            ClientOrError
=======
        {error, _} = Error ->
            throw(Error)
    end.


%%--------------------------------------------------------------------
%% @private
%% @doc
%% Tries to authorize client by provided token, if its prefix matches
%% any of the configured oauth providers supporting authority delegation.
%% @end
%%--------------------------------------------------------------------
-spec authorize_by_external_access_token(Req :: cowboy_req:req()) ->
    false | {true, #client{}}.
authorize_by_external_access_token(Req) ->
    case cowboy_req:header(<<"x-auth-token">>, Req) of
        undefined -> false;
        AccessToken -> auth_logic:authorize_by_external_access_token(AccessToken)
>>>>>>> f9497ac5
    end.


%%--------------------------------------------------------------------
%% @private
%% @doc
<<<<<<< HEAD
=======
%% Tries to authorize client by basic auth headers.
%% @end
%%--------------------------------------------------------------------
-spec authorize_by_basic_auth(Req :: cowboy_req:req()) ->
    false | {true, #client{}} | {error, term()}.
authorize_by_basic_auth(Req) ->
    case cowboy_req:header(<<"authorization">>, Req) of
        <<"Basic ", UserPasswdB64/binary>> ->
            auth_logic:authorize_by_basic_auth(UserPasswdB64);
        _ ->
            false
    end.


%%--------------------------------------------------------------------
%% @private
%% @doc
%% Tries to authorize client by macaroons.
%% @end
%%--------------------------------------------------------------------
-spec authorize_by_macaroons(Req :: cowboy_req:req()) ->
    false | {true, #client{}}.
authorize_by_macaroons(Req) ->
    case parse_macaroons_from_headers(Req) of
        {undefined, _} ->
            false;
        {Macaroon, DischargeMacaroons} ->
            auth_logic:authorize_by_macaroons(Macaroon, DischargeMacaroons)
    end.


%%--------------------------------------------------------------------
%% @private
%% @doc
%% Parses macaroon and discharge macaroons out of request's headers.
%% @end
%%--------------------------------------------------------------------
-spec parse_macaroons_from_headers(Req :: cowboy_req:req()) ->
    {Macaroon :: binary() | undefined, DischargeMacaroons :: [binary()]} |
    no_return().
parse_macaroons_from_headers(Req) ->
    MacaroonHeader = cowboy_req:header(<<"macaroon">>, Req),
    XAuthTokenHeader = cowboy_req:header(<<"x-auth-token">>, Req),
    % X-Auth-Token is an alias for macaroon header, check if any of them
    % is given.
    SerializedMacaroon = case MacaroonHeader of
        <<_/binary>> ->
            MacaroonHeader;
        _ ->
            XAuthTokenHeader % binary() or undefined
    end,

    DischargeMacaroons = case cowboy_req:header(<<"discharge-macaroons">>, Req) of
        undefined ->
            [];
        <<"">> ->
            [];
        SerializedDischarges ->
            binary:split(SerializedDischarges, <<" ">>, [global])
    end,

    {SerializedMacaroon, DischargeMacaroons}.


%%--------------------------------------------------------------------
%% @private
%% @doc
>>>>>>> f9497ac5
%% Returns body that was sent in HTTP request. Empty body is treated as empty
%% JSON object (without harm for server logic).
%% @end
%%--------------------------------------------------------------------
-spec get_data(Req :: cowboy_req:req()) ->
    {Data :: entity_logic:data(), cowboy_req:req()}.
get_data(Req) ->
    {ok, Body, Req2} = cowboy_req:read_body(Req),
    Data = try
        case Body of
            <<"">> -> #{};
            _ -> json_utils:decode(Body)
        end
    catch _:_ ->
        throw(?ERROR_MALFORMED_DATA)
    end,
    {Data, Req2}.


%%--------------------------------------------------------------------
%% @private
%% @doc
%% Converts a binary representing a REST method to an atom representing
%% the method.
%% @end
%%--------------------------------------------------------------------
-spec binary_to_method(BinMethod :: binary()) -> method().
binary_to_method(<<"POST">>) -> 'POST';
binary_to_method(<<"PUT">>) -> 'PUT';
binary_to_method(<<"GET">>) -> 'GET';
binary_to_method(<<"PATCH">>) -> 'PATCH';
binary_to_method(<<"DELETE">>) -> 'DELETE'.


%%--------------------------------------------------------------------
%% @private
%% @doc
%% Converts an atom representing a REST method to a binary representing
%% the method.
%% @end
%%--------------------------------------------------------------------
-spec method_to_binary(Method :: method()) -> binary().
method_to_binary('POST') -> <<"POST">>;
method_to_binary('PUT') -> <<"PUT">>;
method_to_binary('GET') -> <<"GET">>;
method_to_binary('PATCH') -> <<"PATCH">>;
method_to_binary('DELETE') -> <<"DELETE">>.


%%--------------------------------------------------------------------
%% @private
%% @doc
%% Converts an atom representing a REST method into entity logic operation
%% that should be called to handle it.
%% @end
%%--------------------------------------------------------------------
-spec method_to_operation(method()) -> entity_logic:operation().
method_to_operation('POST') -> create;
method_to_operation('PUT') -> create;
method_to_operation('GET') -> get;
method_to_operation('PATCH') -> update;
method_to_operation('DELETE') -> delete.<|MERGE_RESOLUTION|>--- conflicted
+++ resolved
@@ -139,21 +139,11 @@
     % Check if the request carries any authorization
     Result = try
         % Try to authorize the client using several methods.
-<<<<<<< HEAD
         authorize(Req, [
-            fun auth_utils:authorize_by_oauth_provider/1,
-            fun auth_utils:authorize_by_basic_auth/1,
-            fun auth_utils:authorize_by_macaroons/1
+            fun auth_logic:authorize_by_external_access_token/1,
+            fun auth_logic:authorize_by_basic_auth/1,
+            fun auth_logic:authorize_by_macaroons/1
         ])
-=======
-        Client = authorize(Req, [
-            fun authorize_by_external_access_token/1,
-            fun authorize_by_basic_auth/1,
-            fun authorize_by_macaroons/1
-        ]),
-        % Always return true - authorization is checked by entity_logic later.
-        {true, Req, State#state{client = Client}}
->>>>>>> f9497ac5
     catch
         throw:Err ->
             Err;
@@ -408,105 +398,14 @@
     case AuthMethod(Req) of
         false ->
             authorize(Req, Rest);
-<<<<<<< HEAD
         ClientOrError ->
             ClientOrError
-=======
-        {error, _} = Error ->
-            throw(Error)
     end.
 
 
 %%--------------------------------------------------------------------
 %% @private
 %% @doc
-%% Tries to authorize client by provided token, if its prefix matches
-%% any of the configured oauth providers supporting authority delegation.
-%% @end
-%%--------------------------------------------------------------------
--spec authorize_by_external_access_token(Req :: cowboy_req:req()) ->
-    false | {true, #client{}}.
-authorize_by_external_access_token(Req) ->
-    case cowboy_req:header(<<"x-auth-token">>, Req) of
-        undefined -> false;
-        AccessToken -> auth_logic:authorize_by_external_access_token(AccessToken)
->>>>>>> f9497ac5
-    end.
-
-
-%%--------------------------------------------------------------------
-%% @private
-%% @doc
-<<<<<<< HEAD
-=======
-%% Tries to authorize client by basic auth headers.
-%% @end
-%%--------------------------------------------------------------------
--spec authorize_by_basic_auth(Req :: cowboy_req:req()) ->
-    false | {true, #client{}} | {error, term()}.
-authorize_by_basic_auth(Req) ->
-    case cowboy_req:header(<<"authorization">>, Req) of
-        <<"Basic ", UserPasswdB64/binary>> ->
-            auth_logic:authorize_by_basic_auth(UserPasswdB64);
-        _ ->
-            false
-    end.
-
-
-%%--------------------------------------------------------------------
-%% @private
-%% @doc
-%% Tries to authorize client by macaroons.
-%% @end
-%%--------------------------------------------------------------------
--spec authorize_by_macaroons(Req :: cowboy_req:req()) ->
-    false | {true, #client{}}.
-authorize_by_macaroons(Req) ->
-    case parse_macaroons_from_headers(Req) of
-        {undefined, _} ->
-            false;
-        {Macaroon, DischargeMacaroons} ->
-            auth_logic:authorize_by_macaroons(Macaroon, DischargeMacaroons)
-    end.
-
-
-%%--------------------------------------------------------------------
-%% @private
-%% @doc
-%% Parses macaroon and discharge macaroons out of request's headers.
-%% @end
-%%--------------------------------------------------------------------
--spec parse_macaroons_from_headers(Req :: cowboy_req:req()) ->
-    {Macaroon :: binary() | undefined, DischargeMacaroons :: [binary()]} |
-    no_return().
-parse_macaroons_from_headers(Req) ->
-    MacaroonHeader = cowboy_req:header(<<"macaroon">>, Req),
-    XAuthTokenHeader = cowboy_req:header(<<"x-auth-token">>, Req),
-    % X-Auth-Token is an alias for macaroon header, check if any of them
-    % is given.
-    SerializedMacaroon = case MacaroonHeader of
-        <<_/binary>> ->
-            MacaroonHeader;
-        _ ->
-            XAuthTokenHeader % binary() or undefined
-    end,
-
-    DischargeMacaroons = case cowboy_req:header(<<"discharge-macaroons">>, Req) of
-        undefined ->
-            [];
-        <<"">> ->
-            [];
-        SerializedDischarges ->
-            binary:split(SerializedDischarges, <<" ">>, [global])
-    end,
-
-    {SerializedMacaroon, DischargeMacaroons}.
-
-
-%%--------------------------------------------------------------------
-%% @private
-%% @doc
->>>>>>> f9497ac5
 %% Returns body that was sent in HTTP request. Empty body is treated as empty
 %% JSON object (without harm for server logic).
 %% @end
