--- conflicted
+++ resolved
@@ -157,15 +157,7 @@
         generate_response(Verb, ParsedArgs)
     catch
         throw:Error ->
-<<<<<<< HEAD
-            oai_errors:handle(Error);
-        ErrorType:Error:Stacktrace ->
-            ?error_stacktrace("Unhandled exception in OAI-PMH request ~tp:~tp", [ErrorType, Error], Stacktrace),
-            ReqE = cowboy_req:reply(?HTTP_500_INTERNAL_SERVER_ERROR, Req),
-            throw({stop, ReqE})
-=======
             oai_errors:handle(Error)
->>>>>>> 5754cd47
     end,
     RequestElement = case Response of
         #oai_error{code = badVerb} -> generate_request_element(Req);
