--- conflicted
+++ resolved
@@ -139,10 +139,7 @@
         <<"basicAuthEnabled">> => BasicAuthEnabled,
         <<"hasPassword">> => PasswordHash /= undefined,
         <<"fullName">> => FullName,
-<<<<<<< HEAD
         <<"username">> => utils:undefined_to_null(Username),
-        <<"defaultSpaceId">> => utils:undefined_to_null(DefaultSpace),
-        <<"defaultProviderId">> => utils:undefined_to_null(DefaultProvider),
         <<"tokenList">> => gri:serialize(#gri{type = od_token, id = undefined, aspect = {user_named_tokens, UserId}}),
         <<"linkedAccountList">> => gri:serialize(GRI#gri{aspect = linked_accounts, scope = private}),
         <<"groupList">> => gri:serialize(GRI#gri{aspect = eff_groups, scope = private}),
@@ -150,16 +147,6 @@
         <<"providerList">> => gri:serialize(GRI#gri{aspect = eff_providers, scope = private}),
         <<"harvesterList">> => gri:serialize(GRI#gri{aspect = eff_harvesters, scope = private}),
         <<"clusterList">> => gri:serialize(GRI#gri{aspect = eff_clusters, scope = private}),
-=======
-        <<"username">> => gs_protocol:undefined_to_null(Username),
-        <<"clientTokenList">> => gs_protocol:gri_to_string(GRI#gri{aspect = client_tokens, scope = private}),
-        <<"linkedAccountList">> => gs_protocol:gri_to_string(GRI#gri{aspect = linked_accounts, scope = private}),
-        <<"groupList">> => gs_protocol:gri_to_string(GRI#gri{aspect = eff_groups, scope = private}),
-        <<"spaceList">> => gs_protocol:gri_to_string(GRI#gri{aspect = eff_spaces, scope = private}),
-        <<"providerList">> => gs_protocol:gri_to_string(GRI#gri{aspect = eff_providers, scope = private}),
-        <<"harvesterList">> => gs_protocol:gri_to_string(GRI#gri{aspect = eff_harvesters, scope = private}),
-        <<"clusterList">> => gs_protocol:gri_to_string(GRI#gri{aspect = eff_clusters, scope = private}),
->>>>>>> 11729c17
         <<"info">> => #{
             <<"creationTime">> => User#od_user.creation_time
         }
@@ -539,13 +526,8 @@
         <<"cluster">> => gri:serialize(#gri{
             type = od_cluster, id = ClusterId, aspect = instance, scope = auto
         }),
-<<<<<<< HEAD
-        <<"online">> => provider_connection:is_online(Id),
+        <<"online">> => provider_connections:is_online(Id),
         <<"spaceList">> => gri:serialize(GRI#gri{aspect = {user_spaces, UserId}, scope = private}),
-=======
-        <<"online">> => provider_connections:is_online(Id),
-        <<"spaceList">> => gs_protocol:gri_to_string(GRI#gri{aspect = {user_spaces, UserId}, scope = private}),
->>>>>>> 11729c17
         <<"info">> => #{
             <<"creationTime">> => CreationTime
         }
