--- conflicted
+++ resolved
@@ -64,30 +64,17 @@
 
 %%--------------------------------------------------------------------
 %% @doc
-<<<<<<< HEAD
-%% {@link gs_translator_behaviour} callback translate_create/3.
-%% @end
-%%--------------------------------------------------------------------
--spec translate_create(gs_protocol:protocol_version(), gs_protocol:gri(),
-    Data :: term()) -> Result | fun((gs_protocol:client()) -> Result) when
+%% {@link gs_translator_behaviour} callback translate_value/3.
+%% @end
+%%--------------------------------------------------------------------
+-spec translate_value(gs_protocol:protocol_version(), gs_protocol:gri(),
+    Value :: term()) -> Result | fun((gs_protocol:client()) -> Result) when
     Result :: gs_protocol:data() | gs_protocol:error().
-translate_create(1, #gri{aspect = invite_group_token}, Macaroon) ->
-    translate_create(1, #gri{aspect = invite_user_token}, Macaroon);
-translate_create(1, #gri{aspect = invite_provider_token}, Macaroon) ->
-    translate_create(1, #gri{aspect = invite_user_token}, Macaroon);
-translate_create(1, #gri{aspect = invite_user_token}, Macaroon) ->
-=======
-%% {@link gs_translator_behaviour} callback translate_value/3.
-%% @end
-%%--------------------------------------------------------------------
--spec translate_value(gs_protocol:protocol_version(), gs_protocol:gri(),
-    Data :: term()) -> gs_protocol:data() | gs_protocol:error().
 translate_value(ProtoVersion, #gri{aspect = invite_group_token}, Macaroon) ->
     translate_value(ProtoVersion, #gri{aspect = invite_user_token}, Macaroon);
 translate_value(ProtoVersion, #gri{aspect = invite_provider_token}, Macaroon) ->
     translate_value(ProtoVersion, #gri{aspect = invite_user_token}, Macaroon);
 translate_value(_, #gri{aspect = invite_user_token}, Macaroon) ->
->>>>>>> d2209ee4
     {ok, Token} = onedata_macaroons:serialize(Macaroon),
     Token;
 
@@ -103,22 +90,12 @@
 
 %%--------------------------------------------------------------------
 %% @doc
-<<<<<<< HEAD
-%% {@link gs_translator_behaviour} callback translate_get/3.
-%% @end
-%%--------------------------------------------------------------------
--spec translate_get(gs_protocol:protocol_version(), gs_protocol:gri(),
-    Data :: term()) -> Result | fun((gs_protocol:client()) -> Result) when
-    Result :: gs_protocol:data() | {gs_protocol:gri(), gs_protocol:data()} |
-=======
 %% {@link gs_translator_behaviour} callback translate_resource/3.
 %% @end
 %%--------------------------------------------------------------------
 -spec translate_resource(gs_protocol:protocol_version(), gs_protocol:gri(),
-    Data :: term()) ->
-    gs_protocol:data() | {gs_protocol:gri(), gs_protocol:data()} |
->>>>>>> d2209ee4
-    gs_protocol:error().
+    ResourceData :: term()) -> Result | fun((gs_protocol:client()) -> Result) when
+    Result :: gs_protocol:data() | gs_protocol:error().
 translate_resource(_, GRI = #gri{type = od_user}, Data) ->
     translate_user(GRI, Data);
 translate_resource(_, GRI = #gri{type = od_group}, Data) ->
