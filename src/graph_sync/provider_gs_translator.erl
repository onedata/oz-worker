%%%-------------------------------------------------------------------
%%% @author Lukasz Opiola
%%% @copyright (C) 2017 ACK CYFRONET AGH
%%% This software is released under the MIT license
%%% cited in 'LICENSE.txt'.
%%% @end
%%%-------------------------------------------------------------------
%%% @doc
%%% This behaviour implements gs_translator_behaviour and is used to translate
%%% Graph Sync request results into format understood by Oneprovider.
%%% @end
%%%-------------------------------------------------------------------
-module(provider_gs_translator).
-author("Lukasz Opiola").

-behaviour(gs_translator_behaviour).

-include("datastore/oz_datastore_models.hrl").
-include_lib("ctool/include/logging.hrl").
-include_lib("ctool/include/api_errors.hrl").
-include_lib("cluster_worker/include/graph_sync/graph_sync.hrl").

%% API
-export([handshake_attributes/1, translate_value/3, translate_resource/3]).


%%%===================================================================
%%% API
%%%===================================================================

%%--------------------------------------------------------------------
%% @doc
%% {@link gs_translator_behaviour} callback handshake_attributes/1.
%% @end
%%--------------------------------------------------------------------
-spec handshake_attributes(gs_protocol:client()) ->
    gs_protocol:handshake_attributes().
handshake_attributes(_) ->
    undefined.


%%--------------------------------------------------------------------
%% @doc
%% {@link gs_translator_behaviour} callback translate_value/3.
%% @end
%%--------------------------------------------------------------------
-spec translate_value(gs_protocol:protocol_version(), gs_protocol:gri(),
    Value :: term()) -> Result | fun((gs_protocol:client()) -> Result) when
    Result :: gs_protocol:data() | gs_protocol:error().
translate_value(ProtoVersion, #gri{aspect = invite_group_token}, Macaroon) ->
    translate_value(ProtoVersion, #gri{aspect = invite_user_token}, Macaroon);
translate_value(ProtoVersion, #gri{aspect = invite_provider_token}, Macaroon) ->
    translate_value(ProtoVersion, #gri{aspect = invite_user_token}, Macaroon);
translate_value(ProtoVersion, #gri{aspect = provider_registration_token}, Macaroon) ->
    translate_value(ProtoVersion, #gri{aspect = invite_user_token}, Macaroon);
translate_value(_, #gri{aspect = invite_user_token}, Macaroon) ->
    {ok, Token} = onedata_macaroons:serialize(Macaroon),
    Token;
translate_value(_, #gri{type = od_provider, aspect = map_idp_group}, Id) ->
    Id;

translate_value(ProtocolVersion, GRI, Data) ->
    ?error("Cannot translate graph sync create result for:~n
    ProtocolVersion: ~p~n
    GRI: ~p~n
    Data: ~p~n", [
        ProtocolVersion, GRI, Data
    ]),
    throw(?ERROR_INTERNAL_SERVER_ERROR).


%%--------------------------------------------------------------------
%% @doc
%% {@link gs_translator_behaviour} callback translate_resource/3.
%% @end
%%--------------------------------------------------------------------
-spec translate_resource(gs_protocol:protocol_version(), gs_protocol:gri(),
    ResourceData :: term()) -> Result | fun((gs_protocol:client()) -> Result) when
    Result :: gs_protocol:data() | gs_protocol:error().
translate_resource(_, #gri{type = od_provider, aspect = current_time}, TimeMillis) ->
    #{<<"timeMillis">> => TimeMillis};

translate_resource(_, #gri{type = od_user, aspect = instance, scope = private}, User) ->
    #od_user{
        name = Name,
        alias = Alias,
        emails = Emails,
        linked_accounts = LinkedAccounts,
        default_space = DefaultSpace,
        space_aliases = SpaceAliases
    } = User,
    #{
        <<"name">> => Name,
        <<"alias">> => gs_protocol:undefined_to_null(Alias),
        <<"emails">> => Emails,
        <<"linkedAccounts">> => user_logic:linked_accounts_to_maps(LinkedAccounts),
        <<"defaultSpaceId">> => gs_protocol:undefined_to_null(DefaultSpace),
        <<"spaceAliases">> => SpaceAliases,

        <<"effectiveGroups">> => entity_graph:get_relations(effective, top_down, od_group, User),
        <<"effectiveSpaces">> => entity_graph:get_relations(effective, top_down, od_space, User),
        <<"effectiveHandles">> => entity_graph:get_relations(effective, top_down, od_handle, User),
        <<"effectiveHandleServices">> => entity_graph:get_relations(effective, top_down, od_handle_service, User),

        % TODO VFS-4506 deprecated fields, included for backward compatibility
        <<"login">> => gs_protocol:undefined_to_null(Alias),
        <<"emailList">> => Emails
    };

translate_resource(_, #gri{type = od_user, aspect = instance, scope = protected}, User) ->
    #{
        <<"name">> := Name,
        <<"alias">> := Alias,
        <<"emails">> := Emails,
        <<"linkedAccounts">> := LinkedAccountMaps
    } = User,
    #{
        <<"name">> => Name,
        <<"alias">> => gs_protocol:undefined_to_null(Alias),
        <<"emails">> => Emails,
        <<"linkedAccounts">> => LinkedAccountMaps,

        % TODO VFS-4506 deprecated fields, included for backward compatibility
        <<"login">> => gs_protocol:undefined_to_null(Alias),
        <<"emailList">> => Emails
    };

translate_resource(_, #gri{type = od_user, aspect = instance, scope = shared}, User) ->
    #{
        <<"name">> := Name,
        <<"alias">> := Alias
    } = User,
    #{
        <<"name">> => Name,
        <<"alias">> => gs_protocol:undefined_to_null(Alias),

        % TODO VFS-4506 deprecated field, included for backward compatibility
        <<"login">> => gs_protocol:undefined_to_null(Alias)
    };

translate_resource(_, #gri{type = od_group, aspect = instance, scope = private}, Group) ->
    #od_group{
        name = Name,
        type = Type,

        children = Children,
        parents = Parents,

        users = Users,

        eff_spaces = EffSpaces
    } = Group,
    #{
        <<"name">> => Name,
        <<"type">> => Type,

        <<"children">> => Children,
        <<"effectiveChildren">> => entity_graph:get_relations_with_privileges(effective, bottom_up, od_group, Group),
        <<"parents">> => Parents,

        <<"users">> => Users,
        <<"effectiveUsers">> => entity_graph:get_relations_with_privileges(effective, bottom_up, od_user, Group),

        <<"spaces">> => maps:keys(EffSpaces)
    };

% shared and protected scopes carry the same data
translate_resource(ProtoVersion, GRI = #gri{type = od_group, aspect = instance, scope = shared}, Group) ->
    translate_resource(ProtoVersion, GRI#gri{scope = protected}, Group);
translate_resource(_, #gri{type = od_group, aspect = instance, scope = protected}, GroupData) ->
    #{<<"name">> := Name, <<"type">> := Type} = GroupData,
    #{<<"name">> => Name, <<"type">> => Type};

translate_resource(_, #gri{type = od_space, aspect = instance, scope = private}, Space) ->
    #od_space{
        name = Name,

        users = Users,

        groups = Groups,

        providers = Providers,
        shares = Shares
    } = Space,
    #{
        <<"name">> => Name,

        <<"users">> => Users,
        <<"effectiveUsers">> => entity_graph:get_relations_with_privileges(effective, bottom_up, od_user, Space),

        <<"groups">> => Groups,
        <<"effectiveGroups">> => entity_graph:get_relations_with_privileges(effective, bottom_up, od_group, Space),

        <<"providers">> => Providers,
        <<"shares">> => Shares
    };
translate_resource(_, #gri{type = od_space, aspect = instance, scope = protected}, SpaceData) ->
    #{<<"name">> := Name, <<"providers">> := Providers} = SpaceData,
    #{<<"name">> => Name, <<"providers">> => Providers};

translate_resource(_, #gri{type = od_share, aspect = instance, scope = private}, Share) ->
    #od_share{
        name = Name,
        public_url = PublicUrl,
        space = SpaceId,
        handle = HandleId,
        root_file = RootFileId
    } = Share,
    #{
        <<"name">> => Name,
        <<"publicUrl">> => PublicUrl,
        <<"spaceId">> => SpaceId,
        <<"handleId">> => gs_protocol:undefined_to_null(HandleId),
        <<"rootFileId">> => RootFileId
    };

translate_resource(_, #gri{type = od_share, id = ShareId, aspect = instance, scope = public}, ShareData) ->
    #{
        <<"name">> := Name,
        <<"publicUrl">> := PublicUrl, <<"spaceId">> := SpaceId,
        <<"rootFileId">> := RootFileId, <<"handleId">> := HandleId
    } = ShareData,
    #{
        <<"shareId">> => ShareId, <<"name">> => Name,
        <<"publicUrl">> => PublicUrl, <<"spaceId">> => SpaceId,
        <<"rootFileId">> => RootFileId, <<"handleId">> => HandleId
    };

translate_resource(_, #gri{type = od_provider, id = Id, aspect = instance, scope = private}, Provider) ->
    #od_provider{
        name = Name,
        subdomain_delegation = SubdomainDelegation,
        domain = Domain,
        subdomain = Subdomain,
        admin_email = AdminEmail,
        latitude = Latitude,
        longitude = Longitude,

        spaces = Spaces
    } = Provider,
    #{
        <<"name">> => Name,
        <<"subdomainDelegation">> => SubdomainDelegation,
        <<"domain">> => Domain,
        <<"subdomain">> => Subdomain,

        <<"adminEmail">> => AdminEmail,

        <<"latitude">> => Latitude,
        <<"longitude">> => Longitude,

        <<"online">> => provider_connection:is_online(Id),

        <<"spaces">> => Spaces,
        <<"effectiveUsers">> => entity_graph:get_relations(effective, bottom_up, od_user, Provider),
        <<"effectiveGroups">> => entity_graph:get_relations(effective, bottom_up, od_group, Provider)

    };


translate_resource(_, #gri{type = od_provider, id = ProviderId, aspect = instance, scope = protected}, ProviderData) ->
    #{
        <<"name">> := Name, <<"domain">> := Domain,
        <<"latitude">> := Latitude, <<"longitude">> := Longitude,
        <<"online">> := Online
    } = ProviderData,
    #{
        <<"name">> => Name, <<"domain">> => Domain,
        <<"latitude">> => Latitude, <<"longitude">> => Longitude,
        <<"online">> => Online
    };

translate_resource(_, #gri{type = od_provider, aspect = domain_config}, Data) ->
    case maps:find(<<"ipList">>, Data) of
        {ok, IPList} ->
            IPBinaries = [list_to_binary(inet:ntoa(IP)) || IP <- IPList],
            Data#{<<"ipList">> := IPBinaries};
        error ->
            Data
    end;

translate_resource(_, #gri{type = od_handle_service, aspect = instance, scope = private}, HService) ->
    #{
        <<"name">> => HService#od_handle_service.name,

        <<"effectiveUsers">> => entity_graph:get_relations_with_privileges(effective, bottom_up, od_user, HService),
        <<"effectiveGroups">> => entity_graph:get_relations_with_privileges(effective, bottom_up, od_group, HService)
    };

translate_resource(_, #gri{type = od_handle, aspect = instance, scope = private}, Handle) ->
    #od_handle{
        public_handle = PublicHandle,
        resource_type = ResourceType,
        resource_id = ResourceId,
        metadata = Metadata,
        timestamp = Timestamp,
        handle_service = HandleServiceId
    } = Handle,
    #{
        <<"publicHandle">> => PublicHandle,
        <<"resourceType">> => ResourceType,
        <<"resourceId">> => ResourceId,
        <<"metadata">> => Metadata,
        <<"timestamp">> => time_utils:datetime_to_datestamp(Timestamp),
        <<"handleServiceId">> => HandleServiceId,

        <<"effectiveUsers">> => entity_graph:get_relations_with_privileges(effective, bottom_up, od_user, Handle),
        <<"effectiveGroups">> => entity_graph:get_relations_with_privileges(effective, bottom_up, od_group, Handle)
    };

translate_resource(_, #gri{type = od_handle, aspect = instance, scope = public}, HandleData) ->
<<<<<<< HEAD
    #{
        <<"publicHandle">> := PublicHandle,
        <<"metadata">> := Metadata,
        <<"timestamp">> := Timestamp
    } = HandleData,
    #{
        <<"publicHandle">> => PublicHandle,
        <<"metadata">> => Metadata,
        <<"timestamp">> => Timestamp
=======
    HandleData#{
        <<"timestamp">> => time_utils:datetime_to_datestamp(maps:get(<<"timestamp">>, HandleData))
>>>>>>> 08f04835
    };

translate_resource(ProtocolVersion, GRI, Data) ->
    ?error("Cannot translate graph sync get result for:~n
    ProtocolVersion: ~p~n
    GRI: ~p~n
    Data: ~p~n", [
        ProtocolVersion, GRI, Data
    ]),
    throw(?ERROR_INTERNAL_SERVER_ERROR).
<|MERGE_RESOLUTION|>--- conflicted
+++ resolved
@@ -309,7 +309,6 @@
     };
 
 translate_resource(_, #gri{type = od_handle, aspect = instance, scope = public}, HandleData) ->
-<<<<<<< HEAD
     #{
         <<"publicHandle">> := PublicHandle,
         <<"metadata">> := Metadata,
@@ -318,11 +317,7 @@
     #{
         <<"publicHandle">> => PublicHandle,
         <<"metadata">> => Metadata,
-        <<"timestamp">> => Timestamp
-=======
-    HandleData#{
-        <<"timestamp">> => time_utils:datetime_to_datestamp(maps:get(<<"timestamp">>, HandleData))
->>>>>>> 08f04835
+        <<"timestamp">> => time_utils:datetime_to_datestamp(Timestamp)
     };
 
 translate_resource(ProtocolVersion, GRI, Data) ->
