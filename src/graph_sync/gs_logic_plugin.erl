%%%-------------------------------------------------------------------
%%% @author Lukasz Opiola
%%% @copyright (C) 2017 ACK CYFRONET AGH
%%% This software is released under the MIT license
%%% cited in 'LICENSE.txt'.
%%% @end
%%%-------------------------------------------------------------------
%%% @doc
%%% This model implements gs_logic_plugin_behaviour and is called by gs_server
%%% to handle application specific Graph Sync logic.
%%% @end
%%%-------------------------------------------------------------------
-module(gs_logic_plugin).
-behaviour(gs_logic_plugin_behaviour).
-author("Lukasz Opiola").

-include("registered_names.hrl").
-include("datastore/oz_datastore_models.hrl").
-include("entity_logic.hrl").
-include_lib("ctool/include/logging.hrl").
-include_lib("ctool/include/api_errors.hrl").
-include_lib("cluster_worker/include/graph_sync/graph_sync.hrl").

%% API
-export([authorize/1]).
-export([client_to_identity/1, root_client/0]).
-export([client_connected/3, client_disconnected/3]).
-export([verify_auth_override/1]).
-export([is_authorized/5]).
-export([handle_rpc/4]).
-export([handle_graph_request/6]).
-export([is_subscribable/1]).

%%%===================================================================
%%% API
%%%===================================================================

%%--------------------------------------------------------------------
%% @doc
%% {@link gs_logic_plugin_behaviour} callback authorize/1.
%% @end
%%--------------------------------------------------------------------
<<<<<<< HEAD
-spec authorize(cowboy_req:req()) ->
    {ok, gs_protocol:client(), gs_server:connection_info(), cowboy_req:req()}  |
    gs_protocol:error().
authorize(Req) ->
    case authorize_by_session_cookie(Req) of
        {true, CookieClient, Cookie, NewReq} ->
            {ok, CookieClient, new_gui_session:get_session_id(Cookie), NewReq};
=======
-spec authorize_by_session_cookie(SessionCookie :: binary()) ->
    false | {true, gs_protocol:client()} | {error, term()}.
authorize_by_session_cookie(SessionCookie) ->
    case oz_gui_session:get_user_id(SessionCookie) of
        {ok, UserId} ->
            {true, ?USER(UserId)};
        _ ->
            ?ERROR_UNAUTHORIZED
    end.


%%--------------------------------------------------------------------
%% @doc
%% Tries to authorize requesting client by X-Auth-Token. Will be called
%% only if a token was sent in the request.
%% @end
%%--------------------------------------------------------------------
-spec authorize_by_token(Token :: binary()) ->
    false | {true, gs_protocol:client()} | {error, term()}.
authorize_by_token(Token) ->
    case auth_logic:authorize_by_external_access_token(Token) of
        {true, Client} ->
            {true, Client};
>>>>>>> f9497ac5
        false ->
            case auth_utils:authorize_by_macaroons(Req) of
                {true, MacaroonClient} ->
                    {ok, MacaroonClient, undefined, Req};
                {error, _} ->
                    ?ERROR_UNAUTHORIZED;
                false ->
                    {ok, ?NOBODY, undefined, Req}
            end
    end.


%%--------------------------------------------------------------------
%% @doc
<<<<<<< HEAD
%% {@link gs_logic_plugin_behaviour} callback client_to_identity/1.
=======
%% Tries to authorize requesting client by macaroons. Will be called
%% only if macaroons were sent in the request.
%% @end
%%--------------------------------------------------------------------
-spec authorize_by_macaroons(Macaroon :: binary(),
    DischargeMacaroons :: [binary()]) ->
    false | {true, gs_protocol:client()} | {error, term()}.
authorize_by_macaroons(Macaroon, DischargeMacaroons) ->
    auth_logic:authorize_by_macaroons(Macaroon, DischargeMacaroons).


%%--------------------------------------------------------------------
%% @doc
%% Tries to authorize requesting client by basic auth credentials. Will be
%% called only if credentials were sent in the request, in the format
%% b64(user:password).
%% @end
%%--------------------------------------------------------------------
-spec authorize_by_basic_auth(UserPasswdB64 :: binary()) ->
    false | {true, gs_protocol:client()} | {error, term()}.
authorize_by_basic_auth(UserPasswdB64) ->
    auth_logic:authorize_by_basic_auth(UserPasswdB64).


%%--------------------------------------------------------------------
%% @doc
%% Converts client, which is an opaque term for gs_server, into identity of
%% the client.
>>>>>>> f9497ac5
%% @end
%%--------------------------------------------------------------------
-spec client_to_identity(gs_protocol:client()) -> gs_protocol:identity().
client_to_identity(?NOBODY) -> nobody;
client_to_identity(?USER(UserId)) -> {user, UserId};
client_to_identity(?PROVIDER(ProviderId)) -> {provider, ProviderId}.


%%--------------------------------------------------------------------
%% @doc
%% {@link gs_logic_plugin_behaviour} callback root_client/0.
%% @end
%%--------------------------------------------------------------------
-spec root_client() -> gs_protocol:client().
root_client() ->
    ?ROOT.


%%--------------------------------------------------------------------
%% @doc
%% {@link gs_logic_plugin_behaviour} callback client_connected/2.
%% @end
%%--------------------------------------------------------------------
-spec client_connected(gs_protocol:client(), gs_server:connection_info(), gs_server:conn_ref()) ->
    ok.
client_connected(?PROVIDER(ProvId), _, ConnectionRef) ->
    {ok, ProviderRecord = #od_provider{
        name = Name
    }} = provider_logic:get(?ROOT, ProvId),
    ?info("Provider '~s' (~s) has connected", [Name, ProvId]),
    provider_connection:add_connection(ProvId, ConnectionRef),
    % Generate a dummy update which will cause a push to GUI clients so that
    % they can learn the provider is now online.
    gs_server:updated(
        od_provider,
        ProvId,
        ProviderRecord
    );
client_connected(?USER, SessionId, ConnectionRef) ->
    user_connections:add(SessionId, ConnectionRef);
client_connected(_, _, _) ->
    ok.


%%--------------------------------------------------------------------
%% @doc
%% {@link gs_logic_plugin_behaviour} callback client_disconnected/2.
%% @end
%%--------------------------------------------------------------------
-spec client_disconnected(gs_protocol:client(), gs_server:connection_info(), gs_server:conn_ref()) ->
    ok.
client_disconnected(?PROVIDER(ProvId), _, _ConnectionRef) ->
    case provider_logic:get(?ROOT, ProvId) of
        {ok, ProviderRecord = #od_provider{name = Name}} ->
            ?info("Provider '~s' (~s) went offline", [Name, ProvId]),
            % Generate a dummy update which will cause a push to GUI clients so that
            % they can learn the provider is now offline.
            gs_server:updated(
                od_provider,
                ProvId,
                ProviderRecord
            );
        _ ->
            % Provider could have been deleted in the meantime, in such case do
            % not retrieve its name.
            ?info("Provider '~s' went offline", [ProvId])
    end,
    provider_connection:remove_connection(ProvId);
client_disconnected(?USER, SessionId, ConnectionRef) ->
    user_connections:remove(SessionId, ConnectionRef);
client_disconnected(_, _, _) ->
    ok.


%%--------------------------------------------------------------------
%% @doc
%% {@link gs_logic_plugin_behaviour} callback verify_auth_override/1.
%% @end
%%--------------------------------------------------------------------
-spec verify_auth_override(gs_protocol:auth_override()) ->
    {ok, gs_protocol:client()} | gs_protocol:error().
verify_auth_override({macaroon, Macaroon, DischMacaroons}) ->
    case auth_utils:authorize_by_macaroons(Macaroon, DischMacaroons) of
        {true, Client} -> {ok, Client};
        {error, _} = Error -> Error
    end;
verify_auth_override(_) ->
    ?ERROR_UNAUTHORIZED.


%%--------------------------------------------------------------------
%% @doc
%% {@link gs_logic_plugin_behaviour} callback is_authorized/5.
%% @end
%%--------------------------------------------------------------------
-spec is_authorized(gs_protocol:client(), gs_protocol:auth_hint(),
    gs_protocol:gri(), gs_protocol:operation(), gs_protocol:data()) ->
    {true, gs_protocol:gri()} | false.
is_authorized(Client, AuthHint, GRI, Operation, Entity) ->
    ElReq = #el_req{
        client = Client,
        operation = Operation,
        gri = GRI,
        auth_hint = AuthHint
    },
    entity_logic:is_authorized(ElReq, Entity).


%%--------------------------------------------------------------------
%% @doc
%% {@link gs_logic_plugin_behaviour} callback handle_rpc/4.
%% @end
%%--------------------------------------------------------------------
-spec handle_rpc(gs_protocol:protocol_version(), gs_protocol:client(),
    gs_protocol:rpc_function(), gs_protocol:rpc_args()) ->
    gs_protocol:rpc_result().
handle_rpc(_, _, <<"authorizeUser">>, Args) ->
    user_logic:authorize(Args);
<<<<<<< HEAD
handle_rpc(_, _, <<"getLoginEndpoint">>, Data = #{<<"idp">> := IdP}) ->
=======
handle_rpc(1, _, <<"getLoginEndpoint">>, Data = #{<<"idp">> := IdPBin}) ->
>>>>>>> f9497ac5
    case oz_worker:get_env(dev_mode) of
        {ok, true} ->
            {ok, #{
                <<"method">> => <<"get">>,
                <<"url">> => <<"/dev_login">>,
                <<"formData">> => null
            }};
        _ ->
            IdP = binary_to_atom(IdPBin, utf8),
            LinkAccount = maps:get(<<"linkAccount">>, Data, false),
            auth_logic:get_login_endpoint(IdP, LinkAccount)
    end;
handle_rpc(_, ?USER(UserId), <<"getProviderRedirectURL">>, Args) ->
    ProviderId = maps:get(<<"providerId">>, Args),
    RedirectPath = case maps:get(<<"path">>, Args, <<"/">>) of
        null -> <<"/">>;
        P -> P
    end,
    {ok, URL} = auth_tokens:get_redirection_uri(UserId, ProviderId, RedirectPath),
    {ok, #{<<"url">> => URL}};
handle_rpc(_, _, _, _) ->
    ?ERROR_RPC_UNDEFINED.


%%--------------------------------------------------------------------
%% @doc
%% {@link gs_logic_plugin_behaviour} callback handle_graph_request/6.
%% @end
%%--------------------------------------------------------------------
-spec handle_graph_request(gs_protocol:client(), gs_protocol:auth_hint(),
    gs_protocol:gri(), gs_protocol:operation(), gs_protocol:data(),
    gs_protocol:entity()) -> gs_protocol:graph_request_result().
handle_graph_request(Client, AuthHint, GRI, Operation, Data, Entity) ->
    ElReq = #el_req{
        client = Client,
        operation = Operation,
        gri = GRI,
        data = Data,
        auth_hint = AuthHint
    },
    entity_logic:handle(ElReq, Entity).


%%--------------------------------------------------------------------
%% @doc
%% {@link gs_logic_plugin_behaviour} callback is_subscribable/1.
%% @end
%%--------------------------------------------------------------------
-spec is_subscribable(gs_protocol:gri()) -> boolean().
is_subscribable(#gri{type = EntityType, aspect = Aspect, scope = Scope}) ->
    ElPlugin = EntityType:entity_logic_plugin(),
    ElPlugin:is_subscribable(Aspect, Scope).

%%%===================================================================
%%% Internal functions
%%%===================================================================

%%--------------------------------------------------------------------
%% @private
%% @doc
%% Tries to authorize the client based on session cookie.
%% @end
%%--------------------------------------------------------------------
-spec authorize_by_session_cookie(cowboy_req:req()) ->
    false | {true, gs_protocol:client()} | {error, term()}.
authorize_by_session_cookie(Req) ->
    case new_gui_session:validate(Req) of
        {ok, UserId, Cookie, NewReq} ->
            {true, ?USER(UserId), Cookie, NewReq};
        {error, no_session_cookie} ->
            false;
        {error, invalid} ->
            false
    end.<|MERGE_RESOLUTION|>--- conflicted
+++ resolved
@@ -40,7 +40,6 @@
 %% {@link gs_logic_plugin_behaviour} callback authorize/1.
 %% @end
 %%--------------------------------------------------------------------
-<<<<<<< HEAD
 -spec authorize(cowboy_req:req()) ->
     {ok, gs_protocol:client(), gs_server:connection_info(), cowboy_req:req()}  |
     gs_protocol:error().
@@ -48,33 +47,8 @@
     case authorize_by_session_cookie(Req) of
         {true, CookieClient, Cookie, NewReq} ->
             {ok, CookieClient, new_gui_session:get_session_id(Cookie), NewReq};
-=======
--spec authorize_by_session_cookie(SessionCookie :: binary()) ->
-    false | {true, gs_protocol:client()} | {error, term()}.
-authorize_by_session_cookie(SessionCookie) ->
-    case oz_gui_session:get_user_id(SessionCookie) of
-        {ok, UserId} ->
-            {true, ?USER(UserId)};
-        _ ->
-            ?ERROR_UNAUTHORIZED
-    end.
-
-
-%%--------------------------------------------------------------------
-%% @doc
-%% Tries to authorize requesting client by X-Auth-Token. Will be called
-%% only if a token was sent in the request.
-%% @end
-%%--------------------------------------------------------------------
--spec authorize_by_token(Token :: binary()) ->
-    false | {true, gs_protocol:client()} | {error, term()}.
-authorize_by_token(Token) ->
-    case auth_logic:authorize_by_external_access_token(Token) of
-        {true, Client} ->
-            {true, Client};
->>>>>>> f9497ac5
         false ->
-            case auth_utils:authorize_by_macaroons(Req) of
+            case auth_logic:authorize_by_macaroons(Req) of
                 {true, MacaroonClient} ->
                     {ok, MacaroonClient, undefined, Req};
                 {error, _} ->
@@ -87,38 +61,7 @@
 
 %%--------------------------------------------------------------------
 %% @doc
-<<<<<<< HEAD
 %% {@link gs_logic_plugin_behaviour} callback client_to_identity/1.
-=======
-%% Tries to authorize requesting client by macaroons. Will be called
-%% only if macaroons were sent in the request.
-%% @end
-%%--------------------------------------------------------------------
--spec authorize_by_macaroons(Macaroon :: binary(),
-    DischargeMacaroons :: [binary()]) ->
-    false | {true, gs_protocol:client()} | {error, term()}.
-authorize_by_macaroons(Macaroon, DischargeMacaroons) ->
-    auth_logic:authorize_by_macaroons(Macaroon, DischargeMacaroons).
-
-
-%%--------------------------------------------------------------------
-%% @doc
-%% Tries to authorize requesting client by basic auth credentials. Will be
-%% called only if credentials were sent in the request, in the format
-%% b64(user:password).
-%% @end
-%%--------------------------------------------------------------------
--spec authorize_by_basic_auth(UserPasswdB64 :: binary()) ->
-    false | {true, gs_protocol:client()} | {error, term()}.
-authorize_by_basic_auth(UserPasswdB64) ->
-    auth_logic:authorize_by_basic_auth(UserPasswdB64).
-
-
-%%--------------------------------------------------------------------
-%% @doc
-%% Converts client, which is an opaque term for gs_server, into identity of
-%% the client.
->>>>>>> f9497ac5
 %% @end
 %%--------------------------------------------------------------------
 -spec client_to_identity(gs_protocol:client()) -> gs_protocol:identity().
@@ -237,11 +180,7 @@
     gs_protocol:rpc_result().
 handle_rpc(_, _, <<"authorizeUser">>, Args) ->
     user_logic:authorize(Args);
-<<<<<<< HEAD
-handle_rpc(_, _, <<"getLoginEndpoint">>, Data = #{<<"idp">> := IdP}) ->
-=======
-handle_rpc(1, _, <<"getLoginEndpoint">>, Data = #{<<"idp">> := IdPBin}) ->
->>>>>>> f9497ac5
+handle_rpc(_, _, <<"getLoginEndpoint">>, Data = #{<<"idp">> := IdPBin}) ->
     case oz_worker:get_env(dev_mode) of
         {ok, true} ->
             {ok, #{
