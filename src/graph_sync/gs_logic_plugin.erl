%%%-------------------------------------------------------------------
%%% @author Lukasz Opiola
%%% @copyright (C) 2017 ACK CYFRONET AGH
%%% This software is released under the MIT license
%%% cited in 'LICENSE.txt'.
%%% @end
%%%-------------------------------------------------------------------
%%% @doc
%%% This model implements gs_logic_plugin_behaviour and is called by gs_server
%%% to handle application specific Graph Sync logic.
%%% @end
%%%-------------------------------------------------------------------
-module(gs_logic_plugin).
-behaviour(gs_logic_plugin_behaviour).
-author("Lukasz Opiola").

-include("http/gui_paths.hrl").
-include("entity_logic.hrl").
-include("registered_names.hrl").
-include("datastore/oz_datastore_models.hrl").
-include_lib("ctool/include/logging.hrl").
-include_lib("ctool/include/api_errors.hrl").
-include_lib("cluster_worker/include/graph_sync/graph_sync.hrl").

%% API
-export([authorize/1]).
-export([client_to_identity/1, root_client/0]).
-export([client_connected/3, client_disconnected/3]).
-export([verify_auth_override/1]).
-export([is_authorized/5]).
-export([handle_rpc/4]).
-export([handle_graph_request/6]).
-export([is_subscribable/1]).

%%%===================================================================
%%% API
%%%===================================================================

%%--------------------------------------------------------------------
%% @doc
%% {@link gs_logic_plugin_behaviour} callback authorize/1.
%% @end
%%--------------------------------------------------------------------
-spec authorize(cowboy_req:req()) ->
    {ok, gs_protocol:client(), gs_server:connection_info(), cowboy_req:req()}  |
    gs_protocol:error().
authorize(Req) ->
    case authorize_by_session_cookie(Req) of
<<<<<<< HEAD
        {true, CookieClient, Cookie, NewReq} ->
            {ok, CookieClient, new_gui_session:get_session_id(Cookie), NewReq};
        false ->
            case auth_logic:authorize_by_macaroons(Req) of
                {true, MacaroonClient} ->
                    {ok, MacaroonClient, undefined, Req};
                {error, _} ->
                    ?ERROR_UNAUTHORIZED;
                false ->
                    {ok, ?NOBODY, undefined, Req}
=======
        {true, CookieClient} ->
            {ok, CookieClient};
        ?ERROR_UNAUTHORIZED ->
            ?ERROR_UNAUTHORIZED;
        false ->
            case auth_logic:authorize_by_macaroons(Req) of
                {true, MacaroonClient} ->
                    {ok, MacaroonClient};
                {error, _} ->
                    ?ERROR_UNAUTHORIZED;
                false ->
                    {ok, ?NOBODY}
>>>>>>> 6baba44b
            end
    end.


%%--------------------------------------------------------------------
%% @doc
%% {@link gs_logic_plugin_behaviour} callback client_to_identity/1.
%% @end
%%--------------------------------------------------------------------
-spec client_to_identity(gs_protocol:client()) -> gs_protocol:identity().
client_to_identity(?NOBODY) -> nobody;
client_to_identity(?USER(UserId)) -> {user, UserId};
client_to_identity(?PROVIDER(ProviderId)) -> {provider, ProviderId}.


%%--------------------------------------------------------------------
%% @doc
%% {@link gs_logic_plugin_behaviour} callback root_client/0.
%% @end
%%--------------------------------------------------------------------
-spec root_client() -> gs_protocol:client().
root_client() ->
    ?ROOT.


%%--------------------------------------------------------------------
%% @doc
%% {@link gs_logic_plugin_behaviour} callback client_connected/2.
%% @end
%%--------------------------------------------------------------------
-spec client_connected(gs_protocol:client(), gs_server:connection_info(), gs_server:conn_ref()) ->
    ok.
client_connected(?PROVIDER(ProvId), _, ConnectionRef) ->
    {ok, ProviderRecord = #od_provider{
        name = Name
    }} = provider_logic:get(?ROOT, ProvId),
    ?info("Provider '~s' (~s) has connected", [Name, ProvId]),
    provider_connection:add_connection(ProvId, ConnectionRef),
    % Generate a dummy update which will cause a push to GUI clients so that
    % they can learn the provider is now online.
    gs_server:updated(
        od_provider,
        ProvId,
        ProviderRecord
    );
client_connected(?USER, SessionId, ConnectionRef) ->
    user_connections:add(SessionId, ConnectionRef);
client_connected(_, _, _) ->
    ok.


%%--------------------------------------------------------------------
%% @doc
%% {@link gs_logic_plugin_behaviour} callback client_disconnected/2.
%% @end
%%--------------------------------------------------------------------
-spec client_disconnected(gs_protocol:client(), gs_server:connection_info(), gs_server:conn_ref()) ->
    ok.
client_disconnected(?PROVIDER(ProvId), _, _ConnectionRef) ->
    case provider_logic:get(?ROOT, ProvId) of
        {ok, ProviderRecord = #od_provider{name = Name}} ->
            ?info("Provider '~s' (~s) went offline", [Name, ProvId]),
            % Generate a dummy update which will cause a push to GUI clients so that
            % they can learn the provider is now offline.
            gs_server:updated(
                od_provider,
                ProvId,
                ProviderRecord
            );
        _ ->
            % Provider could have been deleted in the meantime, in such case do
            % not retrieve its name.
            ?info("Provider '~s' went offline", [ProvId])
    end,
    provider_connection:remove_connection(ProvId);
client_disconnected(?USER, SessionId, ConnectionRef) ->
    user_connections:remove(SessionId, ConnectionRef);
client_disconnected(_, _, _) ->
    ok.


%%--------------------------------------------------------------------
%% @doc
%% {@link gs_logic_plugin_behaviour} callback verify_auth_override/1.
%% @end
%%--------------------------------------------------------------------
-spec verify_auth_override(gs_protocol:auth_override()) ->
    {ok, gs_protocol:client()} | gs_protocol:error().
verify_auth_override({macaroon, Macaroon, DischMacaroons}) ->
    case auth_logic:authorize_by_macaroons(Macaroon, DischMacaroons) of
        {true, Client} -> {ok, Client};
        {error, _} = Error -> Error
    end;
verify_auth_override(_) ->
    ?ERROR_UNAUTHORIZED.


%%--------------------------------------------------------------------
%% @doc
%% {@link gs_logic_plugin_behaviour} callback is_authorized/5.
%% @end
%%--------------------------------------------------------------------
-spec is_authorized(gs_protocol:client(), gs_protocol:auth_hint(),
    gs_protocol:gri(), gs_protocol:operation(), gs_protocol:data()) ->
    {true, gs_protocol:gri()} | false.
is_authorized(Client, AuthHint, GRI, Operation, Entity) ->
    ElReq = #el_req{
        client = Client,
        operation = Operation,
        gri = GRI,
        auth_hint = AuthHint
    },
    entity_logic:is_authorized(ElReq, Entity).


%%--------------------------------------------------------------------
%% @doc
%% {@link gs_logic_plugin_behaviour} callback handle_rpc/4.
%% @end
%%--------------------------------------------------------------------
-spec handle_rpc(gs_protocol:protocol_version(), gs_protocol:client(),
    gs_protocol:rpc_function(), gs_protocol:rpc_args()) ->
    gs_protocol:rpc_result().
handle_rpc(_, _, <<"authorizeUser">>, Args) ->
    user_logic:authorize(Args);
handle_rpc(_, _, <<"getSupportedIdPs">>, Data) ->
    TestMode = maps:get(<<"testMode">>, Data, false),
    TestMode andalso auth_test_mode:process_enable_test_mode(),
    case oz_worker:get_env(dev_mode, false) of
        true ->
            % If dev mode is enabled, always return basic auth and just one
            % dummy provider which will redirect to /dev_login page.
            {ok, #{
                <<"idps">> => [
                    #{
                        <<"id">> => <<"onepanel">>,
                        <<"displayName">> => <<"Onepanel account">>,
                        <<"iconPath">> => <<"/assets/images/auth-providers/onepanel.svg">>,
                        <<"iconBackgroundColor">> => <<"#4BD187">>
                    },
                    #{
                        <<"id">> => <<"devLogin">>,
                        <<"displayName">> => <<"Developer Login">>,
                        <<"iconPath">> => <<"/assets/images/auth-providers/default.svg">>
                    }
                ]}
            };
        _ ->
            {ok, #{
                <<"idps">> => auth_config:get_supported_idps()
            }}
    end;
handle_rpc(_, Client, <<"getLoginEndpoint">>, Data = #{<<"idp">> := IdPBin}) ->
    case oz_worker:get_env(dev_mode) of
        {ok, true} ->
            {ok, #{
                <<"method">> => <<"get">>,
                <<"url">> => <<"/dev_login">>,
                <<"formData">> => null
            }};
        _ ->
            IdP = binary_to_atom(IdPBin, utf8),
            LinkAccount = case maps:get(<<"linkAccount">>, Data, false) of
                false ->
                    false;
                true ->
                    ?USER(UserId) = Client,
                    {true, UserId}
            end,
            RedirectAfterLogin = maps:get(<<"redirectUrl">>, Data, <<?AFTER_LOGIN_PAGE_PATH>>),
            TestMode = maps:get(<<"testMode">>, Data, false),
            auth_logic:get_login_endpoint(IdP, LinkAccount, RedirectAfterLogin, TestMode)
    end;
handle_rpc(_, ?USER(UserId), <<"getProviderRedirectURL">>, Args) ->
    ProviderId = maps:get(<<"providerId">>, Args),
    RedirectPath = case maps:get(<<"path">>, Args, <<"/">>) of
        null -> <<"/">>;
        P -> P
    end,
    {ok, URL} = auth_tokens:get_redirection_uri(UserId, ProviderId, RedirectPath),
    {ok, #{<<"url">> => URL}};
handle_rpc(_, _, _, _) ->
    ?ERROR_RPC_UNDEFINED.


%%--------------------------------------------------------------------
%% @doc
%% {@link gs_logic_plugin_behaviour} callback handle_graph_request/6.
%% @end
%%--------------------------------------------------------------------
-spec handle_graph_request(gs_protocol:client(), gs_protocol:auth_hint(),
    gs_protocol:gri(), gs_protocol:operation(), gs_protocol:data(),
    gs_protocol:entity()) -> gs_protocol:graph_request_result().
handle_graph_request(Client, AuthHint, GRI, Operation, Data, Entity) ->
    ElReq = #el_req{
        client = Client,
        operation = Operation,
        gri = GRI,
        data = Data,
        auth_hint = AuthHint
    },
    entity_logic:handle(ElReq, Entity).


%%--------------------------------------------------------------------
%% @doc
%% {@link gs_logic_plugin_behaviour} callback is_subscribable/1.
%% @end
%%--------------------------------------------------------------------
-spec is_subscribable(gs_protocol:gri()) -> boolean().
is_subscribable(#gri{type = EntityType, aspect = Aspect, scope = Scope}) ->
    ElPlugin = EntityType:entity_logic_plugin(),
    ElPlugin:is_subscribable(Aspect, Scope).

%%%===================================================================
%%% Internal functions
%%%===================================================================

%%--------------------------------------------------------------------
%% @private
%% @doc
%% Tries to authorize the client based on session cookie.
%% @end
%%--------------------------------------------------------------------
-spec authorize_by_session_cookie(cowboy_req:req()) ->
    false | {true, gs_protocol:client()}.
authorize_by_session_cookie(Req) ->
<<<<<<< HEAD
    case check_ws_origin(Req) of
        true ->
            case new_gui_session:validate(Req) of
                {ok, UserId, Cookie, NewReq} ->
                    {true, ?USER(UserId), Cookie, NewReq};
                {error, no_session_cookie} ->
                    false;
                {error, invalid} ->
                    false
            end;
        false ->
            false
=======
    case get_cookie(?SESSION_COOKIE_KEY, Req) of
        undefined ->
            false;
        SessionCookie ->
            case oz_gui_session:get_user_id(SessionCookie) of
                {ok, UserId} ->
                    case gui_route_plugin:check_ws_origin(Req) of
                        true ->
                            {true, ?USER(UserId)};
                        _ ->
                            ?ERROR_UNAUTHORIZED
                    end;
                _ ->
                    ?ERROR_UNAUTHORIZED
            end
>>>>>>> 6baba44b
    end.


%%--------------------------------------------------------------------
%% @private
%% @doc
%% Checks if WebSocket connection origin is within the Onezone domain (or IP).
%% If not, the connection is declined. The check_ws_origin env can be used
%% to disable this check.
%% @end
%%--------------------------------------------------------------------
<<<<<<< HEAD
-spec check_ws_origin(cowboy_req:req()) -> boolean().
check_ws_origin(Req) ->
    case oz_worker:get_env(check_ws_origin, true) of
        false ->
            true;
        _ ->
            OriginHeader = cowboy_req:header(<<"origin">>, Req),
            URL = case OriginHeader of
                <<"wss://", Rest/binary>> -> Rest;
                _ -> OriginHeader
            end,
            Host = maps:get(host, url_utils:parse(URL)),
            {_, IP} = inet:parse_ipv4strict_address(binary_to_list(Host)),
            (oz_worker:get_domain() == Host) or (IP == node_manager:get_ip_address())
    end.
=======
-spec get_cookie(Name :: binary(), cowboy_req:req()) -> binary() | undefined.
get_cookie(Name, Req) ->
    proplists:get_value(Name, cowboy_req:parse_cookies(Req)).
>>>>>>> 6baba44b
<|MERGE_RESOLUTION|>--- conflicted
+++ resolved
@@ -46,9 +46,10 @@
     gs_protocol:error().
 authorize(Req) ->
     case authorize_by_session_cookie(Req) of
-<<<<<<< HEAD
         {true, CookieClient, Cookie, NewReq} ->
             {ok, CookieClient, new_gui_session:get_session_id(Cookie), NewReq};
+        ?ERROR_UNAUTHORIZED ->
+            ?ERROR_UNAUTHORIZED;
         false ->
             case auth_logic:authorize_by_macaroons(Req) of
                 {true, MacaroonClient} ->
@@ -57,20 +58,6 @@
                     ?ERROR_UNAUTHORIZED;
                 false ->
                     {ok, ?NOBODY, undefined, Req}
-=======
-        {true, CookieClient} ->
-            {ok, CookieClient};
-        ?ERROR_UNAUTHORIZED ->
-            ?ERROR_UNAUTHORIZED;
-        false ->
-            case auth_logic:authorize_by_macaroons(Req) of
-                {true, MacaroonClient} ->
-                    {ok, MacaroonClient};
-                {error, _} ->
-                    ?ERROR_UNAUTHORIZED;
-                false ->
-                    {ok, ?NOBODY}
->>>>>>> 6baba44b
             end
     end.
 
@@ -298,36 +285,18 @@
 -spec authorize_by_session_cookie(cowboy_req:req()) ->
     false | {true, gs_protocol:client()}.
 authorize_by_session_cookie(Req) ->
-<<<<<<< HEAD
-    case check_ws_origin(Req) of
-        true ->
-            case new_gui_session:validate(Req) of
-                {ok, UserId, Cookie, NewReq} ->
+    case new_gui_session:validate(Req) of
+        {ok, UserId, Cookie, NewReq} ->
+            case check_ws_origin(Req) of
+                true ->
                     {true, ?USER(UserId), Cookie, NewReq};
-                {error, no_session_cookie} ->
-                    false;
-                {error, invalid} ->
-                    false
+                false ->
+                    ?ERROR_UNAUTHORIZED
             end;
-        false ->
-            false
-=======
-    case get_cookie(?SESSION_COOKIE_KEY, Req) of
-        undefined ->
+        {error, no_session_cookie} ->
             false;
-        SessionCookie ->
-            case oz_gui_session:get_user_id(SessionCookie) of
-                {ok, UserId} ->
-                    case gui_route_plugin:check_ws_origin(Req) of
-                        true ->
-                            {true, ?USER(UserId)};
-                        _ ->
-                            ?ERROR_UNAUTHORIZED
-                    end;
-                _ ->
-                    ?ERROR_UNAUTHORIZED
-            end
->>>>>>> 6baba44b
+        {error, invalid} ->
+            ?ERROR_UNAUTHORIZED
     end.
 
 
@@ -339,7 +308,6 @@
 %% to disable this check.
 %% @end
 %%--------------------------------------------------------------------
-<<<<<<< HEAD
 -spec check_ws_origin(cowboy_req:req()) -> boolean().
 check_ws_origin(Req) ->
     case oz_worker:get_env(check_ws_origin, true) of
@@ -354,9 +322,4 @@
             Host = maps:get(host, url_utils:parse(URL)),
             {_, IP} = inet:parse_ipv4strict_address(binary_to_list(Host)),
             (oz_worker:get_domain() == Host) or (IP == node_manager:get_ip_address())
-    end.
-=======
--spec get_cookie(Name :: binary(), cowboy_req:req()) -> binary() | undefined.
-get_cookie(Name, Req) ->
-    proplists:get_value(Name, cowboy_req:parse_cookies(Req)).
->>>>>>> 6baba44b
+    end.