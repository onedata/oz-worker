--- conflicted
+++ resolved
@@ -78,15 +78,8 @@
         ProvId,
         {ProvRecord, Revision}
     );
-<<<<<<< HEAD
-client_connected(?USER = #auth{session_id = undefined}, _) ->
-    ok;
-client_connected(?USER = #auth{session_id = SessionId}, ConnectionRef) ->
-    user_connections:add(SessionId, ConnectionRef);
-=======
 client_connected(?USER(UserId, SessionId), ConnectionRef) when is_binary(SessionId) ->
     user_connections:add(UserId, SessionId, ConnectionRef);
->>>>>>> 15865e04
 client_connected(_, _) ->
     ok.
 
@@ -126,15 +119,8 @@
         _ ->
             ok
     end;
-<<<<<<< HEAD
-client_disconnected(?USER = #auth{session_id = undefined}, _) ->
-    ok;
-client_disconnected(?USER = #auth{session_id = SessionId}, ConnectionRef) ->
-    user_connections:remove(SessionId, ConnectionRef);
-=======
 client_disconnected(?USER(UserId, SessionId), ConnectionRef) when is_binary(SessionId) ->
     user_connections:remove(UserId, SessionId, ConnectionRef);
->>>>>>> 15865e04
 client_disconnected(_, _) ->
     ok.
 
