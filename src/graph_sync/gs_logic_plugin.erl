--- conflicted
+++ resolved
@@ -69,29 +69,9 @@
 %%--------------------------------------------------------------------
 -spec client_connected(aai:auth(), gs_server:conn_ref()) -> ok.
 client_connected(?PROVIDER(ProvId), ConnectionRef) ->
-<<<<<<< HEAD
     provider_connections:report_connected(ProvId, ConnectionRef);
-client_connected(?USER(UserId, SessionId), ConnectionRef) when is_binary(SessionId) ->
-    user_connections:report_connected(UserId, SessionId, ConnectionRef);
-=======
-    {ok, #document{value = ProvRecord, revs = [DbRev | _]}} = od_provider:get(ProvId),
-    case provider_connections:add(ProvId, ConnectionRef) of
-        {ok, 1} ->
-            ?info("Provider '~ts' has connected (~s)", [ProvRecord#od_provider.name, ProvId]);
-        _ ->
-            ok
-    end,
-    % Generate a dummy update which will cause a push to GUI clients so that
-    % they can learn the provider is now online.
-    {Revision, _Hash} = datastore_rev:parse(DbRev),
-    gs_server:updated(
-        od_provider,
-        ProvId,
-        {ProvRecord, Revision}
-    );
 client_connected(?USER = Auth, ConnectionRef) ->
     user_connections:report_connected(Auth, ConnectionRef);
->>>>>>> 5b4bb2e0
 client_connected(_, _) ->
     ok.
 
@@ -115,41 +95,9 @@
 %%--------------------------------------------------------------------
 -spec client_disconnected(aai:auth(), gs_server:conn_ref()) -> ok.
 client_disconnected(?PROVIDER(ProvId), ConnectionRef) ->
-<<<<<<< HEAD
     provider_connections:report_disconnected(ProvId, ConnectionRef);
-client_disconnected(?USER(UserId, SessionId), ConnectionRef) when is_binary(SessionId) ->
-    user_connections:report_disconnected(UserId, SessionId, ConnectionRef);
-=======
-    ProviderName = case od_provider:get(ProvId) of
-        {ok, #document{value = ProvRecord, revs = [DbRev | _]}} ->
-            % Generate a dummy update which will cause a push to GUI clients so that
-            % they can learn the provider is now offline.
-            {Revision, _Hash} = datastore_rev:parse(DbRev),
-            gs_server:updated(
-                od_provider,
-                ProvId,
-                {ProvRecord, Revision}
-            ),
-            ProvRecord#od_provider.name;
-        _ ->
-            % Provider could have been deleted in the meantime, in such case do
-            % not retrieve its name.
-            undefined
-    end,
-    case provider_connections:remove(ProvId, ConnectionRef) of
-        {ok, 0} ->
-            case ProviderName of
-                undefined ->
-                    ?info("Provider '~s' went offline", [ProvId]);
-                _ ->
-                    ?info("Provider '~ts' went offline (~s)", [ProviderName, ProvId])
-            end;
-        _ ->
-            ok
-    end;
 client_disconnected(?USER = Auth, ConnectionRef) ->
     user_connections:report_disconnected(Auth, ConnectionRef);
->>>>>>> 5b4bb2e0
 client_disconnected(_, _) ->
     ok.
 
