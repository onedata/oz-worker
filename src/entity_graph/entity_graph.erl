%%%-------------------------------------------------------------------
%%% @author Lukasz Opiola
%%% @copyright (C) 2016 ACK CYFRONET AGH
%%% This software is released under the MIT license
%%% cited in 'LICENSE.txt'.
%%% @end
%%%-------------------------------------------------------------------
%%% @doc
%%% This module implements logic that guards the consistency of entity graph.
%%% Entity graph concerns all entities in the system that are related to each
%%% other and decide of user's privileges in the system. These models are:
%%%     - od_user
%%%     - od_group
%%%     - od_space
%%%     - od_provider
%%%     - od_handle_service
%%%     - od_handle
<<<<<<< HEAD
%%%     - od_harvester
=======
%%%     - od_cluster
>>>>>>> 05c6bf0c
%%% There are two main jobs of the entity graph:
%%%     - encapsulate all logic concerning relations between entities
%%%     - ensure that effective relations are always up to date
%%% The graph can be in two states:
%%%   - up-to-date: all entities have their effective relations up-to-date,
%%%   - dirty: some documents require recalculation.
%%% All operations concerning effective graph state are guarded by a lock.
%%% Recalculations are scheduled after a relation has been modified - during
%%% documents update, they are marked as dirty, and added to the queue in
%%% effective graph state to be processed. After that, the modifying process
%%% schedules a refresh by spawning an async process.
%%% All operations concerning relations can be performed in parallel,
%%% as effective graph logic operates only on effective relations, so no
%%% conflicts are possible.
%%% The relations introduced by other operations do not have possible negative
%%% effects, they will just mark some records as dirty and the effective graph
%%% will become eventually consistent.
%%% Graph refreshes can be scheduled multiple times, only one process at a time
%%% can recalculate the graph, and if the graph is already up-to-date, the
%%% refresh does nothing.
%%% The refreshing of effective relations goes as follows:
%%% 1) bottom-up traversing:
%%%     1.1) groups with least children to most children
<<<<<<< HEAD
%%%     1.2) spaces, handles, handle_services, harvesters
=======
%%%     1.2) spaces, handles, handle_services, clusters
>>>>>>> 05c6bf0c
%%%     1.3) providers
%%% 2) top-down traversing:
%%%     2.1) spaces
%%%     2.2) groups with least parents to most parents
%%%     2.3) users
%%% When a record is marked dirty, it is given a priority and the list is
%%% sorted by priorities, so later they can be taken one by one and processed.
%%% @end
%%%-------------------------------------------------------------------
-module(entity_graph).
-author("Lukasz Opiola").

-include("entity_logic.hrl").
-include("datastore/oz_datastore_models.hrl").
-include_lib("ctool/include/onedata.hrl").
-include_lib("ctool/include/logging.hrl").
-include_lib("ctool/include/api_errors.hrl").

-define(ENTITY_GRAPH_LOCK, entity_graph).
% How often should effective graph state be checked during ensure_up_to_date -
% exponential backoff is used.
-define(UP_TO_DATE_CHECK_INTERVAL, 100).
-define(UP_TO_DATE_CHECK_BACKOFF, 1.2).
-define(UP_TO_DATE_CHECK_RETRIES, 30).  % 30 retries take about 140 seconds

-define(THROW_ON_ERROR(__Term), case __Term of
    {error, _} -> throw(__Term);
    _ -> __Term
end).

% direct - direct membership, effective - inherited membership
-type relation_type() :: direct | effective.
% Data types that hold different types of relations.
-type relations(EntityId) :: [EntityId].
-type relations_with_attrs(EntityId, Attributes) :: #{EntityId => Attributes}.
% Data types that hold different types of effective relations. {Type, Id} pairs
% hold pairs of {record type, record id} through which the effective
% relation exists (intermediaries).
% There may be multiple such pairs on the list. If the effective neighbour
% has a direct relation to the entity, the ?SELF_INTERMEDIARY keyword is used as
% Entity Id. The list of intermediaries contains only the first intermediary on
% the effective relation path (which means they all are in a direct relation
% with the entity). To examine the full path of effective relation, a recursive
% lookup must be performed. For example, consider user1 being an effective
% member in space1 through 2 groups:
%   user1 -> groupA -> groupB -> space1
% the entities would have the following effective relations:
%
%   user1 -> eff_groups = #{
%       groupA => [{od_user, ?SELF_INTERMEDIARY}],
%       groupB => [{od_group, groupA}]
%   }
%   user1 -> eff_spaces = #{
%       space1 => [{od_group, groupA}]
%   }
%
%   groupA -> eff_parents = #{
%       groupB => [{od_group, ?SELF_INTERMEDIARY}]
%   }
%   groupA -> eff_spaces = #{
%       space1 => [{od_group, groupB}]
%   }
%
%   groupB -> eff_children = #{
%       groupA => [{od_group, ?SELF_INTERMEDIARY}]
%   }
%   groupB -> eff_spaces = #{
%       space1 => [{od_group, ?SELF_INTERMEDIARY}]
%   }
%
%   space1 -> eff_groups = #{
%       groupA => [{od_group, groupB}],
%       groupB => [{od_space, ?SELF_INTERMEDIARY}]
%   }
%   space1 -> eff_users = #{
%       user1 => [{od_group, groupB}]
%   }

-type intermediaries() :: [{entity_logic:entity_type(), entity_logic:entity_id()}].
-type eff_relations(EntityId) :: #{EntityId => intermediaries()}.
-type eff_relations_with_attrs(EntityId, Attributes) :: #{EntityId => {Attributes, intermediaries()}}.

-export_type([
    relation_type/0, relations/1, relations_with_attrs/2,
    intermediaries/0, eff_relations/1, eff_relations_with_attrs/2
]).

% Types imported from entity_logic for shorter code
-type entity_id() :: entity_logic:entity_id().
-type entity_type() :: entity_logic:entity_type().
-type entity() :: entity_logic:entity().

% Internal types
% Direction in effective graph
-type direction() :: top_down | bottom_up.
% Relation attributes
-type attributes() :: term().
-type privileges() :: [atom()].
% Possible values for attributes update - either new attributes or a pair
% {PrivsToGrant, PrivsToRevoke}
-type attributes_update() :: attributes() | {PrivsToGrant :: privileges(), PrivsToRevoke :: privileges()}.

-type relations() :: relations(entity_id()).
-type relations_with_attrs() :: relations_with_attrs(entity_id(), attributes()).
-type eff_relations() :: eff_relations(entity_id()).
-type eff_relations_with_attrs() :: eff_relations_with_attrs(entity_id(), attributes()).

% OZ privileges are treated differently, but the recalculation process is
% in large part the same as other relations.
-type map_of_eff_relations() :: #{
entity_type() | oz_privileges => eff_relations() | eff_relations_with_attrs() | [privileges:oz_privilege()]
}.

%% API
-export([init_state/0, verify_state_of_all_entities/0]).
-export([schedule_refresh/0, ensure_up_to_date/0]).
-export([add_relation/4, add_relation/5]).
-export([update_relation/5]).
-export([remove_relation/4]).
-export([get_relations/4, get_relations_with_privileges/4]).
-export([has_relation/5, has_relation/6]).
-export([get_privileges/5, has_privilege/6, has_privilege/7]).
-export([get_intermediaries/4]).
-export([delete_with_relations/2, delete_with_relations/3]).
-export([update_oz_privileges/4]).
-export([get_oz_privileges/2, has_oz_privilege/3, has_oz_privilege/4]).

%%%===================================================================
%%% API
%%%===================================================================

%%--------------------------------------------------------------------
%% @doc
%% Initializes effective graph state, which is a globally shared singleton.
%% Should be run during node initialization. The critical section makes sure
%% that only one state record creation is attempted.
%% @end
%%--------------------------------------------------------------------
-spec init_state() -> ok.
init_state() ->
    entity_graph_state:initialize(),
    verify_state_of_all_entities().


%%--------------------------------------------------------------------
%% @doc
%% Checks all entities in the system and looks for those which are marked as
%% dirty. Schedule refreshes of such entities.
%% @end
%%--------------------------------------------------------------------
-spec verify_state_of_all_entities() -> ok.
verify_state_of_all_entities() ->
    EntityTypes = [
<<<<<<< HEAD
        od_user, od_group, od_space, od_provider, od_handle_service, od_handle, od_harvester
=======
        od_user, od_group, od_space, od_provider, od_handle_service, od_handle, od_cluster
>>>>>>> 05c6bf0c
    ],
    lists:foreach(
        fun(EntityType) ->
            {ok, Entities} = EntityType:list(),
            lists:foreach(
                fun(#document{key = EntityId, value = Entity}) ->
                    lists:foreach(
                        fun(Direction) ->
                            case is_dirty(Direction, Entity) of
                                true ->
                                    ?info("Scheduling ~p refresh of dirty entity: ~s", [
                                        Direction, EntityType:to_string(EntityId)
                                    ]),
                                    update_dirty_queue(
                                        Direction, true, EntityType, EntityId
                                    );
                                false ->
                                    ok
                            end
                        end, [top_down, bottom_up])
                end, Entities)
        end, EntityTypes),
    schedule_refresh().


%%--------------------------------------------------------------------
%% @doc
%% Spawns an async process that will attempt to refresh the entity graph.
%% @end
%%--------------------------------------------------------------------
-spec schedule_refresh() -> ok.
schedule_refresh() ->
    spawn(fun refresh_if_needed/0),
    ok.


%%--------------------------------------------------------------------
%% @doc
%% Waits until entity graph is recalculated and returns true.
%% Retries with a predefined interval, returns false upon failure.
%% @end
%%--------------------------------------------------------------------
-spec ensure_up_to_date() -> boolean().
ensure_up_to_date() ->
    ensure_up_to_date(?UP_TO_DATE_CHECK_RETRIES, ?UP_TO_DATE_CHECK_INTERVAL).

%% @private
-spec ensure_up_to_date(RetriesLeft :: integer(), Timeout :: integer()) -> boolean().
ensure_up_to_date(0, _) ->
    false;
ensure_up_to_date(RetriesLeft, Timeout) ->
    case is_up_to_date() of
        true ->
            true;
        false ->
            schedule_refresh(),
            timer:sleep(Timeout),
            NewTimeout = round(Timeout * ?UP_TO_DATE_CHECK_BACKOFF),
            ensure_up_to_date(RetriesLeft - 1, NewTimeout)
    end.


%%--------------------------------------------------------------------
%% @doc
%% Adds a relation between given entities. Used for relations without attributes.
%% @end
%%--------------------------------------------------------------------
-spec add_relation(ChildType :: entity_type(), ChildId :: entity_id(),
    ParentType :: entity_type(), ParentId :: entity_id()) -> ok | {error, term()}.
add_relation(od_share, ShareId, od_space, SpaceId) ->
    add_relation(od_share, ShareId, undefined, od_space, SpaceId, undefined);
add_relation(od_handle, HandleId, od_share, ShareId) ->
    add_relation(od_handle, HandleId, undefined, od_share, ShareId, undefined);
add_relation(od_handle, HandleId, od_handle_service, HServiceId) ->
    add_relation(od_handle, HandleId, undefined, od_handle_service, HServiceId, undefined);
<<<<<<< HEAD
add_relation(od_harvester, HarvesterId, od_space, SpaceId) ->
    add_relation(od_harvester, HarvesterId, undefined, od_space, SpaceId, undefined).
=======
add_relation(od_provider, ProviderId, od_cluster, ClusterId) ->
    add_relation(od_provider, ProviderId, undefined, od_cluster, ClusterId, undefined).
>>>>>>> 05c6bf0c


%%--------------------------------------------------------------------
%% @doc
%% Adds a relation between given entities. Used for relations with attributes.
%% Based on entity types, attributes are added to proper relation.
%% @end
%%--------------------------------------------------------------------
-spec add_relation(ChildType :: entity_type(), ChildId :: entity_id(),
    ParentType :: entity_type(), ParentId :: entity_id(),
    Attributes :: attributes()) -> ok | {error, term()}.
add_relation(od_user, UserId, od_group, GroupId, Privileges) ->
    add_relation(od_user, UserId, Privileges, od_group, GroupId, undefined);
add_relation(od_user, UserId, od_space, SpaceId, Privileges) ->
    add_relation(od_user, UserId, Privileges, od_space, SpaceId, undefined);
add_relation(od_user, UserId, od_handle, HandleId, Privileges) ->
    add_relation(od_user, UserId, Privileges, od_handle, HandleId, undefined);
add_relation(od_user, UserId, od_handle_service, HServiceId, Privileges) ->
    add_relation(od_user, UserId, Privileges, od_handle_service, HServiceId, undefined);
add_relation(od_user, UserId, od_cluster, ClusterId, Privileges) ->
    add_relation(od_user, UserId, Privileges, od_cluster, ClusterId, undefined);

add_relation(od_group, ChildId, od_group, ParentId, Privs) ->
    add_relation(od_group, ChildId, Privs, od_group, ParentId, undefined);
add_relation(od_group, GroupId, od_space, SpaceId, Privileges) ->
    add_relation(od_group, GroupId, Privileges, od_space, SpaceId, undefined);
add_relation(od_group, GroupId, od_handle, HandleId, Privileges) ->
    add_relation(od_group, GroupId, Privileges, od_handle, HandleId, undefined);
add_relation(od_group, GroupId, od_handle_service, HServiceId, Privileges) ->
    add_relation(od_group, GroupId, Privileges, od_handle_service, HServiceId, undefined);
add_relation(od_group, GroupId, od_cluster, ClusterId, Privileges) ->
    add_relation(od_group, GroupId, Privileges, od_cluster, ClusterId, undefined);

add_relation(od_space, GroupId, od_provider, ProviderId, SupportSize) ->
    % Support size is kept in both records
    add_relation(od_space, GroupId, SupportSize, od_provider, ProviderId, SupportSize);

add_relation(od_user, UserId, od_harvester, HarvesterId, Privileges) ->
    add_relation(od_user, UserId, Privileges, od_harvester, HarvesterId, undefined);
add_relation(od_group, GroupId, od_harvester, HarvesterId, Privileges) ->
    add_relation(od_group, GroupId, Privileges, od_harvester, HarvesterId, undefined).


%%--------------------------------------------------------------------
%% @private
%% @doc
%% Adds a relation between given entities.
%% @end
%%--------------------------------------------------------------------
-spec add_relation(ChildType :: entity_type(), ChildId :: entity_id(),
    ChildAttributes :: attributes(), ParentType :: entity_type(),
    ParentId :: entity_id(), ParentAttributes :: attributes()) ->
    ok | no_return().
add_relation(EntityType, EntityId, _, EntityType, EntityId, _) ->
    throw(?ERROR_CANNOT_ADD_RELATION_TO_SELF);
add_relation(ChType, ChId, ChAttrs, ParType, ParId, ParAttrs) ->
    ParentUpdateFun = fun(Parent) ->
        case has_child(Parent, ChType, ChId) of
            true ->
                ?ERROR_RELATION_ALREADY_EXISTS(ChType, ChId, ParType, ParId);
            false ->
                {ok, mark_record_dirty(bottom_up, true, add_child(
                    Parent, ChType, ChId, ChAttrs
                ))}
        end
    end,
    ChildUpdateFun = fun(Child) ->
        case has_parent(Child, ParType, ParId) of
            true ->
                ?ERROR_RELATION_ALREADY_EXISTS(ChType, ChId, ParType, ParId);
            false ->
                {ok, mark_record_dirty(top_down, true, add_parent(
                    Child, ParType, ParId, ParAttrs
                ))}
        end
    end,
    ParentRevertFun = fun(Parent) ->
        {ok, mark_record_dirty(bottom_up, true, remove_child(
            Parent, ChType, ChId
        ))}
    end,

    ParentSync = fun() ->
        update_dirty_queue(bottom_up, true, ParType, ParId),
        update_entity(ParType, ParId, ParentUpdateFun)
    end,

    ChildSync = fun() ->
        update_dirty_queue(top_down, true, ChType, ChId),
        update_entity(ChType, ChId, ChildUpdateFun)
    end,

    Result = case sync_on_entity(ParType, ParId, ParentSync) of
        ok ->
            case sync_on_entity(ChType, ChId, ChildSync) of
                ok ->
                    ok;
                ?ERROR_RELATION_ALREADY_EXISTS(ChType, ChId, ParType, ParId) ->
                    % Relation exists, but apparently it did not exist
                    % in the parent, so we just fixed the relation -> ok.
                    ok;
                Err1 ->
                    % Some other error, we have to attempt reverting the
                    % relation in parent.
                    sync_on_entity(ParType, ParId, fun() ->
                        update_entity(ParType, ParId, ParentRevertFun)
                    end),
                    Err1
            end;
        Err2 ->
            Err2
    end,
    schedule_refresh(),
    ?THROW_ON_ERROR(Result).


%%--------------------------------------------------------------------
%% @doc
%% Updates a relation between given entities. Used for relations with attributes.
%% Based on entity types, attributes are updated in proper relation.
%% @end
%%--------------------------------------------------------------------
-spec update_relation(ChildType :: entity_type(), ChildId :: entity_id(),
    ParentType :: entity_type(), ParentId :: entity_id(),
    Attributes :: attributes_update()) -> ok | {error, term()}.
update_relation(od_user, UserId, od_group, GroupId, NewPrivs) ->
    update_relation(od_user, UserId, NewPrivs, od_group, GroupId, undefined);
update_relation(od_group, ChGroupId, od_group, ParGroupId, NewPrivs) ->
    update_relation(od_group, ChGroupId, NewPrivs, od_group, ParGroupId, undefined);

update_relation(od_user, UserId, od_space, SpaceId, NewPrivs) ->
    update_relation(od_user, UserId, NewPrivs, od_space, SpaceId, undefined);
update_relation(od_group, GroupId, od_space, SpaceId, NewPrivs) ->
    update_relation(od_group, GroupId, NewPrivs, od_space, SpaceId, undefined);

update_relation(od_user, UserId, od_handle_service, HServiceId, NewPrivs) ->
    update_relation(od_user, UserId, NewPrivs, od_handle_service, HServiceId, undefined);
update_relation(od_group, GroupId, od_handle_service, HServiceId, NewPrivs) ->
    update_relation(od_group, GroupId, NewPrivs, od_handle_service, HServiceId, undefined);

update_relation(od_user, UserId, od_handle, HandleId, NewPrivs) ->
    update_relation(od_user, UserId, NewPrivs, od_handle, HandleId, undefined);
update_relation(od_group, GroupId, od_handle, HandleId, NewPrivs) ->
    update_relation(od_group, GroupId, NewPrivs, od_handle, HandleId, undefined);

update_relation(od_user, UserId, od_cluster, ClusterId, NewPrivs) ->
    update_relation(od_user, UserId, NewPrivs, od_cluster, ClusterId, undefined);
update_relation(od_group, GroupId, od_cluster, ClusterId, NewPrivs) ->
    update_relation(od_group, GroupId, NewPrivs, od_cluster, ClusterId, undefined);

update_relation(od_space, SpaceId, od_provider, ProviderId, NewSupportSize) ->
    update_relation(od_space, SpaceId, NewSupportSize, od_provider, ProviderId, NewSupportSize);

update_relation(od_user, UserId, od_harvester, HarvesterId, NewPrivs) ->
    update_relation(od_user, UserId, NewPrivs, od_harvester, HarvesterId, undefined);
update_relation(od_group, GroupId, od_harvester, HarvesterId, NewPrivs) ->
    update_relation(od_group, GroupId, NewPrivs, od_harvester, HarvesterId, undefined).


%%--------------------------------------------------------------------
%% @private
%% @doc
%% Updates a relation between given entities. Used for relations with attributes.
%% @end
%%--------------------------------------------------------------------
-spec update_relation(ChildType :: entity_type(), ChildId :: entity_id(),
    ChildAttributes :: attributes_update(), ParentType :: entity_type(),
    ParentId :: entity_id(), ParentAttributes :: attributes_update()) ->
    ok | no_return().
update_relation(ChType, ChId, ChAttrs, ParType, ParId, ParAttrs) ->
    ParentUpdateFun = fun(Parent) ->
        case has_child(Parent, ChType, ChId) of
            false ->
                ?ERROR_RELATION_DOES_NOT_EXIST(ChType, ChId, ParType, ParId);
            true ->
                {ok, mark_record_dirty(bottom_up, true, update_child(
                    Parent, ChType, ChId, ChAttrs
                ))}
        end
    end,
    ChildUpdateFun = fun(Child) ->
        case has_parent(Child, ParType, ParId) of
            false ->
                ?ERROR_RELATION_DOES_NOT_EXIST(ChType, ChId, ParType, ParId);
            true ->
                {ok, mark_record_dirty(top_down, true, update_parent(
                    Child, ParType, ParId, ParAttrs
                ))}
        end
    end,

    ParentSync = fun() ->
        update_dirty_queue(bottom_up, true, ParType, ParId),
        update_entity(ParType, ParId, ParentUpdateFun)
    end,

    ChildSync = fun() ->
        update_dirty_queue(top_down, true, ChType, ChId),
        update_entity(ChType, ChId, ChildUpdateFun)
    end,

    Result = case sync_on_entity(ParType, ParId, ParentSync) of
        ok ->
            sync_on_entity(ChType, ChId, ChildSync);
        Error ->
            Error
    end,
    schedule_refresh(),
    ?THROW_ON_ERROR(Result).


%%--------------------------------------------------------------------
%% @doc
%% Removes a relation between given entities.
%% @end
%%--------------------------------------------------------------------
-spec remove_relation(ChildType :: entity_type(), ChildId :: entity_id(),
    ParentType :: entity_type(), ParentId :: entity_id()) -> ok | no_return().
remove_relation(ChType, ChId, ParType, ParId) ->
    ParentUpdateFun = fun(Parent) ->
        case has_child(Parent, ChType, ChId) of
            false ->
                {error, relation_does_not_exist};
            true ->
                {ok, mark_record_dirty(bottom_up, true, remove_child(
                    Parent, ChType, ChId
                ))}
        end
    end,
    ChildUpdateFun = fun(Child) ->
        case has_parent(Child, ParType, ParId) of
            false ->
                {error, relation_does_not_exist};
            true ->
                {ok, mark_record_dirty(top_down, true, remove_parent(
                    Child, ParType, ParId
                ))}
        end
    end,

    ParentSync = fun() ->
        update_dirty_queue(bottom_up, true, ParType, ParId),
        update_entity(ParType, ParId, ParentUpdateFun)
    end,

    ChildSync = fun() ->
        update_dirty_queue(top_down, true, ChType, ChId),
        update_entity(ChType, ChId, ChildUpdateFun)
    end,

    Result1 = sync_on_entity(ParType, ParId, ParentSync),
    Result2 = sync_on_entity(ChType, ChId, ChildSync),
    schedule_refresh(),
    case {Result1, Result2} of
        {{error, relation_does_not_exist}, {error, relation_does_not_exist}} ->
            % Both sides of relation were not found, report an error
            throw(?ERROR_RELATION_DOES_NOT_EXIST(ChType, ChId, ParType, ParId));
        {_, _} ->
            % At least one side of relation existed, which means success
            % (either both sides were removed, or
            % a broken one-side relation was fixed by removing the side)
            ok
    end.


%%--------------------------------------------------------------------
%% @doc
%% Returns all relations of an entity with entities of given EntityType.
%% NOTE: will return empty list if there are no such relations, rather than an error.
%% @end
%%--------------------------------------------------------------------
-spec get_relations(relation_type(), direction(), entity_type(), entity()) ->
    relations().
get_relations(direct, Direction, EntityType, Entity) ->
    get_ids(get_direct_relations(Direction, EntityType, Entity));
get_relations(effective, Direction, EntityType, Entity) ->
    case is_dirty(Direction, Entity) of
        false ->
            get_ids(get_eff_relations(Direction, EntityType, Entity));
        true ->
            % If the entity is not up to date, return the sum of direct and
            % effective relations.
            Direct = get_ids(get_direct_relations(Direction, EntityType, Entity)),
            Effective = get_eff_relations(Direction, EntityType, Entity),
            lists:usort(maps:fold(fun(EntityId, Relation, AccList) ->
                case get_intermediaries(Relation) of
                    [{_, ?SELF_INTERMEDIARY}] ->
                        % Do not include effective relations that have
                        % only the direct intermediary but do not appear
                        % among direct relations.
                        AccList;
                    _ ->
                        [EntityId | AccList]
                end
            end, Direct, Effective))
    end.


%%--------------------------------------------------------------------
%% @doc
%% Returns all relations of an entity with entities of given EntityType,
%% including the privileges.
%% NOTE: will return empty map if there are no such relations, rather than an error.
%% @end
%%--------------------------------------------------------------------
-spec get_relations_with_privileges(relation_type(), direction(), entity_type(), entity()) ->
    relations_with_attrs().
get_relations_with_privileges(direct, Direction, EntityType, Entity) ->
    get_direct_relations(Direction, EntityType, Entity);
get_relations_with_privileges(effective, Direction, EntityType, Entity) ->
    case is_dirty(Direction, Entity) of
        false ->
            eff_relations_to_relations(get_eff_relations(Direction, EntityType, Entity));
        true ->
            % If the entity is not up to date, return the merged map of direct
            % and effective relations with privileges.
            AllDirect = get_all_direct_relations(Direction, Entity),
            Direct = maps:get(EntityType, AllDirect, #{}),
            Effective = get_eff_relations(Direction, EntityType, Entity),
            maps:fold(fun
                (_EntityId, {_, [{_, ?SELF_INTERMEDIARY}]}, AccMap) ->
                    % Do not include effective relations that have
                    % only the direct intermediary but do not appear
                    % among direct relations.
                    AccMap;
                (EntityId, {_, Intermediaries}, AccMap) ->
                    DirectPrivs = maps:get(EntityId, AccMap, []),
                    InheritedPrivs = lists:foldl(fun({Type, Id}, Acc) ->
                        IntermediaryPrivs = maps:get(Id, maps:get(Type, AllDirect, #{}), []),
                        privileges:union(Acc, IntermediaryPrivs)
                    % Skip eff privileges via self (direct membership)
                    end, [], lists:keydelete(?SELF_INTERMEDIARY, 2, Intermediaries)),
                    maps:put(EntityId, privileges:union(DirectPrivs, InheritedPrivs), AccMap)
            end, Direct, Effective)
    end.


%%--------------------------------------------------------------------
%% @doc
%% Predicate saying if Subject Entity has a relation with given Entity, denoted
%% by EntityType and EntityId.
%% @end
%%--------------------------------------------------------------------
-spec has_relation(relation_type(), direction(), SubjectEntityType :: entity_type(),
    SubjectEntityId :: entity_id(), entity_type(), entity_id()) -> boolean().
has_relation(RelationType, Direction, SubjectEntityType, SubjectEntityId, EntityType, EntityId) ->
    case EntityType:get(EntityId) of
        {ok, #document{value = Entity}} ->
            has_relation(RelationType, Direction, SubjectEntityType, SubjectEntityId, Entity);
        _ ->
            false
    end.


%%--------------------------------------------------------------------
%% @doc
%% Predicate saying if Subject Entity has a relation with given Entity.
%% @end
%%--------------------------------------------------------------------
-spec has_relation(relation_type(), direction(), SubjectEntityType :: entity_type(),
    SubjectEntityId :: entity_id(), entity()) -> boolean().
has_relation(RelationType, Direction, SubjectEntityType, SubjectEntityId, Entity) ->
    Relations = get_relations(RelationType, Direction, SubjectEntityType, Entity),
    lists:member(SubjectEntityId, Relations).


%%--------------------------------------------------------------------
%% @doc
%% Returns privileges of Subject Entity towards given Entity.
%% NOTE: will return empty list if there is no such relation, rather than an error.
%% @end
%%--------------------------------------------------------------------
-spec get_privileges(relation_type(), direction(), SubjectEntityType :: entity_type(),
    SubjectEntityId :: entity_id(), entity()) -> privileges().
get_privileges(RelationType, Direction, SubjectEntityType, SubjectEntityId, Entity) ->
    Relations = get_relations_with_privileges(RelationType, Direction, SubjectEntityType, Entity),
    maps:get(SubjectEntityId, Relations, []).


%%--------------------------------------------------------------------
%% @doc
%% Predicate saying if Subject Entity has a privilege towards given Entity, denoted
%% by EntityType and EntityId.
%% @end
%%--------------------------------------------------------------------
-spec has_privilege(relation_type(), direction(),
    SubjectEntityType :: entity_type(), SubjectEntityId :: entity_id(),
    Privilege :: atom(), entity_type(), entity_id()) -> boolean().
has_privilege(RelationType, Direction, SubjectEntityType, SubjectEntityId, Privilege, EntityType, EntityId) ->
    case EntityType:get(EntityId) of
        {ok, #document{value = Entity}} ->
            has_privilege(RelationType, Direction, SubjectEntityType, SubjectEntityId, Privilege, Entity);
        _ ->
            false
    end.


%%--------------------------------------------------------------------
%% @doc
%% Predicate saying if Subject Entity has a privilege towards given Entity.
%% @end
%%--------------------------------------------------------------------
-spec has_privilege(relation_type(), direction(),
    SubjectEntityType :: entity_type(), SubjectEntityId :: entity_id(),
    Privilege :: atom(), entity()) -> boolean().
has_privilege(RelationType, Direction, SubjectEntityType, SubjectEntityId, Privilege, Entity) ->
    Privileges = get_privileges(RelationType, Direction, SubjectEntityType, SubjectEntityId, Entity),
    lists:member(Privilege, Privileges).


%%--------------------------------------------------------------------
%% @doc
%% Returns the intermediaries of the effective relation between the
%% Subject Entity and Entity.
%% NOTE: will return empty list if there is no such relation, rather than an error.
%% @end
%%--------------------------------------------------------------------
-spec get_intermediaries(direction(), SubjectEntityType :: entity_type(),
    SubjectEntityId :: entity_id(), entity()) -> intermediaries().
get_intermediaries(Direction, SubjectEntityType, SubjectEntityId, Entity) ->
    EffRelations = get_eff_relations(Direction, SubjectEntityType, Entity),
    case maps:find(SubjectEntityId, EffRelations) of
        error -> [];
        {ok, Relation} -> get_intermediaries(Relation)
    end.


%% @private
-spec get_intermediaries(#{entity_id() => intermediaries() | {attributes(), intermediaries()}}) ->
    intermediaries().
get_intermediaries({_Attributes, Intermediaries}) -> Intermediaries;
get_intermediaries(Intermediaries) -> Intermediaries.


%%--------------------------------------------------------------------
%% @doc
%% Safely deletes an entity, first removing all its relations and dependent
%% entities. Fails when anything goes wrong in the cleanup procedure.
%% @end
%%--------------------------------------------------------------------
-spec delete_with_relations(entity_type(), entity_id()) -> ok.
delete_with_relations(EntityType, EntityId) ->
    {ok, #document{value = Entity}} = EntityType:get(EntityId),
    delete_with_relations(EntityType, EntityId, Entity).

-spec delete_with_relations(entity_type(), entity_id(), entity()) -> ok | no_return().
delete_with_relations(EntityType, EntityId, Entity) ->
    Parents = get_parents(Entity),
    DependentParents = maps:get(dependent, Parents, #{}),
    IndependentParents = maps:get(independent, Parents, #{}),
    Children = get_children(Entity),
    DependentChildren = maps:get(dependent, Children, #{}),
    IndependentChildren = maps:get(independent, Children, #{}),
    % Try catch will catch all unexpected failures in relations removal
    % (all sensitive operations are matched to ok)
    try
        % Remove all independent relations
        maps:map(fun(ParType, ParentIds) ->
            lists:foreach(fun(ParId) ->
                ok = remove_relation(EntityType, EntityId, ParType, ParId)
            end, ParentIds)
        end, IndependentParents),
        maps:map(fun(ChType, ChIds) ->
            lists:foreach(fun(ChId) ->
                ok = remove_relation(ChType, ChId, EntityType, EntityId)
            end, ChIds)
        end, IndependentChildren),
        % Remove all dependent relations and dependent entities
        maps:map(fun(ParType, ParentIds) ->
            lists:foreach(fun(ParId) ->
                ok = delete_with_relations(ParType, ParId),
                ?debug("~s has been deleted because it depended on ~s "
                "(which is being deleted)", [
                    ParType:to_string(ParId),
                    EntityType:to_string(EntityId)
                ])
            end, ParentIds)
        end, DependentParents),
        maps:map(fun(ChType, ChIds) ->
            lists:foreach(fun(ChId) ->
                ok = delete_with_relations(ChType, ChId),
                ?debug("~s has been deleted because it depended on ~s "
                "(which is being deleted)", [
                    ChType:to_string(ChId),
                    EntityType:to_string(EntityId)
                ])
            end, ChIds)
        end, DependentChildren),
        % Remove the entity itself (synchronize with other process which might
        % be updating the entity)
        ok = sync_on_entity(EntityType, EntityId, fun() ->
            EntityType:force_delete(EntityId)
        end)
    catch
        Type:Message ->
            ?error_stacktrace(
                "Unexpected error while deleting ~p#~s with relations - ~p:~p",
                [EntityType, EntityId, Type, Message]
            ),
            throw(?ERROR_CANNOT_DELETE_ENTITY(EntityType, EntityId))
    end.


%%--------------------------------------------------------------------
%% @doc
%% Returns oz privileges of given Entity.
%% @end
%%--------------------------------------------------------------------
-spec get_oz_privileges(relation_type(), entity()) -> [privileges:oz_privilege()].
get_oz_privileges(direct, #od_user{oz_privileges = Privileges}) ->
    Privileges;
get_oz_privileges(effective, #od_user{eff_oz_privileges = Privileges, top_down_dirty = false}) ->
    Privileges;
get_oz_privileges(effective, #od_user{oz_privileges = Privileges, eff_oz_privileges = EffPrivileges}) ->
    % If the entity is not up to date, return the sum of direct and effective privileges
    privileges:union(Privileges, EffPrivileges);

get_oz_privileges(direct, #od_group{oz_privileges = Privileges}) ->
    Privileges;
get_oz_privileges(effective, #od_group{eff_oz_privileges = Privileges, top_down_dirty = false}) ->
    Privileges;
get_oz_privileges(effective, #od_group{oz_privileges = Privileges, eff_oz_privileges = EffPrivileges}) ->
    % If the entity is not up to date, return the sum of direct and effective privileges
    privileges:union(Privileges, EffPrivileges).


%%--------------------------------------------------------------------
%% @doc
%% Predicate saying if given Entity (denoted by EntityType and EntityId)
%% has given OZ privilege.
%% @end
%%--------------------------------------------------------------------
-spec has_oz_privilege(relation_type(), privileges:oz_privilege(), entity_type(), entity_id()) ->
    boolean().
has_oz_privilege(RelationType, Privilege, EntityType, EntityId) ->
    case EntityType:get(EntityId) of
        {ok, #document{value = Entity}} ->
            has_oz_privilege(RelationType, Privilege, Entity);
        _ ->
            false
    end.


%%--------------------------------------------------------------------
%% @doc
%% Predicate saying if given Entity has given OZ privilege.
%% @end
%%--------------------------------------------------------------------
-spec has_oz_privilege(relation_type(), privileges:oz_privilege(), entity()) ->
    boolean().
has_oz_privilege(RelationType, Privilege, Entity) ->
    lists:member(Privilege, get_oz_privileges(RelationType, Entity)).


%%--------------------------------------------------------------------
%% @doc
%% Updates oz privileges of a user or a group.
%% @end
%%--------------------------------------------------------------------
-spec update_oz_privileges(entity_type(), entity_id(),
    [privileges:oz_privilege()], [privileges:oz_privilege()]) -> ok.
update_oz_privileges(EntityType, EntityId, PrivsToGrant, PrivsToRevoke) ->
    sync_on_entity(EntityType, EntityId, fun() ->
        update_dirty_queue(top_down, true, EntityType, EntityId),
        ok = update_entity(EntityType, EntityId, fun(Entity) ->
            OzPrivileges = get_oz_privileges(direct, Entity),
            NewOzPrivileges = privileges:union(PrivsToGrant,
                privileges:subtract(OzPrivileges, PrivsToRevoke)
            ),
            {ok, mark_record_dirty(top_down, true, update_oz_privileges(
                Entity, NewOzPrivileges)
            )}
        end)
    end),
    schedule_refresh(),
    ok.


%%%===================================================================
%%% Internal functions
%%%===================================================================

%% @private
-spec is_up_to_date() -> boolean().
is_up_to_date() ->
    is_up_to_date(entity_graph_state:get()).


%% @private
-spec is_up_to_date(entity_graph_state:state()) -> boolean().
is_up_to_date(#entity_graph_state{bottom_up_dirty = [], top_down_dirty = []}) ->
    true;
is_up_to_date(_) ->
    false.


%% @private
-spec is_refresh_in_progress(entity_graph_state:state()) -> boolean().
is_refresh_in_progress(#entity_graph_state{refresh_in_progress = Flag}) ->
    Flag.


%% @private
-spec set_refresh_in_progress(boolean()) -> ok.
set_refresh_in_progress(Flag) ->
    entity_graph_state:update(fun(EffGraphState) ->
        {ok, EffGraphState#entity_graph_state{refresh_in_progress = Flag}}
    end).


%%--------------------------------------------------------------------
%% @private
%% @doc
%% Updates effective graph state by marking given entity dirty or not dirty
%% (direction-wise).
%% @end
%%--------------------------------------------------------------------
-spec update_dirty_queue(direction(), Flag :: boolean(),
    entity_type(), entity_id()) -> ok.
update_dirty_queue(_, _, od_share, _) ->
    % Shares do not take part in eff graph recomputation
    ok;
update_dirty_queue(top_down, _, od_provider, _) ->
    % Providers are children towards cluster only, modifying this relation should
    % not cause graph recalculation.
    ok;
update_dirty_queue(top_down, _, od_handle, _) ->
    % Handles are children towards shares only, modifying this relation should
    % not cause graph recalculation.
    ok;
update_dirty_queue(Direction, Flag, EntityType, EntityId) ->
    Priority = get_priority(Direction, EntityType),
    entity_graph_state:update(fun(EffGraphState) ->
        #entity_graph_state{
            bottom_up_dirty = BottomUpDirty,
            top_down_dirty = TopDownDirty
        } = EffGraphState,
        NewState = case {Direction, Flag} of
            {bottom_up, true} ->
                EffGraphState#entity_graph_state{
                    bottom_up_dirty = lists:sort(lists:keystore(
                        EntityId, 3, BottomUpDirty, {Priority, EntityType, EntityId}
                    ))
                };
            {bottom_up, false} ->
                EffGraphState#entity_graph_state{
                    bottom_up_dirty = lists:keydelete(EntityId, 3, BottomUpDirty)
                };
            {top_down, true} ->
                EffGraphState#entity_graph_state{
                    top_down_dirty = lists:sort(lists:keystore(
                        EntityId, 3, TopDownDirty, {Priority, EntityType, EntityId}
                    ))
                };
            {top_down, false} ->
                EffGraphState#entity_graph_state{
                    top_down_dirty = lists:keydelete(EntityId, 3, TopDownDirty)
                }
        end,
        {ok, NewState}
    end).


%%--------------------------------------------------------------------
%% @private
%% @doc
%% Performs refreshing of effective graph. If the graph is already up to date
%% (i.e. not dirty according to its state), it does nothing. If the graph is
%% dirty, it is processed until all documents that were marked dirty are
%% recalculated.
%% @end
%%--------------------------------------------------------------------
-spec refresh_if_needed() -> ok.
refresh_if_needed() ->
    State = entity_graph_state:get(),
    case {is_up_to_date(State), is_refresh_in_progress(State)} of
        {false, false} ->
            try
                critical_section:run(?ENTITY_GRAPH_LOCK, fun() ->
                    refresh_entity_graph()
                end)
            catch Type:Message ->
                ?error_stacktrace("Cannot refresh entity graph - ~p:~p", [
                    Type, Message
                ]),
                % Sleep for a while to avoid an aggressive loop
                % (in general, the refresh process should not fail at all).
                timer:sleep(5000),
                schedule_refresh()
            end;
        {_, _} ->
            ok
    end.


%%--------------------------------------------------------------------
%% @private
%% @doc
%% Marks that entity graph refresh is in progress, performs the refresh and
%% marks refresh complete.
%% @end
%%--------------------------------------------------------------------
-spec refresh_entity_graph() -> ok.
refresh_entity_graph() ->
    set_refresh_in_progress(true),
    refresh_entity_graph(entity_graph_state:get()),
    set_refresh_in_progress(false).


%%--------------------------------------------------------------------
%% @private
%% @doc
%% Refreshes the entity graph, starting with bottom up dirty entities with
%% highest priorities (lowest priority values) and finishing with top down
%% dirty entities with lowest priorities.
%% @end
%%--------------------------------------------------------------------
-spec refresh_entity_graph(entity_graph_state:state()) -> ok.
refresh_entity_graph(#entity_graph_state{bottom_up_dirty = [First | _]}) ->
    {_Priority, EntityType, EntityId} = First,
    % Make sure that the entity is not modified during the whole update
    sync_on_entity(EntityType, EntityId, fun() ->
        refresh_entity(bottom_up, EntityType, EntityId),
        update_dirty_queue(bottom_up, false, EntityType, EntityId)
    end),
    refresh_entity_graph(entity_graph_state:get());
refresh_entity_graph(#entity_graph_state{top_down_dirty = [First | _]}) ->
    {_Priority, EntityType, EntityId} = First,
    % Make sure that the entity is not modified during the whole update
    sync_on_entity(EntityType, EntityId, fun() ->
        refresh_entity(top_down, EntityType, EntityId),
        update_dirty_queue(top_down, false, EntityType, EntityId)
    end),
    refresh_entity_graph(entity_graph_state:get());
refresh_entity_graph(#entity_graph_state{}) ->
    % There are no entities to update, finish.
    ok.


%%--------------------------------------------------------------------
%% @private
%% @doc
%% Refreshes a single entity. First tries to retrieve the entity from DB.
%% It might happen that the entity has been deleted since it was scheduled
%% for refresh - in that case return 'ok' as no action is needed.
%% If the entity exists, refresh_entity/4 is called.
%% @end
%%--------------------------------------------------------------------
-spec refresh_entity(direction(), entity_type(), entity_id()) -> ok.
refresh_entity(Direction, EntityType, EntityId) ->
    case EntityType:get(EntityId) of
        {ok, #document{value = Entity}} ->
            refresh_entity(Direction, EntityType, EntityId, Entity);
        {error, not_found} ->
            % The entity no longer exists - treat as successfully refreshed.
            ok
    end.


%%--------------------------------------------------------------------
%% @private
%% @doc
%% Refreshes a single entity. Gathers its effective relations from its own
%% relations and from effective relations of neighbours. If anything changed,
%% all successors (direction-wise) are marked as dirty.
%% @end
%%--------------------------------------------------------------------
-spec refresh_entity(direction(), entity_type(), entity_id(), entity()) -> ok.
refresh_entity(Direction, EntityType, EntityId, Entity) ->
    % Get effective relations from the entity itself
    EffOfItself = gather_eff_from_itself(Direction, Entity),
    % Get effective relations from all neighbours
    EffOfNeighbours = gather_eff_from_neighbours(Direction, Entity),
    % Aggregate all effective relations
    AggregatedEffRelations = lists:foldl(
        fun(EffOfNeighbour, OuterMapAcc) ->
            lists:foldl(
                fun({NType, EffRelationsMap}, InnerMapAcc) ->
                    InnerMapAcc#{NType => merge_eff_relations(
                        maps:get(NType, InnerMapAcc, #{}), EffRelationsMap
                    )}
                end, OuterMapAcc, maps:to_list(EffOfNeighbour))
        end, EffOfItself, EffOfNeighbours),
    % Check if anything changed, if so successors should be marked dirty
    case AggregatedEffRelations =:= get_all_eff_relations(Direction, Entity) of
        true ->
            % Nothing changed, no action is needed
            ok;
        false ->
            % Mark all successors as dirty
            % (these that are in the direction of update)
            Successors = get_successors(Direction, Entity),
            lists:foreach(
                fun({NType, NList}) ->
                    lists:foreach(
                        fun(NId) ->
                            update_dirty_queue(Direction, true, NType, NId),
                            ok = update_entity(NType, NId, fun(Ent) ->
                                {ok, mark_record_dirty(Direction, true, Ent)}
                            end)
                        end, NList)
                end, maps:to_list(Successors))
    end,
    % Update the record marking it not dirty and setting newly calculated
    % effective relations.
    ok = update_entity(EntityType, EntityId, fun(Ent) ->
        {ok, mark_record_dirty(Direction, false, update_eff_relations(
            Direction, Ent, AggregatedEffRelations
        ))}
    end),
    ?debug("Entity refreshed: ~s", [EntityType:to_string(EntityId)]),
    ok.


%%--------------------------------------------------------------------
%% @private
%% @doc
%% Priorities for entities during effective graph recomputation.
%% For bottom-up:
%%    1) groups
%%    2) spaces, handles, handle_services and harvesters
%%    3) providers
%% For top-down:
%%    1) spaces
%%    2) groups, harvesters
%%    3) users
%% @end
%%--------------------------------------------------------------------
-spec get_priority(direction(), entity_type()) -> integer().
get_priority(bottom_up, od_group) -> 0;
get_priority(bottom_up, od_space) -> 1;
get_priority(bottom_up, od_handle_service) -> 1;
get_priority(bottom_up, od_handle) -> 1;
get_priority(bottom_up, od_harvester) -> 1;
get_priority(bottom_up, od_provider) -> 2;
get_priority(bottom_up, od_cluster) -> 1;
get_priority(top_down, od_space) -> 0;
get_priority(top_down, od_group) -> 1;
get_priority(top_down, od_harvester) -> 1;
get_priority(top_down, od_user) -> 2.


%%--------------------------------------------------------------------
%% @private
%% @doc
%% Sets dirty flag in given entity record, depending on direction.
%% @end
%%--------------------------------------------------------------------
-spec mark_record_dirty(direction(), Flag :: boolean(), entity()) -> entity().
mark_record_dirty(_, _, #od_share{} = Entity) ->
    % Shares do not take part in eff graph recomputation
    Entity;
mark_record_dirty(bottom_up, Flag, #od_group{} = Group) ->
    Group#od_group{bottom_up_dirty = Flag};
mark_record_dirty(bottom_up, Flag, #od_space{} = Space) ->
    Space#od_space{bottom_up_dirty = Flag};
mark_record_dirty(bottom_up, Flag, #od_provider{} = Provider) ->
    Provider#od_provider{bottom_up_dirty = Flag};
mark_record_dirty(bottom_up, Flag, #od_cluster{} = Cluster) ->
    Cluster#od_cluster{bottom_up_dirty = Flag};
mark_record_dirty(bottom_up, Flag, #od_handle_service{} = HandleService) ->
    HandleService#od_handle_service{bottom_up_dirty = Flag};
mark_record_dirty(bottom_up, Flag, #od_handle{} = Handle) ->
    Handle#od_handle{bottom_up_dirty = Flag};
<<<<<<< HEAD
mark_record_dirty(bottom_up, Flag, #od_harvester{} = Harvester) ->
    Harvester#od_harvester{bottom_up_dirty = Flag};
mark_record_dirty(top_down, _, #od_handle{} = Entity) ->
    % Handles are children towards shares only, modifying this relation should
    % not cause graph recalculation.
    Entity;
=======
>>>>>>> 05c6bf0c
mark_record_dirty(top_down, Flag, #od_user{} = User) ->
    User#od_user{top_down_dirty = Flag};
mark_record_dirty(top_down, Flag, #od_group{} = Group) ->
    Group#od_group{top_down_dirty = Flag};
mark_record_dirty(top_down, Flag, #od_space{} = Space) ->
    Space#od_space{top_down_dirty = Flag};
<<<<<<< HEAD
mark_record_dirty(top_down, Flag, #od_harvester{} = Harvester) ->
    Harvester#od_harvester{top_down_dirty = Flag}.
=======
mark_record_dirty(top_down, _, #od_handle{} = Entity) ->
    % Handles are children towards shares only, modifying this relation should
    % not cause graph recalculation.
    Entity;
mark_record_dirty(top_down, _, #od_provider{} = Entity) ->
    % Providers are children towards cluster only, modifying this relation should
    % not cause graph recalculation.
    Entity.
>>>>>>> 05c6bf0c


%%--------------------------------------------------------------------
%% @doc
%% Predicate telling if given record is dirty (direction-wise).
%% @end
%%--------------------------------------------------------------------
-spec is_dirty(direction(), entity()) -> boolean().
is_dirty(top_down, #od_user{top_down_dirty = Flag}) -> Flag;
is_dirty(top_down, #od_group{top_down_dirty = Flag}) -> Flag;
is_dirty(bottom_up, #od_group{bottom_up_dirty = Flag}) -> Flag;
is_dirty(top_down, #od_space{top_down_dirty = Flag}) -> Flag;
is_dirty(bottom_up, #od_space{bottom_up_dirty = Flag}) -> Flag;
is_dirty(bottom_up, #od_provider{bottom_up_dirty = Flag}) -> Flag;
is_dirty(bottom_up, #od_handle_service{bottom_up_dirty = Flag}) -> Flag;
is_dirty(bottom_up, #od_handle{bottom_up_dirty = Flag}) -> Flag;
<<<<<<< HEAD
is_dirty(top_down, #od_harvester{top_down_dirty = Flag}) -> Flag;
is_dirty(bottom_up, #od_harvester{bottom_up_dirty = Flag}) -> Flag;
=======
is_dirty(bottom_up, #od_cluster{bottom_up_dirty = Flag}) -> Flag;
>>>>>>> 05c6bf0c
is_dirty(_, _) -> false.


%%--------------------------------------------------------------------
%% @private
%% @doc
%% Predicate saying if given entity has given child relation.
%% @end
%%--------------------------------------------------------------------
-spec has_child(entity(), entity_type(), entity_id()) -> boolean().
has_child(#od_group{users = Users}, od_user, UserId) ->
    maps:is_key(UserId, Users);
has_child(#od_group{children = Children}, od_group, GroupId) ->
    maps:is_key(GroupId, Children);

has_child(#od_space{users = Users}, od_user, UserId) ->
    maps:is_key(UserId, Users);
has_child(#od_space{groups = Groups}, od_group, GroupId) ->
    maps:is_key(GroupId, Groups);
has_child(#od_space{shares = Shares}, od_share, ShareId) ->
    lists:member(ShareId, Shares);
has_child(#od_space{harvesters = Harvesters}, od_harvester, HarvesterId) ->
    lists:member(HarvesterId, Harvesters);

has_child(#od_share{handle = Handle}, od_handle, HandleId) ->
    Handle =:= HandleId;

has_child(#od_provider{spaces = Spaces}, od_space, SpaceId) ->
    maps:is_key(SpaceId, Spaces);

has_child(#od_handle_service{users = Users}, od_user, UserId) ->
    maps:is_key(UserId, Users);
has_child(#od_handle_service{groups = Groups}, od_group, GroupId) ->
    maps:is_key(GroupId, Groups);
has_child(#od_handle_service{handles = Handles}, od_handle, HandleId) ->
    lists:member(HandleId, Handles);

has_child(#od_handle{users = Users}, od_user, UserId) ->
    maps:is_key(UserId, Users);
has_child(#od_handle{groups = Groups}, od_group, GroupId) ->
    maps:is_key(GroupId, Groups);

<<<<<<< HEAD
has_child(#od_harvester{users = Users}, od_user, UserId) ->
    maps:is_key(UserId, Users);
has_child(#od_harvester{groups = Groups}, od_group, GroupId) ->
    maps:is_key(GroupId, Groups).
=======
has_child(#od_cluster{users = Users}, od_user, UserId) ->
    maps:is_key(UserId, Users);
has_child(#od_cluster{groups = Groups}, od_group, GroupId) ->
    maps:is_key(GroupId, Groups);
has_child(#od_cluster{service_id = ServiceId}, od_provider, ProviderId) ->
    ServiceId =:= ProviderId.
>>>>>>> 05c6bf0c


%%--------------------------------------------------------------------
%% @private
%% @doc
%% Adds a child relation to given entity.
%% @end
%%--------------------------------------------------------------------
-spec add_child(entity(), entity_type(), entity_id(), attributes()) -> entity().
add_child(#od_group{users = Users} = Group, od_user, UserId, Privs) ->
    Group#od_group{users = maps:put(UserId, Privs, Users)};
add_child(#od_group{children = Children} = Group, od_group, GroupId, Privs) ->
    Group#od_group{children = maps:put(GroupId, Privs, Children)};

add_child(#od_space{users = Users} = Space, od_user, UserId, Privs) ->
    Space#od_space{users = maps:put(UserId, Privs, Users)};
add_child(#od_space{groups = Groups} = Space, od_group, GroupId, Privs) ->
    Space#od_space{groups = maps:put(GroupId, Privs, Groups)};
add_child(#od_space{shares = Shares} = Space, od_share, ShareId, _) ->
    Space#od_space{shares = [ShareId | Shares]};
add_child(#od_space{harvesters = Harvesters} = Space, od_harvester, HarvesterId, _) ->
    Space#od_space{harvesters = [HarvesterId | Harvesters]};

add_child(#od_share{} = Share, od_handle, HandleId, _) ->
    Share#od_share{handle = HandleId};

add_child(#od_provider{spaces = Spaces} = Provider, od_space, SpaceId, SupportSize) ->
    Provider#od_provider{spaces = maps:put(SpaceId, SupportSize, Spaces)};

add_child(#od_handle_service{users = Users} = HS, od_user, UserId, Privs) ->
    HS#od_handle_service{users = maps:put(UserId, Privs, Users)};
add_child(#od_handle_service{groups = Groups} = HS, od_group, GroupId, Privs) ->
    HS#od_handle_service{groups = maps:put(GroupId, Privs, Groups)};
add_child(#od_handle_service{handles = Handles} = HS, od_handle, HandleId, _) ->
    HS#od_handle_service{handles = [HandleId | Handles]};

add_child(#od_handle{users = Users} = Handle, od_user, UserId, Privs) ->
    Handle#od_handle{users = maps:put(UserId, Privs, Users)};
add_child(#od_handle{groups = Groups} = Handle, od_group, GroupId, Privs) ->
    Handle#od_handle{groups = maps:put(GroupId, Privs, Groups)};

<<<<<<< HEAD
add_child(#od_harvester{users = Users} = Harvester, od_user, UserId, Privs) ->
    Harvester#od_harvester{users = maps:put(UserId, Privs, Users)};
add_child(#od_harvester{groups = Groups} = Harvester, od_group, GroupId, Privs) ->
    Harvester#od_harvester{groups = maps:put(GroupId, Privs, Groups)}.
=======
add_child(#od_cluster{users = Users} = Cluster, od_user, UserId, Privs) ->
    Cluster#od_cluster{users = maps:put(UserId, Privs, Users)};
add_child(#od_cluster{groups = Groups} = Cluster, od_group, GroupId, Privs) ->
    Cluster#od_cluster{groups = maps:put(GroupId, Privs, Groups)};
add_child(#od_cluster{} = Cluster, od_provider, ProviderId, _) ->
    Cluster#od_cluster{type = ?ONEPROVIDER, service_id = ProviderId}.
>>>>>>> 05c6bf0c


%%--------------------------------------------------------------------
%% @private
%% @doc
%% Updates a child relation of given entity. Only applicable to relations
%% with attributes.
%% @end
%%--------------------------------------------------------------------
-spec update_child(entity(), entity_type(), entity_id(), attributes_update()) -> entity().
update_child(#od_group{users = Users} = Group, od_user, UserId, {PrivsToGrant, PrivsToRevoke}) ->
    Group#od_group{users = update_privileges(UserId, Users, PrivsToGrant, PrivsToRevoke)};
update_child(#od_group{children = Children} = Group, od_group, GroupId, {PrivsToGrant, PrivsToRevoke}) ->
    Group#od_group{children = update_privileges(GroupId, Children, PrivsToGrant, PrivsToRevoke)};

update_child(#od_space{users = Users} = Space, od_user, UserId, {PrivsToGrant, PrivsToRevoke}) ->
    Space#od_space{users = update_privileges(UserId, Users, PrivsToGrant, PrivsToRevoke)};
update_child(#od_space{groups = Groups} = Space, od_group, GroupId, {PrivsToGrant, PrivsToRevoke}) ->
    Space#od_space{groups = update_privileges(GroupId, Groups, PrivsToGrant, PrivsToRevoke)};

update_child(#od_provider{spaces = Spaces} = Provider, od_space, SpaceId, NewSupportSize) ->
    Provider#od_provider{spaces = maps:put(SpaceId, NewSupportSize, Spaces)};

update_child(#od_handle_service{users = Users} = HS, od_user, UserId, {PrivsToGrant, PrivsToRevoke}) ->
    HS#od_handle_service{users = update_privileges(UserId, Users, PrivsToGrant, PrivsToRevoke)};
update_child(#od_handle_service{groups = Groups} = HS, od_group, GroupId, {PrivsToGrant, PrivsToRevoke}) ->
    HS#od_handle_service{groups = update_privileges(GroupId, Groups, PrivsToGrant, PrivsToRevoke)};

update_child(#od_handle{users = Users} = Handle, od_user, UserId, {PrivsToGrant, PrivsToRevoke}) ->
    Handle#od_handle{users = update_privileges(UserId, Users, PrivsToGrant, PrivsToRevoke)};
update_child(#od_handle{groups = Groups} = Handle, od_group, GroupId, {PrivsToGrant, PrivsToRevoke}) ->
    Handle#od_handle{groups = update_privileges(GroupId, Groups, PrivsToGrant, PrivsToRevoke)};

<<<<<<< HEAD
update_child(#od_harvester{users = Users} = Harvester, od_user, UserId, {PrivsToGrant, PrivsToRevoke}) ->
    Harvester#od_harvester{users = update_privileges(UserId, Users, PrivsToGrant, PrivsToRevoke)};
update_child(#od_harvester{groups = Groups} = Harvester, od_group, GroupId, {PrivsToGrant, PrivsToRevoke}) ->
    Harvester#od_harvester{groups = update_privileges(GroupId, Groups, PrivsToGrant, PrivsToRevoke)};
=======
update_child(#od_cluster{users = Users} = Cluster, od_user, UserId, {PrivsToGrant, PrivsToRevoke}) ->
    Cluster#od_cluster{users = update_privileges(UserId, Users, PrivsToGrant, PrivsToRevoke)};
update_child(#od_cluster{groups = Groups} = Cluster, od_group, GroupId, {PrivsToGrant, PrivsToRevoke}) ->
    Cluster#od_cluster{groups = update_privileges(GroupId, Groups, PrivsToGrant, PrivsToRevoke)};
>>>>>>> 05c6bf0c

update_child(Entity, _, _, undefined) ->
    % Other entities do not have updatable children relations.
    Entity.


%%--------------------------------------------------------------------
%% @private
%% @doc
%% Removes a child relation from given entity.
%% @end
%%--------------------------------------------------------------------
-spec remove_child(entity(), entity_type(), entity_id()) -> entity().
remove_child(#od_group{users = Users} = Group, od_user, UserId) ->
    Group#od_group{users = maps:remove(UserId, Users)};
remove_child(#od_group{children = Children} = Group, od_group, GroupId) ->
    Group#od_group{children = maps:remove(GroupId, Children)};

remove_child(#od_space{users = Users} = Space, od_user, UserId) ->
    Space#od_space{users = maps:remove(UserId, Users)};
remove_child(#od_space{groups = Groups} = Space, od_group, GroupId) ->
    Space#od_space{groups = maps:remove(GroupId, Groups)};
remove_child(#od_space{shares = Shares} = Space, od_share, ShareId) ->
    Space#od_space{shares = lists:delete(ShareId, Shares)};
remove_child(#od_space{harvesters = Harvesters} = Space, od_harvester, HarvesterId) ->
    Space#od_space{harvesters = lists:delete(HarvesterId, Harvesters)};

remove_child(#od_share{} = Share, od_handle, _HandleId) ->
    Share#od_share{handle = undefined};

remove_child(#od_provider{spaces = Spaces} = Provider, od_space, SpaceId) ->
    Provider#od_provider{spaces = maps:remove(SpaceId, Spaces)};

remove_child(#od_handle_service{users = Users} = HS, od_user, UserId) ->
    HS#od_handle_service{users = maps:remove(UserId, Users)};
remove_child(#od_handle_service{groups = Groups} = HS, od_group, GroupId) ->
    HS#od_handle_service{groups = maps:remove(GroupId, Groups)};
remove_child(#od_handle_service{handles = Handles} = HS, od_handle, HandleId) ->
    HS#od_handle_service{handles = lists:delete(HandleId, Handles)};

remove_child(#od_handle{users = Users} = Handle, od_user, UserId) ->
    Handle#od_handle{users = maps:remove(UserId, Users)};
remove_child(#od_handle{groups = Groups} = Handle, od_group, GroupId) ->
    Handle#od_handle{groups = maps:remove(GroupId, Groups)};

<<<<<<< HEAD
remove_child(#od_harvester{users = Users} = Harvester, od_user, UserId) ->
    Harvester#od_harvester{users = maps:remove(UserId, Users)};
remove_child(#od_harvester{groups = Groups} = Harvester, od_group, GroupId) ->
    Harvester#od_harvester{groups = maps:remove(GroupId, Groups)}.
=======
remove_child(#od_cluster{users = Users} = Cluster, od_user, UserId) ->
    Cluster#od_cluster{users = maps:remove(UserId, Users)};
remove_child(#od_cluster{groups = Groups} = Cluster, od_group, GroupId) ->
    Cluster#od_cluster{groups = maps:remove(GroupId, Groups)};
remove_child(#od_cluster{} = Cluster, od_provider, _ProviderId) ->
    Cluster#od_cluster{service_id = undefined}.
>>>>>>> 05c6bf0c


%%--------------------------------------------------------------------
%% @private
%% @doc
%% Predicate saying if given entity has given parent relation.
%% @end
%%--------------------------------------------------------------------
-spec has_parent(entity(), entity_type(), entity_id()) -> boolean().
has_parent(#od_user{groups = Groups}, od_group, GroupId) ->
    lists:member(GroupId, Groups);
has_parent(#od_user{spaces = Spaces}, od_space, SpaceId) ->
    lists:member(SpaceId, Spaces);
has_parent(#od_user{handle_services = HandleServices}, od_handle_service, HSId) ->
    lists:member(HSId, HandleServices);
has_parent(#od_user{handles = Handles}, od_handle, HandleId) ->
    lists:member(HandleId, Handles);
<<<<<<< HEAD
has_parent(#od_user{harvesters = Harvesters}, od_harvester, HarvesterId) ->
    lists:member(HarvesterId, Harvesters);
=======
has_parent(#od_user{clusters = Clusters}, od_cluster, ClusterId) ->
    lists:member(ClusterId, Clusters);
>>>>>>> 05c6bf0c

has_parent(#od_group{parents = Parents}, od_group, GroupId) ->
    lists:member(GroupId, Parents);
has_parent(#od_group{spaces = Spaces}, od_space, SpaceId) ->
    lists:member(SpaceId, Spaces);
has_parent(#od_group{handle_services = HandleServices}, od_handle_service, HSId) ->
    lists:member(HSId, HandleServices);
has_parent(#od_group{handles = Handles}, od_handle, HandleId) ->
    lists:member(HandleId, Handles);
<<<<<<< HEAD
has_parent(#od_group{harvesters = Harvesters}, od_harvester, HarvesterId) ->
    lists:member(HarvesterId, Harvesters);
=======
has_parent(#od_group{clusters = Clusters}, od_cluster, ClusterId) ->
    lists:member(ClusterId, Clusters);
>>>>>>> 05c6bf0c

has_parent(#od_space{providers = Providers}, od_provider, ProviderId) ->
    maps:is_key(ProviderId, Providers);

has_parent(#od_share{space = Space}, od_space, SpaceId) ->
    SpaceId =:= Space;

has_parent(#od_provider{cluster = ClusterId}, od_cluster, SubjectClusterId) ->
    ClusterId =:= SubjectClusterId;

has_parent(#od_handle{resource_type = ResType, resource_id = ResId}, od_share, ShareId) ->
    ResType =:= <<"Share">> andalso ResId =:= ShareId;
has_parent(#od_handle{handle_service = HService}, od_handle_service, HServiceId) ->
    HService =:= HServiceId;

has_parent(#od_harvester{spaces = Spaces}, od_space, SpaceId) ->
    lists:member(SpaceId, Spaces).


%%--------------------------------------------------------------------
%% @private
%% @doc
%% Adds a parent relation to given entity.
%% @end
%%--------------------------------------------------------------------
-spec add_parent(entity(), ParentType :: entity_type(),
    ParentId :: entity_id(), Attributes :: attributes()) -> entity().
add_parent(#od_user{groups = Groups} = User, od_group, GroupId, _) ->
    User#od_user{groups = [GroupId | Groups]};
add_parent(#od_user{spaces = Spaces} = User, od_space, SpaceId, _) ->
    User#od_user{spaces = [SpaceId | Spaces]};
add_parent(#od_user{handle_services = HServices} = User, od_handle_service, HSId, _) ->
    User#od_user{handle_services = [HSId | HServices]};
add_parent(#od_user{handles = Handles} = User, od_handle, HandleId, _) ->
    User#od_user{handles = [HandleId | Handles]};
<<<<<<< HEAD
add_parent(#od_user{harvesters = Harvesters} = User, od_harvester, HarvesterId, _) ->
    User#od_user{harvesters = [HarvesterId | Harvesters]};
=======
add_parent(#od_user{clusters = Clusters} = User, od_cluster, ClusterId, _) ->
    User#od_user{clusters = [ClusterId | Clusters]};
>>>>>>> 05c6bf0c

add_parent(#od_group{parents = Parents} = Group, od_group, GroupId, _) ->
    Group#od_group{parents = [GroupId | Parents]};
add_parent(#od_group{spaces = Spaces} = Group, od_space, SpaceId, _) ->
    Group#od_group{spaces = [SpaceId | Spaces]};
add_parent(#od_group{handle_services = HandleServices} = Group, od_handle_service, HSId, _) ->
    Group#od_group{handle_services = [HSId | HandleServices]};
add_parent(#od_group{handles = Handles} = Group, od_handle, HandleId, _) ->
    Group#od_group{handles = [HandleId | Handles]};
<<<<<<< HEAD
add_parent(#od_group{harvesters = Harvesters} = Group, od_harvester, HarvesterId, _) ->
    Group#od_group{harvesters = [HarvesterId | Harvesters]};
=======
add_parent(#od_group{clusters = Clusters} = Group, od_cluster, ClusterId, _) ->
    Group#od_group{clusters = [ClusterId | Clusters]};
>>>>>>> 05c6bf0c

add_parent(#od_space{providers = Providers} = Space, od_provider, ProviderId, SupportSize) ->
    Space#od_space{providers = maps:put(ProviderId, SupportSize, Providers)};

add_parent(#od_share{} = Share, od_space, SpaceId, _) ->
    Share#od_share{space = SpaceId};

add_parent(#od_provider{} = Provider, od_cluster, ClusterId, _) ->
    Provider#od_provider{cluster = ClusterId};

add_parent(#od_handle{} = Handle, od_share, ShareId, _) ->
    Handle#od_handle{resource_type = <<"Share">>, resource_id = ShareId};

add_parent(#od_handle{} = Handle, od_handle_service, HServiceId, _) ->
    Handle#od_handle{handle_service = HServiceId};

add_parent(#od_harvester{spaces = Spaces} = Harvester, od_space, SpaceId, _) ->
    Harvester#od_harvester{spaces = [SpaceId | Spaces]}.


%%--------------------------------------------------------------------
%% @private
%% @doc
%% Updates a parent relation of given entity. Only applicable to relations
%% with attributes.
%% @end
%%--------------------------------------------------------------------
-spec update_parent(entity(), entity_type(), entity_id(), attributes_update()) -> entity().
update_parent(#od_space{providers = Providers} = Space, od_provider, ProviderId, SupportSize) ->
    Space#od_space{providers = maps:put(ProviderId, SupportSize, Providers)};
update_parent(Entity, _, _, undefined) ->
    % Other entities do not have updatable parent relations.
    Entity.


%%--------------------------------------------------------------------
%% @private
%% @doc
%% Removes a parent relation from given entity.
%% @end
%%--------------------------------------------------------------------
-spec remove_parent(entity(), entity_type(), entity_id()) -> entity().
remove_parent(#od_user{groups = Groups} = User, od_group, GroupId) ->
    User#od_user{groups = lists:delete(GroupId, Groups)};
remove_parent(#od_user{spaces = Spaces} = User, od_space, SpaceId) ->
    User#od_user{spaces = lists:delete(SpaceId, Spaces)};
remove_parent(#od_user{handle_services = HServices} = User, od_handle_service, HSId) ->
    User#od_user{handle_services = lists:delete(HSId, HServices)};
remove_parent(#od_user{handles = Handles} = User, od_handle, HandleId) ->
    User#od_user{handles = lists:delete(HandleId, Handles)};
<<<<<<< HEAD
remove_parent(#od_user{harvesters = Harvesters} = User, od_harvester, HarvesterId) ->
    User#od_user{harvesters = lists:delete(HarvesterId, Harvesters)};
=======
remove_parent(#od_user{clusters = Clusters} = User, od_cluster, ClusterId) ->
    User#od_user{clusters = lists:delete(ClusterId, Clusters)};
>>>>>>> 05c6bf0c

remove_parent(#od_group{parents = Parents} = Group, od_group, GroupId) ->
    Group#od_group{parents = lists:delete(GroupId, Parents)};
remove_parent(#od_group{spaces = Spaces} = Group, od_space, SpaceId) ->
    Group#od_group{spaces = lists:delete(SpaceId, Spaces)};
remove_parent(#od_group{handle_services = HandleServices} = Group, od_handle_service, HSId) ->
    Group#od_group{handle_services = lists:delete(HSId, HandleServices)};
remove_parent(#od_group{handles = Handles} = Group, od_handle, HandleId) ->
    Group#od_group{handles = lists:delete(HandleId, Handles)};
<<<<<<< HEAD
remove_parent(#od_group{harvesters = Harvesters} = Group, od_harvester, HarvesterId) ->
    Group#od_group{harvesters = lists:delete(HarvesterId, Harvesters)};
=======
remove_parent(#od_group{clusters = Clusters} = Group, od_cluster, ClusterId) ->
    Group#od_group{clusters = lists:delete(ClusterId, Clusters)};
>>>>>>> 05c6bf0c

remove_parent(#od_space{providers = Providers} = Space, od_provider, ProviderId) ->
    Space#od_space{providers = maps:remove(ProviderId, Providers)};

remove_parent(#od_share{} = Share, od_space, _SpaceId) ->
    Share#od_share{space = undefined};

remove_parent(#od_provider{} = Provider, od_cluster, _ClusterId) ->
    Provider#od_provider{cluster = undefined};

remove_parent(#od_handle{} = Handle, od_share, _ShareId) ->
    Handle#od_handle{resource_type = undefined, resource_id = undefined};

remove_parent(#od_handle{} = Handle, od_handle_service, _HServiceId) ->
    Handle#od_handle{handle_service = undefined};

remove_parent(#od_harvester{spaces = Spaces} = Harvester, od_space, SpaceId) ->
    Harvester#od_harvester{spaces = lists:delete(SpaceId, Spaces)}.


%%--------------------------------------------------------------------
%% @private
%% @doc
%% Return relations of given entity transformed into effective relations.
%% @end
%%--------------------------------------------------------------------
-spec gather_eff_from_itself(direction(), entity()) -> map_of_eff_relations().
gather_eff_from_itself(bottom_up, #od_group{} = Group) ->
    #od_group{users = Users, children = Groups} = Group,
    #{
        od_user => relations_to_eff_relations(Users, [{od_group, ?SELF_INTERMEDIARY}]),
        od_group => relations_to_eff_relations(Groups, [{od_group, ?SELF_INTERMEDIARY}])
    };
gather_eff_from_itself(bottom_up, #od_space{} = Space) ->
    #od_space{users = Users, groups = Groups, harvesters = Harvesters} = Space,
    #{
        od_user => relations_to_eff_relations(Users, [{od_space, ?SELF_INTERMEDIARY}]),
        od_group => relations_to_eff_relations(Groups, [{od_space, ?SELF_INTERMEDIARY}]),
        od_harvester => relations_to_eff_relations(Harvesters, [{od_space, ?SELF_INTERMEDIARY}])
    };
gather_eff_from_itself(bottom_up, #od_provider{} = Provider) ->
    #od_provider{spaces = Spaces} = Provider,
    #{od_space => relations_to_eff_relations(Spaces, [{od_provider, ?SELF_INTERMEDIARY}])};
gather_eff_from_itself(bottom_up, #od_handle_service{} = HService) ->
    #od_handle_service{users = Users, groups = Groups} = HService,
    #{
        od_user => relations_to_eff_relations(Users, [{od_handle_service, ?SELF_INTERMEDIARY}]),
        od_group => relations_to_eff_relations(Groups, [{od_handle_service, ?SELF_INTERMEDIARY}])
    };
gather_eff_from_itself(bottom_up, #od_handle{} = Handle) ->
    #od_handle{users = Users, groups = Groups} = Handle,
    #{
        od_user => relations_to_eff_relations(Users, [{od_handle, ?SELF_INTERMEDIARY}]),
        od_group => relations_to_eff_relations(Groups, [{od_handle, ?SELF_INTERMEDIARY}])
    };
<<<<<<< HEAD
gather_eff_from_itself(bottom_up, #od_harvester{} = Harvester) ->
    #od_harvester{users = Users, groups = Groups} = Harvester,
    #{
        od_user => relations_to_eff_relations(Users, [{od_harvester, ?SELF_INTERMEDIARY}]),
        od_group => relations_to_eff_relations(Groups, [{od_harvester, ?SELF_INTERMEDIARY}])
    };
gather_eff_from_itself(top_down, #od_harvester{}) ->
    #{
    };
gather_eff_from_itself(top_down, #od_user{} = User) ->
    #od_user{
        groups = Groups, spaces = Spaces, handle_services = HServices,
        handles = Handles, harvesters = Harvesters,
=======
gather_eff_from_itself(bottom_up, #od_cluster{} = Cluster) ->
    #od_cluster{users = Users, groups = Groups} = Cluster,
    #{
        od_user => relations_to_eff_relations(Users, [{od_cluster, ?SELF_INTERMEDIARY}]),
        od_group => relations_to_eff_relations(Groups, [{od_cluster, ?SELF_INTERMEDIARY}])
    };
gather_eff_from_itself(top_down, #od_user{} = User) ->
    #od_user{
        groups = Groups, spaces = Spaces,
        handle_services = HServices, handles = Handles,
        clusters = Clusters,
>>>>>>> 05c6bf0c
        oz_privileges = OzPrivileges
    } = User,
    #{
        od_group => relations_to_eff_relations(Groups, [{od_user, ?SELF_INTERMEDIARY}]),
        od_space => relations_to_eff_relations(Spaces, [{od_user, ?SELF_INTERMEDIARY}]),
        od_handle_service => relations_to_eff_relations(HServices, [{od_user, ?SELF_INTERMEDIARY}]),
        od_handle => relations_to_eff_relations(Handles, [{od_user, ?SELF_INTERMEDIARY}]),
<<<<<<< HEAD
        od_harvester => relations_to_eff_relations(Harvesters, [{od_user, ?SELF_INTERMEDIARY}]),
=======
        od_cluster => relations_to_eff_relations(Clusters, [{od_user, ?SELF_INTERMEDIARY}]),
>>>>>>> 05c6bf0c
        oz_privileges => OzPrivileges
    };
gather_eff_from_itself(top_down, #od_group{} = Group) ->
    #od_group{
<<<<<<< HEAD
        parents = Groups, spaces = Spaces, handle_services = HServices,
        handles = Handles, harvesters = Harvesters,
=======
        parents = Groups, spaces = Spaces,
        handle_services = HServices, handles = Handles,
        clusters = Clusters,
>>>>>>> 05c6bf0c
        oz_privileges = OzPrivileges
    } = Group,
    #{
        od_group => relations_to_eff_relations(Groups, [{od_group, ?SELF_INTERMEDIARY}]),
        od_space => relations_to_eff_relations(Spaces, [{od_group, ?SELF_INTERMEDIARY}]),
        od_handle_service => relations_to_eff_relations(HServices, [{od_group, ?SELF_INTERMEDIARY}]),
        od_handle => relations_to_eff_relations(Handles, [{od_group, ?SELF_INTERMEDIARY}]),
<<<<<<< HEAD
        od_harvester => relations_to_eff_relations(Harvesters, [{od_user, ?SELF_INTERMEDIARY}]),
=======
        od_cluster => relations_to_eff_relations(Clusters, [{od_group, ?SELF_INTERMEDIARY}]),
>>>>>>> 05c6bf0c
        oz_privileges => OzPrivileges
    };
gather_eff_from_itself(top_down, #od_space{} = Space) ->
    #od_space{providers = Providers} = Space,
    #{od_provider => relations_to_eff_relations(get_ids(Providers), [{od_space, ?SELF_INTERMEDIARY}])}.


%%--------------------------------------------------------------------
%% @private
%% @doc
%% Returns effective relations of neighbours of given entity, in the form
%% expected by given entity.
%% @end
%%--------------------------------------------------------------------
-spec gather_eff_from_neighbours(direction(), entity()) -> [map_of_eff_relations()].
gather_eff_from_neighbours(bottom_up, #od_group{} = Group) ->
    #od_group{children = Children} = Group,
    lists:map(
        fun({GroupId, Privileges}) ->
            EffRelations = get_all_eff_relations(bottom_up, od_group, GroupId),
            override_eff_relations(EffRelations, [od_user, od_group], {Privileges, [{od_group, GroupId}]})
        end, maps:to_list(Children));
gather_eff_from_neighbours(bottom_up, #od_space{} = Space) ->
    #od_space{groups = Groups} = Space,
    lists:map(
        fun({GroupId, Privileges}) ->
            EffRelations = get_all_eff_relations(bottom_up, od_group, GroupId),
            override_eff_relations(EffRelations, [od_user, od_group], {Privileges, [{od_group, GroupId}]})
        end, maps:to_list(Groups));
gather_eff_from_neighbours(bottom_up, #od_provider{} = Provider) ->
    #od_provider{spaces = Spaces} = Provider,
    lists:map(
        fun({SpaceId, _SupportSize}) ->
            EffRelations = get_all_eff_relations(bottom_up, od_space, SpaceId),
            override_eff_relations(EffRelations, [od_user, od_group, od_harvester], [{od_space, SpaceId}])
        end, maps:to_list(Spaces));
gather_eff_from_neighbours(bottom_up, #od_handle_service{} = HService) ->
    #od_handle_service{groups = Groups} = HService,
    lists:map(
        fun({GroupId, Privileges}) ->
            EffRelations = get_all_eff_relations(bottom_up, od_group, GroupId),
            override_eff_relations(EffRelations, [od_user, od_group], {Privileges, [{od_group, GroupId}]})
        end, maps:to_list(Groups));
gather_eff_from_neighbours(bottom_up, #od_handle{} = Handle) ->
    #od_handle{groups = Groups} = Handle,
    lists:map(
        fun({GroupId, Privileges}) ->
            EffRelations = get_all_eff_relations(bottom_up, od_group, GroupId),
            override_eff_relations(EffRelations, [od_user, od_group], {Privileges, [{od_group, GroupId}]})
        end, maps:to_list(Groups));
<<<<<<< HEAD
gather_eff_from_neighbours(bottom_up, #od_harvester{} = Harvester) ->
    #od_harvester{groups = Groups} = Harvester,
=======
gather_eff_from_neighbours(bottom_up, #od_cluster{} = Cluster) ->
    #od_cluster{groups = Groups} = Cluster,
>>>>>>> 05c6bf0c
    lists:map(
        fun({GroupId, Privileges}) ->
            EffRelations = get_all_eff_relations(bottom_up, od_group, GroupId),
            override_eff_relations(EffRelations, [od_user, od_group], {Privileges, [{od_group, GroupId}]})
        end, maps:to_list(Groups));
<<<<<<< HEAD
gather_eff_from_neighbours(top_down, #od_harvester{}) ->
    [];
=======
>>>>>>> 05c6bf0c
gather_eff_from_neighbours(top_down, #od_user{} = User) ->
    #od_user{groups = Groups, spaces = Spaces} = User,
    FromGroups = lists:map(
        fun(GroupId) ->
            EffRelations = get_all_eff_relations(top_down, od_group, GroupId),
            override_eff_relations(EffRelations, [
<<<<<<< HEAD
                od_group, od_space, od_provider, od_handle_service, od_handle, od_harvester
=======
                od_group, od_space, od_provider, od_handle_service, od_handle, od_cluster
>>>>>>> 05c6bf0c
            ], [{od_group, GroupId}])
        end, Groups),
    FromSpaces = lists:map(
        fun(SpaceId) ->
            {ok, #document{
                value = #od_space{
                    providers = Providers
                }}} = od_space:get(SpaceId),
            #{od_provider => relations_to_eff_relations(
                get_ids(Providers), [{od_space, SpaceId}]
            )}
        end, Spaces),
    FromGroups ++ FromSpaces;
gather_eff_from_neighbours(top_down, #od_group{} = Group) ->
    #od_group{parents = Groups, spaces = Spaces} = Group,
    FromGroups = lists:map(
        fun(GroupId) ->
            EffRelations = get_all_eff_relations(top_down, od_group, GroupId),
            override_eff_relations(EffRelations, [
<<<<<<< HEAD
                od_group, od_space, od_provider, od_handle_service, od_handle, od_harvester
=======
                od_group, od_space, od_provider, od_handle_service, od_handle, od_cluster
>>>>>>> 05c6bf0c
            ], [{od_group, GroupId}])
        end, Groups),
    FromSpaces = lists:map(
        fun(SpaceId) ->
            {ok, #document{
                value = #od_space{
                    providers = Providers
                }}} = od_space:get(SpaceId),
            #{od_provider => relations_to_eff_relations(
                get_ids(Providers), [{od_space, SpaceId}]
            )}
        end, Spaces),
    FromGroups ++ FromSpaces;
gather_eff_from_neighbours(top_down, #od_space{}) ->
    [].


%%--------------------------------------------------------------------
%% @private
%% @doc
%% Updates effective relations of given entity and returns
%% modified entity record.
%% @end
%%--------------------------------------------------------------------
-spec update_eff_relations(direction(), entity(), map_of_eff_relations()) -> entity().
update_eff_relations(bottom_up, #od_group{} = Group, EffNeighbours) ->
    Group#od_group{
        eff_users = maps:get(od_user, EffNeighbours, #{}),
        eff_children = maps:get(od_group, EffNeighbours, #{})
    };
update_eff_relations(bottom_up, #od_space{} = Space, EffNeighbours) ->
    Space#od_space{
        eff_users = maps:get(od_user, EffNeighbours, #{}),
        eff_groups = maps:get(od_group, EffNeighbours, #{}),
        eff_harvesters = maps:get(od_harvester, EffNeighbours, #{})
    };
update_eff_relations(bottom_up, #od_provider{} = Provider, EffNeighbours) ->
    Provider#od_provider{
        eff_users = maps:get(od_user, EffNeighbours, #{}),
        eff_groups = maps:get(od_group, EffNeighbours, #{}),
        eff_harvesters = maps:get(od_harvester, EffNeighbours, #{})
    };
update_eff_relations(bottom_up, #od_handle_service{} = HService, EffNeighbours) ->
    HService#od_handle_service{
        eff_users = maps:get(od_user, EffNeighbours, #{}),
        eff_groups = maps:get(od_group, EffNeighbours, #{})
    };
update_eff_relations(bottom_up, #od_handle{} = Handle, EffNeighbours) ->
    Handle#od_handle{
        eff_users = maps:get(od_user, EffNeighbours, #{}),
        eff_groups = maps:get(od_group, EffNeighbours, #{})
    };
<<<<<<< HEAD
update_eff_relations(bottom_up, #od_harvester{} = Harvester, EffNeighbours) ->
    Harvester#od_harvester{
=======
update_eff_relations(bottom_up, #od_cluster{} = Cluster, EffNeighbours) ->
    Cluster#od_cluster{
>>>>>>> 05c6bf0c
        eff_users = maps:get(od_user, EffNeighbours, #{}),
        eff_groups = maps:get(od_group, EffNeighbours, #{})
    };

update_eff_relations(top_down, #od_user{} = User, EffNeighbours) ->
    User#od_user{
        eff_groups = maps:get(od_group, EffNeighbours, #{}),
        eff_spaces = maps:get(od_space, EffNeighbours, #{}),
        eff_providers = maps:get(od_provider, EffNeighbours, #{}),
        eff_handle_services = maps:get(od_handle_service, EffNeighbours, #{}),
        eff_handles = maps:get(od_handle, EffNeighbours, #{}),
<<<<<<< HEAD
        eff_harvesters = maps:get(od_harvester, EffNeighbours, #{}),
=======
        eff_clusters = maps:get(od_cluster, EffNeighbours, #{}),
>>>>>>> 05c6bf0c
        eff_oz_privileges = maps:get(oz_privileges, EffNeighbours, #{})
    };
update_eff_relations(top_down, #od_group{} = Group, EffNeighbours) ->
    Group#od_group{
        eff_parents = maps:get(od_group, EffNeighbours, #{}),
        eff_spaces = maps:get(od_space, EffNeighbours, #{}),
        eff_providers = maps:get(od_provider, EffNeighbours, #{}),
        eff_handle_services = maps:get(od_handle_service, EffNeighbours, #{}),
        eff_handles = maps:get(od_handle, EffNeighbours, #{}),
<<<<<<< HEAD
        eff_harvesters = maps:get(od_harvester, EffNeighbours, #{}),
=======
        eff_clusters = maps:get(od_cluster, EffNeighbours, #{}),
>>>>>>> 05c6bf0c
        eff_oz_privileges = maps:get(oz_privileges, EffNeighbours, #{})
    };
update_eff_relations(top_down, #od_space{} = Space, EffNeighbours) ->
    Space#od_space{
        eff_providers = maps:get(od_provider, EffNeighbours, #{})
    };
update_eff_relations(top_down, #od_harvester{} = Harvester, _EffNeighbours) ->
    Harvester.


%%--------------------------------------------------------------------
%% @private
%% @doc
%% Returns all children of given entity, divided into two groups. Dependent
%% entities are those which cannot exist without its parent, independent can.
%% @end
%%--------------------------------------------------------------------
-spec get_children(entity()) ->
    #{dependent => #{entity_type() => relations()}, independent => #{entity_type() => relations()}}.
get_children(#od_space{shares = Shares} = Space) -> #{
    dependent => #{od_share => Shares},
    independent => get_successors(top_down, Space)
};
get_children(#od_share{handle = undefined}) -> #{
};
get_children(#od_share{handle = Handle}) -> #{
    dependent => #{od_handle => [Handle]}
};
get_children(#od_handle_service{handles = Handles} = HService) -> #{
    dependent => #{od_handle => Handles},
    independent => get_successors(top_down, HService)
};
% od_cluster is a specific case:
%   * it cannot be deleted
%   * it cannot exist without a provider - will be deleted automatically
% because of this, there is no need to list the provider as a child, just take
% all the successors (users and groups)
get_children(Entity) -> #{
    independent => get_successors(top_down, Entity)
}.


%%--------------------------------------------------------------------
%% @private
%% @doc
%% Returns all parents of given entity, divided into two groups. Dependent
%% entities are those which cannot exist without its child, independent can.
%% @end
%%--------------------------------------------------------------------
-spec get_parents(entity()) ->
    #{dependent => #{entity_type() => relations()}, independent => #{entity_type() => relations()}}.
get_parents(#od_share{space = Space}) -> #{
    independent => #{od_space => [Space]}
};
get_parents(#od_provider{cluster = Cluster} = Provider) -> #{
    dependent => case Cluster of
        undefined -> #{};
        _ -> #{od_cluster => [Cluster]}
    end,
    independent => get_successors(bottom_up, Provider)
};
get_parents(#od_handle{} = Handle) ->
    #od_handle{
        resource_type = ResourceType, resource_id = ResourceId,
        handle_service = HService
    } = Handle,
    Independent = case ResourceType of
        <<"Share">> -> #{od_share => [ResourceId]};
        _ -> #{}
    end,
    #{
        independent => Independent#{od_handle_service => [HService]}
    };
get_parents(Entity) -> #{
    independent => get_successors(bottom_up, Entity)
}.


%%--------------------------------------------------------------------
%% @private
%% @doc
%% Returns all direct relations of Entity with other entities of given EntityType.
%% Will return empty result when there are no such relations.
%% @end
%%--------------------------------------------------------------------
-spec get_direct_relations(direction(), entity_type(), entity()) ->
    relations() | relations_with_attrs().
get_direct_relations(Direction, EntityType, Entity) ->
    maps:get(EntityType, get_all_direct_relations(Direction, Entity), #{}).


%%--------------------------------------------------------------------
%% @private
%% @doc
%% Returns all effective relations of Entity with other entities of given EntityType.
%% Will return empty result when there are no such relations.
%% @end
%%--------------------------------------------------------------------
-spec get_all_direct_relations(direction(), entity()) ->
    #{entity_type() => relations() | relations_with_attrs()}.
get_all_direct_relations(bottom_up, #od_group{} = Group) ->
    #od_group{users = Users, children = Groups} = Group,
    #{od_user => Users, od_group => Groups};
get_all_direct_relations(bottom_up, #od_space{} = Space) ->
    #od_space{users = Users, groups = Groups, harvesters = Harvesters} = Space,
    #{od_user => Users, od_group => Groups, od_harvester => Harvesters};
get_all_direct_relations(bottom_up, #od_provider{} = Provider) ->
    #od_provider{spaces = Spaces} = Provider,
    #{od_space => Spaces};
get_all_direct_relations(bottom_up, #od_handle_service{} = HService) ->
    #od_handle_service{users = Users, groups = Groups, handles = Handles} = HService,
    #{od_user => Users, od_group => Groups, od_handle => Handles};
get_all_direct_relations(bottom_up, #od_handle{} = Handle) ->
    #od_handle{users = Users, groups = Groups} = Handle,
    #{od_user => Users, od_group => Groups};
<<<<<<< HEAD
get_all_direct_relations(bottom_up, #od_harvester{} = Harvester) ->
    #od_harvester{users = Users, groups = Groups} = Harvester,
    #{od_user => Users, od_group => Groups};
=======
get_all_direct_relations(bottom_up, #od_cluster{type = Type, service_id = ServiceId} = Cluster) ->
    #od_cluster{users = Users, groups = Groups} = Cluster,
    #{od_user => Users, od_group => Groups, od_provider => case Type of
        ?ONEZONE -> [];
        ?ONEPROVIDER -> [ServiceId]
    end};
>>>>>>> 05c6bf0c

get_all_direct_relations(top_down, #od_user{} = User) ->
    #od_user{
        groups = Groups, spaces = Spaces,
        handle_services = HServices, handles = Handles,
<<<<<<< HEAD
        harvesters = Harvesters
=======
        clusters = Clusters
>>>>>>> 05c6bf0c
    } = User,
    #{
        od_group => Groups, od_space => Spaces,
        od_handle_service => HServices, od_handle => Handles,
<<<<<<< HEAD
        od_harvester => Harvesters
=======
        od_cluster => Clusters
>>>>>>> 05c6bf0c
    };
get_all_direct_relations(top_down, #od_group{} = Group) ->
    #od_group{
        parents = Groups, spaces = Spaces,
        handle_services = HServices, handles = Handles,
<<<<<<< HEAD
        harvesters = Harvesters
=======
        clusters = Clusters
>>>>>>> 05c6bf0c
    } = Group,
    #{
        od_group => Groups, od_space => Spaces,
        od_handle_service => HServices, od_handle => Handles,
<<<<<<< HEAD
        od_harvester => Harvesters
=======
        od_cluster => Clusters
>>>>>>> 05c6bf0c
    };
get_all_direct_relations(top_down, #od_space{} = Space) ->
    #od_space{providers = Providers} = Space,
    #{
        od_provider => Providers
    };
get_all_direct_relations(top_down, #od_handle{handle_service = HServiceId}) ->
    #{od_handle_service => [HServiceId]};
<<<<<<< HEAD
get_all_direct_relations(top_down, #od_harvester{spaces = Spaces}) ->
    #{od_space => Spaces}.
=======
get_all_direct_relations(top_down, #od_provider{cluster = ClusterId}) ->
    #{od_cluster => [ClusterId]}.
>>>>>>> 05c6bf0c


%%--------------------------------------------------------------------
%% @private
%% @doc
%% Returns all effective relations of Entity with other entities of given EntityType.
%% Will return empty result when there are no such relations.
%% @end
%%--------------------------------------------------------------------
-spec get_eff_relations(direction(), entity_type(), entity()) ->
    eff_relations() | eff_relations_with_attrs().
get_eff_relations(Direction, EntityType, Entity) ->
    maps:get(EntityType, get_all_eff_relations(Direction, Entity), #{}).


%%--------------------------------------------------------------------
%% @private
%% @doc
%% Returns a map of effective relations of given entity (by type and id).
%% @end
%%--------------------------------------------------------------------
-spec get_all_eff_relations(direction(), entity_type(), entity_id()) ->
    map_of_eff_relations().
get_all_eff_relations(Direction, EntityType, EntityId) ->
    {ok, #document{value = Entity}} = EntityType:get(EntityId),
    get_all_eff_relations(Direction, Entity).


%%--------------------------------------------------------------------
%% @private
%% @doc
%% Returns a map of effective relations of given entity (by entity record).
%% @end
%%--------------------------------------------------------------------
-spec get_all_eff_relations(direction(), entity()) -> map_of_eff_relations().
get_all_eff_relations(bottom_up, #od_group{} = Group) ->
    #od_group{eff_users = EffUsers, eff_children = EffGroups} = Group,
    #{od_user => EffUsers, od_group => EffGroups};
get_all_eff_relations(bottom_up, #od_space{} = Space) ->
    #od_space{eff_users = EffUsers, eff_groups = EffGroups, eff_harvesters = EffHarvesters} = Space,
    #{od_user => EffUsers, od_group => EffGroups, od_harvester => EffHarvesters};
get_all_eff_relations(bottom_up, #od_provider{} = Provider) ->
    #od_provider{eff_users = EffUsers, eff_groups = EffGroups, eff_harvesters = EffHarvesters} = Provider,
    #{od_user => EffUsers, od_group => EffGroups, od_harvester => EffHarvesters};
get_all_eff_relations(bottom_up, #od_handle_service{} = HService) ->
    #od_handle_service{eff_users = EffUsers, eff_groups = EffGroups} = HService,
    #{od_user => EffUsers, od_group => EffGroups};
get_all_eff_relations(bottom_up, #od_handle{} = Handle) ->
    #od_handle{eff_users = EffUsers, eff_groups = EffGroups} = Handle,
    #{od_user => EffUsers, od_group => EffGroups};
<<<<<<< HEAD
get_all_eff_relations(bottom_up, #od_harvester{} = Harvester) ->
    #od_harvester{eff_users = EffUsers, eff_groups = EffGroups} = Harvester,
=======
get_all_eff_relations(bottom_up, #od_cluster{} = Cluster) ->
    #od_cluster{eff_users = EffUsers, eff_groups = EffGroups} = Cluster,
>>>>>>> 05c6bf0c
    #{od_user => EffUsers, od_group => EffGroups};

get_all_eff_relations(top_down, #od_user{} = User) ->
    #od_user{
        eff_groups = EffGroups, eff_spaces = EffSpaces,
        eff_providers = EffProviders,
        eff_handle_services = EffHServices, eff_handles = EffHandles,
<<<<<<< HEAD
        eff_harvesters = EffHarvesters,
=======
        eff_clusters = EffClusters,
>>>>>>> 05c6bf0c
        eff_oz_privileges = EffOzPrivileges
    } = User,
    #{
        od_group => EffGroups, od_space => EffSpaces,
        od_provider => EffProviders,
        od_handle_service => EffHServices, od_handle => EffHandles,
<<<<<<< HEAD
        od_harvester => EffHarvesters,
=======
        od_cluster => EffClusters,
>>>>>>> 05c6bf0c
        oz_privileges => EffOzPrivileges
    };
get_all_eff_relations(top_down, #od_group{} = Group) ->
    #od_group{
        eff_parents = EffGroups, eff_spaces = EffSpaces,
        eff_providers = EffProviders,
        eff_handle_services = EffHServices, eff_handles = EffHandles,
<<<<<<< HEAD
        eff_harvesters = EffHarvesters,
=======
        eff_clusters = EffClusters,
>>>>>>> 05c6bf0c
        eff_oz_privileges = EffOzPrivileges
    } = Group,
    #{
        od_group => EffGroups, od_space => EffSpaces,
        od_provider => EffProviders,
        od_handle_service => EffHServices, od_handle => EffHandles,
<<<<<<< HEAD
        od_harvester => EffHarvesters,
=======
        od_cluster => EffClusters,
>>>>>>> 05c6bf0c
        oz_privileges => EffOzPrivileges
    };
get_all_eff_relations(top_down, #od_space{} = Space) ->
    #od_space{eff_providers = EffProviders} = Space,
    #{od_provider => EffProviders};

get_all_eff_relations(top_down, #od_harvester{}) ->
    #{}.



%%--------------------------------------------------------------------
%% @private
%% @doc
%% Returns all successors of given entity (direction-wise). Those entities will
%% be marked dirty if the effective relations of the entity change.
%% @end
%%--------------------------------------------------------------------
-spec get_successors(direction(), entity()) -> #{entity_type() => relations()}.
get_successors(bottom_up, #od_user{} = User) ->
    get_all_direct_relations(top_down, User);
get_successors(bottom_up, #od_group{} = Group) ->
    get_all_direct_relations(top_down, Group);
get_successors(bottom_up, #od_space{} = Space) ->
    #{od_provider := Providers} = get_all_direct_relations(top_down, Space),
    #{od_provider => get_ids(Providers)};
get_successors(bottom_up, #od_harvester{} = Harvester) ->
    #{
        od_space := Spaces
    } = get_all_direct_relations(top_down, Harvester),
    #{
        od_space => get_ids(Spaces)
    };

get_successors(top_down, #od_group{} = Group) ->
    #{
        od_user := Users, od_group := Groups
    } = get_all_direct_relations(bottom_up, Group),
    #{
        od_user => get_ids(Users),
        od_group => get_ids(Groups)
    };
get_successors(top_down, #od_space{} = Space) ->
    #{
        od_user := Users, od_group := Groups, od_harvester := Harvesters
    } = get_all_direct_relations(bottom_up, Space),
    #{
        od_user => get_ids(Users),
        od_group => get_ids(Groups),
        od_harvester => get_ids(Harvesters)
    };
get_successors(top_down, #od_provider{} = Provider) ->
    #{od_space := Spaces} = get_all_direct_relations(bottom_up, Provider),
    #{od_space => get_ids(Spaces)};
get_successors(top_down, #od_handle_service{} = HService) ->
    #{
        od_user := Users, od_group := Groups
    } = get_all_direct_relations(bottom_up, HService),
    #{
        od_user => get_ids(Users),
        od_group => get_ids(Groups)
    };
get_successors(top_down, #od_handle{} = Handle) ->
    #{
        od_user := Users, od_group := Groups
    } = get_all_direct_relations(bottom_up, Handle),
    #{
        od_user => get_ids(Users),
        od_group => get_ids(Groups)
    };
<<<<<<< HEAD
get_successors(top_down, #od_harvester{} = Harvester) ->
    #{
        od_user := Users, od_group := Groups
    } = get_all_direct_relations(bottom_up, Harvester),
=======
get_successors(top_down, #od_cluster{} = Cluster) ->
    #{
        od_user := Users, od_group := Groups
    } = get_all_direct_relations(bottom_up, Cluster),
>>>>>>> 05c6bf0c
    #{
        od_user => get_ids(Users),
        od_group => get_ids(Groups)
    };
% All other relations should return an empty map (have no successors).
get_successors(_, _) ->
    #{}.


%%--------------------------------------------------------------------
%% @private
%% @doc
%% Updates oz privileges of user or group and returns modified entity record.
%% @end
%%--------------------------------------------------------------------
-spec update_oz_privileges(entity(), [privileges:oz_privilege()]) ->
    entity().
update_oz_privileges(#od_user{} = User, NewOzPrivileges) ->
    User#od_user{oz_privileges = NewOzPrivileges};
update_oz_privileges(#od_group{} = Group, NewOzPrivileges) ->
    Group#od_group{oz_privileges = NewOzPrivileges}.


%%--------------------------------------------------------------------
%% @private
%% @doc
%% Updates privileges in a relations_with_attrs().
%% @end
%%--------------------------------------------------------------------
-spec update_privileges(entity_id(), relations_with_attrs(entity_id(), privileges()),
    privileges(), privileges()) ->
    relations_with_attrs(entity_id(), privileges()).
update_privileges(EntityId, Relations, PrivsToGrant, PrivsToRevoke) ->
    OldPrivileges = maps:get(EntityId, Relations),
    NewPrivileges = privileges:union(PrivsToGrant,
        privileges:subtract(OldPrivileges, PrivsToRevoke)
    ),
    maps:put(EntityId, NewPrivileges, Relations).


%%--------------------------------------------------------------------
%% @private
%% @doc
%% Merges two maps of effective relations. Privileges and intermediaries are
%% merged as a union of two sets.
%% @end
%%--------------------------------------------------------------------
-spec merge_eff_relations(EffRelation, EffRelation) -> EffRelation when
    EffRelation :: eff_relations() | eff_relations_with_attrs() | [privileges:oz_privilege()].
merge_eff_relations(List1, List2) when is_list(List1) andalso is_list(List2) ->
    % Covers lists of atoms (effective oz privileges)
    ordsets_union(List1, List2);
merge_eff_relations(EffMap1, EffMap2) when is_map(EffMap1) andalso is_map(EffMap2) ->
    lists:foldl(
        fun({EntityId, EffRelation1}, MapAcc) ->
            NewValue = case maps:get(EntityId, EffMap1, undefined) of
                undefined ->
                    EffRelation1;
                EffRelation2 ->
                    case {EffRelation1, EffRelation2} of
                        {{Privs1, Int1}, {Privs2, Int2}} ->
                            % Covers eff_relations_with_attrs() type
                            {privileges:union(Privs1, Privs2), ordsets_union(Int1, Int2)};
                        {List1, List2} ->
                            % Covers eff_relations() type
                            ordsets_union(List1, List2)
                    end
            end,
            MapAcc#{EntityId => NewValue}
        end, EffMap1, maps:to_list(EffMap2)).


%%--------------------------------------------------------------------
%% @private
%% @doc
%% Converts relations (with attrs or without) to effective relations.
%% @end
%%--------------------------------------------------------------------
-spec relations_to_eff_relations(relations() | relations_with_attrs(),
    intermediaries()) ->
    eff_relations() | eff_relations_with_attrs().
relations_to_eff_relations(List, Intermediaries) when is_list(List) ->
    lists:foldl(
        fun(NeighbourId, AccMap) ->
            AccMap#{NeighbourId => Intermediaries}
        end, #{}, List);
relations_to_eff_relations(Map, Intermediaries) when is_map(Map) ->
    maps:map(
        fun(_NeighbourId, Attributes) ->
            {Attributes, Intermediaries}
        end, Map).


%%--------------------------------------------------------------------
%% @private
%% @doc
%% Converts effective relations with attrs to relations with attrs.
%% @end
%%--------------------------------------------------------------------
-spec eff_relations_to_relations(eff_relations_with_attrs()) -> relations_with_attrs().
eff_relations_to_relations(Map) ->
    maps:map(
        fun(_NeighbourId, {Attributes, _Intermediaries}) ->
            Attributes
        end, Map).


%%--------------------------------------------------------------------
%% @private
%% @doc
%% Overrides effective relations of given types in a map of effective relations
%% with given effective relation (with or without attrs).
%% @end
%%--------------------------------------------------------------------
-spec override_eff_relations(map_of_eff_relations(), [entity_type()],
    intermediaries() | {attributes(), intermediaries()}) ->
    map_of_eff_relations().
override_eff_relations(MapOfEffRelations, [], _Value) ->
    MapOfEffRelations;
override_eff_relations(MapOfEffRelations, [EntityType | RestTypes], Value) ->
    OverridenPrivs = maps:map(fun(_Key, _Value) ->
        Value
    end, maps:get(EntityType, MapOfEffRelations)),
    NewMapOfEffRelations = MapOfEffRelations#{EntityType => OverridenPrivs},
    override_eff_relations(NewMapOfEffRelations, RestTypes, Value).


%%--------------------------------------------------------------------
%% @private
%% @doc
%% Returns the bare list of ids of given relations.
%% @end
%%--------------------------------------------------------------------
-spec get_ids(relations() | relations_with_attrs() | eff_relations() | eff_relations_with_attrs()) ->
    relations().
get_ids(Relations) when is_list(Relations) ->
    Relations;
get_ids(RelationsWithAttrs) ->
    maps:keys(RelationsWithAttrs).


%%--------------------------------------------------------------------
%% @private
%% @doc
%% Returns a union of two lists, converted into ordsets (ordered lists).
%% @end
%%--------------------------------------------------------------------
-spec ordsets_union(ListA :: [term()], ListB :: [term()]) -> [term()].
ordsets_union(ListA, ListB) ->
    ordsets:union(
        ordsets:from_list(ListA),
        ordsets:from_list(ListB)
    ).


%%--------------------------------------------------------------------
%% @private
%% @doc
%% Updates an entity using given update function.
%% @end
%%--------------------------------------------------------------------
-spec update_entity(entity_type(), entity_id(),
    UpdateFun :: fun((entity()) -> entity())) -> ok | {error, term()}.
update_entity(EntityType, EntityId, UpdateFun) ->
    case EntityType:update(EntityId, UpdateFun) of
        {ok, _} -> ok;
        Error -> Error
    end.


%%--------------------------------------------------------------------
%% @private
%% @doc
%% Runs a function synchronously locking on given entity.
%% @end
%%--------------------------------------------------------------------
-spec sync_on_entity(entity_type(), entity_id(),
    Function :: fun()) -> term().
sync_on_entity(EntityType, EntityId, Function) ->
    critical_section:run({EntityType, EntityId}, Function).<|MERGE_RESOLUTION|>--- conflicted
+++ resolved
@@ -15,11 +15,8 @@
 %%%     - od_provider
 %%%     - od_handle_service
 %%%     - od_handle
-<<<<<<< HEAD
 %%%     - od_harvester
-=======
 %%%     - od_cluster
->>>>>>> 05c6bf0c
 %%% There are two main jobs of the entity graph:
 %%%     - encapsulate all logic concerning relations between entities
 %%%     - ensure that effective relations are always up to date
@@ -43,11 +40,7 @@
 %%% The refreshing of effective relations goes as follows:
 %%% 1) bottom-up traversing:
 %%%     1.1) groups with least children to most children
-<<<<<<< HEAD
-%%%     1.2) spaces, handles, handle_services, harvesters
-=======
-%%%     1.2) spaces, handles, handle_services, clusters
->>>>>>> 05c6bf0c
+%%%     1.2) spaces, handles, handle_services, harvesters, clusters
 %%%     1.3) providers
 %%% 2) top-down traversing:
 %%%     2.1) spaces
@@ -201,11 +194,8 @@
 -spec verify_state_of_all_entities() -> ok.
 verify_state_of_all_entities() ->
     EntityTypes = [
-<<<<<<< HEAD
-        od_user, od_group, od_space, od_provider, od_handle_service, od_handle, od_harvester
-=======
-        od_user, od_group, od_space, od_provider, od_handle_service, od_handle, od_cluster
->>>>>>> 05c6bf0c
+        od_user, od_group, od_space, od_provider, 
+        od_handle_service, od_handle, od_harvester, od_cluster
     ],
     lists:foreach(
         fun(EntityType) ->
@@ -281,13 +271,10 @@
     add_relation(od_handle, HandleId, undefined, od_share, ShareId, undefined);
 add_relation(od_handle, HandleId, od_handle_service, HServiceId) ->
     add_relation(od_handle, HandleId, undefined, od_handle_service, HServiceId, undefined);
-<<<<<<< HEAD
 add_relation(od_harvester, HarvesterId, od_space, SpaceId) ->
-    add_relation(od_harvester, HarvesterId, undefined, od_space, SpaceId, undefined).
-=======
+    add_relation(od_harvester, HarvesterId, undefined, od_space, SpaceId, undefined);
 add_relation(od_provider, ProviderId, od_cluster, ClusterId) ->
     add_relation(od_provider, ProviderId, undefined, od_cluster, ClusterId, undefined).
->>>>>>> 05c6bf0c
 
 
 %%--------------------------------------------------------------------
@@ -1152,25 +1139,14 @@
     HandleService#od_handle_service{bottom_up_dirty = Flag};
 mark_record_dirty(bottom_up, Flag, #od_handle{} = Handle) ->
     Handle#od_handle{bottom_up_dirty = Flag};
-<<<<<<< HEAD
 mark_record_dirty(bottom_up, Flag, #od_harvester{} = Harvester) ->
     Harvester#od_harvester{bottom_up_dirty = Flag};
-mark_record_dirty(top_down, _, #od_handle{} = Entity) ->
-    % Handles are children towards shares only, modifying this relation should
-    % not cause graph recalculation.
-    Entity;
-=======
->>>>>>> 05c6bf0c
 mark_record_dirty(top_down, Flag, #od_user{} = User) ->
     User#od_user{top_down_dirty = Flag};
 mark_record_dirty(top_down, Flag, #od_group{} = Group) ->
     Group#od_group{top_down_dirty = Flag};
 mark_record_dirty(top_down, Flag, #od_space{} = Space) ->
     Space#od_space{top_down_dirty = Flag};
-<<<<<<< HEAD
-mark_record_dirty(top_down, Flag, #od_harvester{} = Harvester) ->
-    Harvester#od_harvester{top_down_dirty = Flag}.
-=======
 mark_record_dirty(top_down, _, #od_handle{} = Entity) ->
     % Handles are children towards shares only, modifying this relation should
     % not cause graph recalculation.
@@ -1178,8 +1154,9 @@
 mark_record_dirty(top_down, _, #od_provider{} = Entity) ->
     % Providers are children towards cluster only, modifying this relation should
     % not cause graph recalculation.
-    Entity.
->>>>>>> 05c6bf0c
+    Entity;
+mark_record_dirty(top_down, Flag, #od_harvester{} = Harvester) ->
+    Harvester#od_harvester{top_down_dirty = Flag}.
 
 
 %%--------------------------------------------------------------------
@@ -1196,12 +1173,9 @@
 is_dirty(bottom_up, #od_provider{bottom_up_dirty = Flag}) -> Flag;
 is_dirty(bottom_up, #od_handle_service{bottom_up_dirty = Flag}) -> Flag;
 is_dirty(bottom_up, #od_handle{bottom_up_dirty = Flag}) -> Flag;
-<<<<<<< HEAD
 is_dirty(top_down, #od_harvester{top_down_dirty = Flag}) -> Flag;
 is_dirty(bottom_up, #od_harvester{bottom_up_dirty = Flag}) -> Flag;
-=======
 is_dirty(bottom_up, #od_cluster{bottom_up_dirty = Flag}) -> Flag;
->>>>>>> 05c6bf0c
 is_dirty(_, _) -> false.
 
 
@@ -1244,19 +1218,17 @@
 has_child(#od_handle{groups = Groups}, od_group, GroupId) ->
     maps:is_key(GroupId, Groups);
 
-<<<<<<< HEAD
 has_child(#od_harvester{users = Users}, od_user, UserId) ->
     maps:is_key(UserId, Users);
 has_child(#od_harvester{groups = Groups}, od_group, GroupId) ->
-    maps:is_key(GroupId, Groups).
-=======
+    maps:is_key(GroupId, Groups);
+
 has_child(#od_cluster{users = Users}, od_user, UserId) ->
     maps:is_key(UserId, Users);
 has_child(#od_cluster{groups = Groups}, od_group, GroupId) ->
     maps:is_key(GroupId, Groups);
 has_child(#od_cluster{service_id = ServiceId}, od_provider, ProviderId) ->
     ServiceId =:= ProviderId.
->>>>>>> 05c6bf0c
 
 
 %%--------------------------------------------------------------------
@@ -1298,19 +1270,17 @@
 add_child(#od_handle{groups = Groups} = Handle, od_group, GroupId, Privs) ->
     Handle#od_handle{groups = maps:put(GroupId, Privs, Groups)};
 
-<<<<<<< HEAD
 add_child(#od_harvester{users = Users} = Harvester, od_user, UserId, Privs) ->
     Harvester#od_harvester{users = maps:put(UserId, Privs, Users)};
 add_child(#od_harvester{groups = Groups} = Harvester, od_group, GroupId, Privs) ->
-    Harvester#od_harvester{groups = maps:put(GroupId, Privs, Groups)}.
-=======
+    Harvester#od_harvester{groups = maps:put(GroupId, Privs, Groups)};
+
 add_child(#od_cluster{users = Users} = Cluster, od_user, UserId, Privs) ->
     Cluster#od_cluster{users = maps:put(UserId, Privs, Users)};
 add_child(#od_cluster{groups = Groups} = Cluster, od_group, GroupId, Privs) ->
     Cluster#od_cluster{groups = maps:put(GroupId, Privs, Groups)};
 add_child(#od_cluster{} = Cluster, od_provider, ProviderId, _) ->
     Cluster#od_cluster{type = ?ONEPROVIDER, service_id = ProviderId}.
->>>>>>> 05c6bf0c
 
 
 %%--------------------------------------------------------------------
@@ -1344,17 +1314,15 @@
 update_child(#od_handle{groups = Groups} = Handle, od_group, GroupId, {PrivsToGrant, PrivsToRevoke}) ->
     Handle#od_handle{groups = update_privileges(GroupId, Groups, PrivsToGrant, PrivsToRevoke)};
 
-<<<<<<< HEAD
 update_child(#od_harvester{users = Users} = Harvester, od_user, UserId, {PrivsToGrant, PrivsToRevoke}) ->
     Harvester#od_harvester{users = update_privileges(UserId, Users, PrivsToGrant, PrivsToRevoke)};
 update_child(#od_harvester{groups = Groups} = Harvester, od_group, GroupId, {PrivsToGrant, PrivsToRevoke}) ->
     Harvester#od_harvester{groups = update_privileges(GroupId, Groups, PrivsToGrant, PrivsToRevoke)};
-=======
+
 update_child(#od_cluster{users = Users} = Cluster, od_user, UserId, {PrivsToGrant, PrivsToRevoke}) ->
     Cluster#od_cluster{users = update_privileges(UserId, Users, PrivsToGrant, PrivsToRevoke)};
 update_child(#od_cluster{groups = Groups} = Cluster, od_group, GroupId, {PrivsToGrant, PrivsToRevoke}) ->
     Cluster#od_cluster{groups = update_privileges(GroupId, Groups, PrivsToGrant, PrivsToRevoke)};
->>>>>>> 05c6bf0c
 
 update_child(Entity, _, _, undefined) ->
     % Other entities do not have updatable children relations.
@@ -1400,19 +1368,17 @@
 remove_child(#od_handle{groups = Groups} = Handle, od_group, GroupId) ->
     Handle#od_handle{groups = maps:remove(GroupId, Groups)};
 
-<<<<<<< HEAD
 remove_child(#od_harvester{users = Users} = Harvester, od_user, UserId) ->
     Harvester#od_harvester{users = maps:remove(UserId, Users)};
 remove_child(#od_harvester{groups = Groups} = Harvester, od_group, GroupId) ->
-    Harvester#od_harvester{groups = maps:remove(GroupId, Groups)}.
-=======
+    Harvester#od_harvester{groups = maps:remove(GroupId, Groups)};
+
 remove_child(#od_cluster{users = Users} = Cluster, od_user, UserId) ->
     Cluster#od_cluster{users = maps:remove(UserId, Users)};
 remove_child(#od_cluster{groups = Groups} = Cluster, od_group, GroupId) ->
     Cluster#od_cluster{groups = maps:remove(GroupId, Groups)};
 remove_child(#od_cluster{} = Cluster, od_provider, _ProviderId) ->
     Cluster#od_cluster{service_id = undefined}.
->>>>>>> 05c6bf0c
 
 
 %%--------------------------------------------------------------------
@@ -1430,13 +1396,10 @@
     lists:member(HSId, HandleServices);
 has_parent(#od_user{handles = Handles}, od_handle, HandleId) ->
     lists:member(HandleId, Handles);
-<<<<<<< HEAD
 has_parent(#od_user{harvesters = Harvesters}, od_harvester, HarvesterId) ->
     lists:member(HarvesterId, Harvesters);
-=======
 has_parent(#od_user{clusters = Clusters}, od_cluster, ClusterId) ->
     lists:member(ClusterId, Clusters);
->>>>>>> 05c6bf0c
 
 has_parent(#od_group{parents = Parents}, od_group, GroupId) ->
     lists:member(GroupId, Parents);
@@ -1446,13 +1409,10 @@
     lists:member(HSId, HandleServices);
 has_parent(#od_group{handles = Handles}, od_handle, HandleId) ->
     lists:member(HandleId, Handles);
-<<<<<<< HEAD
 has_parent(#od_group{harvesters = Harvesters}, od_harvester, HarvesterId) ->
     lists:member(HarvesterId, Harvesters);
-=======
 has_parent(#od_group{clusters = Clusters}, od_cluster, ClusterId) ->
     lists:member(ClusterId, Clusters);
->>>>>>> 05c6bf0c
 
 has_parent(#od_space{providers = Providers}, od_provider, ProviderId) ->
     maps:is_key(ProviderId, Providers);
@@ -1488,13 +1448,10 @@
     User#od_user{handle_services = [HSId | HServices]};
 add_parent(#od_user{handles = Handles} = User, od_handle, HandleId, _) ->
     User#od_user{handles = [HandleId | Handles]};
-<<<<<<< HEAD
 add_parent(#od_user{harvesters = Harvesters} = User, od_harvester, HarvesterId, _) ->
     User#od_user{harvesters = [HarvesterId | Harvesters]};
-=======
 add_parent(#od_user{clusters = Clusters} = User, od_cluster, ClusterId, _) ->
     User#od_user{clusters = [ClusterId | Clusters]};
->>>>>>> 05c6bf0c
 
 add_parent(#od_group{parents = Parents} = Group, od_group, GroupId, _) ->
     Group#od_group{parents = [GroupId | Parents]};
@@ -1504,13 +1461,10 @@
     Group#od_group{handle_services = [HSId | HandleServices]};
 add_parent(#od_group{handles = Handles} = Group, od_handle, HandleId, _) ->
     Group#od_group{handles = [HandleId | Handles]};
-<<<<<<< HEAD
 add_parent(#od_group{harvesters = Harvesters} = Group, od_harvester, HarvesterId, _) ->
     Group#od_group{harvesters = [HarvesterId | Harvesters]};
-=======
 add_parent(#od_group{clusters = Clusters} = Group, od_cluster, ClusterId, _) ->
     Group#od_group{clusters = [ClusterId | Clusters]};
->>>>>>> 05c6bf0c
 
 add_parent(#od_space{providers = Providers} = Space, od_provider, ProviderId, SupportSize) ->
     Space#od_space{providers = maps:put(ProviderId, SupportSize, Providers)};
@@ -1561,13 +1515,10 @@
     User#od_user{handle_services = lists:delete(HSId, HServices)};
 remove_parent(#od_user{handles = Handles} = User, od_handle, HandleId) ->
     User#od_user{handles = lists:delete(HandleId, Handles)};
-<<<<<<< HEAD
 remove_parent(#od_user{harvesters = Harvesters} = User, od_harvester, HarvesterId) ->
     User#od_user{harvesters = lists:delete(HarvesterId, Harvesters)};
-=======
 remove_parent(#od_user{clusters = Clusters} = User, od_cluster, ClusterId) ->
     User#od_user{clusters = lists:delete(ClusterId, Clusters)};
->>>>>>> 05c6bf0c
 
 remove_parent(#od_group{parents = Parents} = Group, od_group, GroupId) ->
     Group#od_group{parents = lists:delete(GroupId, Parents)};
@@ -1577,13 +1528,10 @@
     Group#od_group{handle_services = lists:delete(HSId, HandleServices)};
 remove_parent(#od_group{handles = Handles} = Group, od_handle, HandleId) ->
     Group#od_group{handles = lists:delete(HandleId, Handles)};
-<<<<<<< HEAD
 remove_parent(#od_group{harvesters = Harvesters} = Group, od_harvester, HarvesterId) ->
     Group#od_group{harvesters = lists:delete(HarvesterId, Harvesters)};
-=======
 remove_parent(#od_group{clusters = Clusters} = Group, od_cluster, ClusterId) ->
     Group#od_group{clusters = lists:delete(ClusterId, Clusters)};
->>>>>>> 05c6bf0c
 
 remove_parent(#od_space{providers = Providers} = Space, od_provider, ProviderId) ->
     Space#od_space{providers = maps:remove(ProviderId, Providers)};
@@ -1639,7 +1587,6 @@
         od_user => relations_to_eff_relations(Users, [{od_handle, ?SELF_INTERMEDIARY}]),
         od_group => relations_to_eff_relations(Groups, [{od_handle, ?SELF_INTERMEDIARY}])
     };
-<<<<<<< HEAD
 gather_eff_from_itself(bottom_up, #od_harvester{} = Harvester) ->
     #od_harvester{users = Users, groups = Groups} = Harvester,
     #{
@@ -1649,23 +1596,17 @@
 gather_eff_from_itself(top_down, #od_harvester{}) ->
     #{
     };
+gather_eff_from_itself(bottom_up, #od_cluster{} = Cluster) ->
+    #od_cluster{users = Users, groups = Groups} = Cluster,
+    #{
+        od_user => relations_to_eff_relations(Users, [{od_cluster, ?SELF_INTERMEDIARY}]),
+        od_group => relations_to_eff_relations(Groups, [{od_cluster, ?SELF_INTERMEDIARY}])
+    };
 gather_eff_from_itself(top_down, #od_user{} = User) ->
     #od_user{
-        groups = Groups, spaces = Spaces, handle_services = HServices,
-        handles = Handles, harvesters = Harvesters,
-=======
-gather_eff_from_itself(bottom_up, #od_cluster{} = Cluster) ->
-    #od_cluster{users = Users, groups = Groups} = Cluster,
-    #{
-        od_user => relations_to_eff_relations(Users, [{od_cluster, ?SELF_INTERMEDIARY}]),
-        od_group => relations_to_eff_relations(Groups, [{od_cluster, ?SELF_INTERMEDIARY}])
-    };
-gather_eff_from_itself(top_down, #od_user{} = User) ->
-    #od_user{
-        groups = Groups, spaces = Spaces,
-        handle_services = HServices, handles = Handles,
-        clusters = Clusters,
->>>>>>> 05c6bf0c
+        groups = Groups, spaces = Spaces, 
+        handle_services = HServices, handles = Handles, 
+        harvesters = Harvesters, clusters = Clusters,
         oz_privileges = OzPrivileges
     } = User,
     #{
@@ -1673,23 +1614,15 @@
         od_space => relations_to_eff_relations(Spaces, [{od_user, ?SELF_INTERMEDIARY}]),
         od_handle_service => relations_to_eff_relations(HServices, [{od_user, ?SELF_INTERMEDIARY}]),
         od_handle => relations_to_eff_relations(Handles, [{od_user, ?SELF_INTERMEDIARY}]),
-<<<<<<< HEAD
         od_harvester => relations_to_eff_relations(Harvesters, [{od_user, ?SELF_INTERMEDIARY}]),
-=======
         od_cluster => relations_to_eff_relations(Clusters, [{od_user, ?SELF_INTERMEDIARY}]),
->>>>>>> 05c6bf0c
         oz_privileges => OzPrivileges
     };
 gather_eff_from_itself(top_down, #od_group{} = Group) ->
     #od_group{
-<<<<<<< HEAD
-        parents = Groups, spaces = Spaces, handle_services = HServices,
-        handles = Handles, harvesters = Harvesters,
-=======
         parents = Groups, spaces = Spaces,
         handle_services = HServices, handles = Handles,
-        clusters = Clusters,
->>>>>>> 05c6bf0c
+        harvesters = Harvesters, clusters = Clusters,
         oz_privileges = OzPrivileges
     } = Group,
     #{
@@ -1697,11 +1630,8 @@
         od_space => relations_to_eff_relations(Spaces, [{od_group, ?SELF_INTERMEDIARY}]),
         od_handle_service => relations_to_eff_relations(HServices, [{od_group, ?SELF_INTERMEDIARY}]),
         od_handle => relations_to_eff_relations(Handles, [{od_group, ?SELF_INTERMEDIARY}]),
-<<<<<<< HEAD
         od_harvester => relations_to_eff_relations(Harvesters, [{od_user, ?SELF_INTERMEDIARY}]),
-=======
         od_cluster => relations_to_eff_relations(Clusters, [{od_group, ?SELF_INTERMEDIARY}]),
->>>>>>> 05c6bf0c
         oz_privileges => OzPrivileges
     };
 gather_eff_from_itself(top_down, #od_space{} = Space) ->
@@ -1752,34 +1682,29 @@
             EffRelations = get_all_eff_relations(bottom_up, od_group, GroupId),
             override_eff_relations(EffRelations, [od_user, od_group], {Privileges, [{od_group, GroupId}]})
         end, maps:to_list(Groups));
-<<<<<<< HEAD
-gather_eff_from_neighbours(bottom_up, #od_harvester{} = Harvester) ->
-    #od_harvester{groups = Groups} = Harvester,
-=======
 gather_eff_from_neighbours(bottom_up, #od_cluster{} = Cluster) ->
     #od_cluster{groups = Groups} = Cluster,
->>>>>>> 05c6bf0c
     lists:map(
         fun({GroupId, Privileges}) ->
             EffRelations = get_all_eff_relations(bottom_up, od_group, GroupId),
             override_eff_relations(EffRelations, [od_user, od_group], {Privileges, [{od_group, GroupId}]})
         end, maps:to_list(Groups));
-<<<<<<< HEAD
+gather_eff_from_neighbours(bottom_up, #od_harvester{} = Harvester) ->
+    #od_harvester{groups = Groups} = Harvester,
+    lists:map(
+        fun({GroupId, Privileges}) ->
+            EffRelations = get_all_eff_relations(bottom_up, od_group, GroupId),
+            override_eff_relations(EffRelations, [od_user, od_group], {Privileges, [{od_group, GroupId}]})
+        end, maps:to_list(Groups));
 gather_eff_from_neighbours(top_down, #od_harvester{}) ->
     [];
-=======
->>>>>>> 05c6bf0c
 gather_eff_from_neighbours(top_down, #od_user{} = User) ->
     #od_user{groups = Groups, spaces = Spaces} = User,
     FromGroups = lists:map(
         fun(GroupId) ->
             EffRelations = get_all_eff_relations(top_down, od_group, GroupId),
             override_eff_relations(EffRelations, [
-<<<<<<< HEAD
-                od_group, od_space, od_provider, od_handle_service, od_handle, od_harvester
-=======
-                od_group, od_space, od_provider, od_handle_service, od_handle, od_cluster
->>>>>>> 05c6bf0c
+                od_group, od_space, od_provider, od_handle_service, od_handle, od_harvester, od_cluster
             ], [{od_group, GroupId}])
         end, Groups),
     FromSpaces = lists:map(
@@ -1799,11 +1724,7 @@
         fun(GroupId) ->
             EffRelations = get_all_eff_relations(top_down, od_group, GroupId),
             override_eff_relations(EffRelations, [
-<<<<<<< HEAD
-                od_group, od_space, od_provider, od_handle_service, od_handle, od_harvester
-=======
-                od_group, od_space, od_provider, od_handle_service, od_handle, od_cluster
->>>>>>> 05c6bf0c
+                od_group, od_space, od_provider, od_handle_service, od_handle, od_harvester, od_cluster
             ], [{od_group, GroupId}])
         end, Groups),
     FromSpaces = lists:map(
@@ -1856,13 +1777,13 @@
         eff_users = maps:get(od_user, EffNeighbours, #{}),
         eff_groups = maps:get(od_group, EffNeighbours, #{})
     };
-<<<<<<< HEAD
 update_eff_relations(bottom_up, #od_harvester{} = Harvester, EffNeighbours) ->
     Harvester#od_harvester{
-=======
+        eff_users = maps:get(od_user, EffNeighbours, #{}),
+        eff_groups = maps:get(od_group, EffNeighbours, #{})
+    };
 update_eff_relations(bottom_up, #od_cluster{} = Cluster, EffNeighbours) ->
     Cluster#od_cluster{
->>>>>>> 05c6bf0c
         eff_users = maps:get(od_user, EffNeighbours, #{}),
         eff_groups = maps:get(od_group, EffNeighbours, #{})
     };
@@ -1874,11 +1795,8 @@
         eff_providers = maps:get(od_provider, EffNeighbours, #{}),
         eff_handle_services = maps:get(od_handle_service, EffNeighbours, #{}),
         eff_handles = maps:get(od_handle, EffNeighbours, #{}),
-<<<<<<< HEAD
         eff_harvesters = maps:get(od_harvester, EffNeighbours, #{}),
-=======
         eff_clusters = maps:get(od_cluster, EffNeighbours, #{}),
->>>>>>> 05c6bf0c
         eff_oz_privileges = maps:get(oz_privileges, EffNeighbours, #{})
     };
 update_eff_relations(top_down, #od_group{} = Group, EffNeighbours) ->
@@ -1888,11 +1806,8 @@
         eff_providers = maps:get(od_provider, EffNeighbours, #{}),
         eff_handle_services = maps:get(od_handle_service, EffNeighbours, #{}),
         eff_handles = maps:get(od_handle, EffNeighbours, #{}),
-<<<<<<< HEAD
         eff_harvesters = maps:get(od_harvester, EffNeighbours, #{}),
-=======
         eff_clusters = maps:get(od_cluster, EffNeighbours, #{}),
->>>>>>> 05c6bf0c
         eff_oz_privileges = maps:get(oz_privileges, EffNeighbours, #{})
     };
 update_eff_relations(top_down, #od_space{} = Space, EffNeighbours) ->
@@ -2008,56 +1923,37 @@
 get_all_direct_relations(bottom_up, #od_handle{} = Handle) ->
     #od_handle{users = Users, groups = Groups} = Handle,
     #{od_user => Users, od_group => Groups};
-<<<<<<< HEAD
 get_all_direct_relations(bottom_up, #od_harvester{} = Harvester) ->
     #od_harvester{users = Users, groups = Groups} = Harvester,
     #{od_user => Users, od_group => Groups};
-=======
 get_all_direct_relations(bottom_up, #od_cluster{type = Type, service_id = ServiceId} = Cluster) ->
     #od_cluster{users = Users, groups = Groups} = Cluster,
     #{od_user => Users, od_group => Groups, od_provider => case Type of
         ?ONEZONE -> [];
         ?ONEPROVIDER -> [ServiceId]
     end};
->>>>>>> 05c6bf0c
 
 get_all_direct_relations(top_down, #od_user{} = User) ->
     #od_user{
         groups = Groups, spaces = Spaces,
         handle_services = HServices, handles = Handles,
-<<<<<<< HEAD
-        harvesters = Harvesters
-=======
-        clusters = Clusters
->>>>>>> 05c6bf0c
+        harvesters = Harvesters, clusters = Clusters
     } = User,
     #{
         od_group => Groups, od_space => Spaces,
         od_handle_service => HServices, od_handle => Handles,
-<<<<<<< HEAD
-        od_harvester => Harvesters
-=======
-        od_cluster => Clusters
->>>>>>> 05c6bf0c
+        od_harvester => Harvesters, od_cluster => Clusters
     };
 get_all_direct_relations(top_down, #od_group{} = Group) ->
     #od_group{
         parents = Groups, spaces = Spaces,
         handle_services = HServices, handles = Handles,
-<<<<<<< HEAD
-        harvesters = Harvesters
-=======
-        clusters = Clusters
->>>>>>> 05c6bf0c
+        harvesters = Harvesters, clusters = Clusters
     } = Group,
     #{
         od_group => Groups, od_space => Spaces,
         od_handle_service => HServices, od_handle => Handles,
-<<<<<<< HEAD
-        od_harvester => Harvesters
-=======
-        od_cluster => Clusters
->>>>>>> 05c6bf0c
+        od_harvester => Harvesters, od_cluster => Clusters
     };
 get_all_direct_relations(top_down, #od_space{} = Space) ->
     #od_space{providers = Providers} = Space,
@@ -2066,13 +1962,10 @@
     };
 get_all_direct_relations(top_down, #od_handle{handle_service = HServiceId}) ->
     #{od_handle_service => [HServiceId]};
-<<<<<<< HEAD
 get_all_direct_relations(top_down, #od_harvester{spaces = Spaces}) ->
-    #{od_space => Spaces}.
-=======
+    #{od_space => Spaces};
 get_all_direct_relations(top_down, #od_provider{cluster = ClusterId}) ->
     #{od_cluster => [ClusterId]}.
->>>>>>> 05c6bf0c
 
 
 %%--------------------------------------------------------------------
@@ -2123,13 +2016,11 @@
 get_all_eff_relations(bottom_up, #od_handle{} = Handle) ->
     #od_handle{eff_users = EffUsers, eff_groups = EffGroups} = Handle,
     #{od_user => EffUsers, od_group => EffGroups};
-<<<<<<< HEAD
 get_all_eff_relations(bottom_up, #od_harvester{} = Harvester) ->
     #od_harvester{eff_users = EffUsers, eff_groups = EffGroups} = Harvester,
-=======
+    #{od_user => EffUsers, od_group => EffGroups};
 get_all_eff_relations(bottom_up, #od_cluster{} = Cluster) ->
     #od_cluster{eff_users = EffUsers, eff_groups = EffGroups} = Cluster,
->>>>>>> 05c6bf0c
     #{od_user => EffUsers, od_group => EffGroups};
 
 get_all_eff_relations(top_down, #od_user{} = User) ->
@@ -2137,22 +2028,16 @@
         eff_groups = EffGroups, eff_spaces = EffSpaces,
         eff_providers = EffProviders,
         eff_handle_services = EffHServices, eff_handles = EffHandles,
-<<<<<<< HEAD
         eff_harvesters = EffHarvesters,
-=======
         eff_clusters = EffClusters,
->>>>>>> 05c6bf0c
         eff_oz_privileges = EffOzPrivileges
     } = User,
     #{
         od_group => EffGroups, od_space => EffSpaces,
         od_provider => EffProviders,
         od_handle_service => EffHServices, od_handle => EffHandles,
-<<<<<<< HEAD
         od_harvester => EffHarvesters,
-=======
         od_cluster => EffClusters,
->>>>>>> 05c6bf0c
         oz_privileges => EffOzPrivileges
     };
 get_all_eff_relations(top_down, #od_group{} = Group) ->
@@ -2160,22 +2045,16 @@
         eff_parents = EffGroups, eff_spaces = EffSpaces,
         eff_providers = EffProviders,
         eff_handle_services = EffHServices, eff_handles = EffHandles,
-<<<<<<< HEAD
         eff_harvesters = EffHarvesters,
-=======
         eff_clusters = EffClusters,
->>>>>>> 05c6bf0c
         eff_oz_privileges = EffOzPrivileges
     } = Group,
     #{
         od_group => EffGroups, od_space => EffSpaces,
         od_provider => EffProviders,
         od_handle_service => EffHServices, od_handle => EffHandles,
-<<<<<<< HEAD
         od_harvester => EffHarvesters,
-=======
         od_cluster => EffClusters,
->>>>>>> 05c6bf0c
         oz_privileges => EffOzPrivileges
     };
 get_all_eff_relations(top_down, #od_space{} = Space) ->
@@ -2246,17 +2125,18 @@
         od_user => get_ids(Users),
         od_group => get_ids(Groups)
     };
-<<<<<<< HEAD
 get_successors(top_down, #od_harvester{} = Harvester) ->
     #{
         od_user := Users, od_group := Groups
     } = get_all_direct_relations(bottom_up, Harvester),
-=======
+    #{
+        od_user => get_ids(Users),
+        od_group => get_ids(Groups)
+    };
 get_successors(top_down, #od_cluster{} = Cluster) ->
     #{
         od_user := Users, od_group := Groups
     } = get_all_direct_relations(bottom_up, Cluster),
->>>>>>> 05c6bf0c
     #{
         od_user => get_ids(Users),
         od_group => get_ids(Groups)
