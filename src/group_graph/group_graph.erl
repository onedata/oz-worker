--- conflicted
+++ resolved
@@ -72,11 +72,7 @@
     Now = erlang:system_time(),
     {ok, Interval} = application:get_env(?APP_Name, group_graph_refresh_interval),
 
-<<<<<<< HEAD
-    datastore:run_transaction(groups_graph_caches_state, ?LOCK_ID, fun() ->
-=======
     critical_section:run([groups_graph_caches_state, ?LOCK_ID], fun() ->
->>>>>>> 565473c4
         {ok, #document{value = #groups_graph_caches_state{
             last_rebuild = Timestamp,
             changed_groups = GroupsWithDuplicates,
