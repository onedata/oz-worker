%% ===================================================================
%% @author Konrad Zemek
%% @copyright (C): 2014 ACK CYFRONET AGH
%% This software is released under the MIT license
%% cited in 'LICENSE.txt'.
%% @end
%% ===================================================================
%% @doc The main module implementing the logic behind Global Registry Provider
%% CA. This module's methods should be used to manipulate Providers'
%% certificates.
%% @end
%% ===================================================================
-module(grpca).
-author("Konrad Zemek").

-include("registered_names.hrl").
-include_lib("public_key/include/public_key.hrl").
-include_lib("ctool/include/logging.hrl").

-define(REQUEST_TIMEOUT, 10000).
-define(CACERT_FILE, "cacert.pem").
-define(CAKEY_FILE, filename:join("private", "cakey.pem")).

-record(dn, {commonName,
    organizationalUnitName = "REST",
    organizationName = "OneData",
    localityName = "Krakow",
    countryName = "PL",
    emailAddress = "rest@onedata.com"}).


%% ====================================================================
%% API
%% ====================================================================
-export([start/4, stop/0, sign_provider_req/2, loop/1, verify_provider/1,
    cacert_path/1]).


%% ====================================================================
%% API functions
%% ====================================================================


%% cacert_path/1
%% ====================================================================
%% @doc Returns a path to a CA Certificate based on a given CA directory.
%% ====================================================================
-spec cacert_path(CaDir :: string()) -> string().
%% ====================================================================
cacert_path(CaDir) ->
    {ok, CaDir} = application:get_env(?APP_Name, grpca_dir),
    filename:join(CaDir, ?CACERT_FILE).


%% start/4
%% ====================================================================
%% @doc Starts a GRPCA process which handles all CA duties.
%% ====================================================================
-spec start(CaDir :: string(), CertPath :: string(), KeyPath :: string(),
    Domain :: string()) -> ok.
%% ====================================================================
start(CADir, CertPath, KeyPath, Domain) ->
    case filelib:is_regular(CertPath) of
        true -> ok;
        false ->
            generate_gr_cert(CADir, CertPath, KeyPath, Domain)
    end,
    register(ca_loop, spawn(?MODULE, loop, [CADir])),
    ok.


%% stop/0
%% ====================================================================
%% @doc Stops the GRPCA process.
%% ====================================================================
-spec stop() -> ok.
%% ====================================================================
stop() ->
    ca_loop ! stop,
    ok.


%% sign_provider_req/2
%% ====================================================================
%% @doc Signs CSR from a provider, returning a new certificate.
%% The CSR's DN will be overriden by the GRPCA; most importantly the
%% Common Name will be set to the Provider's ID.
%% @end
%% ====================================================================
-spec sign_provider_req(ProviderId :: binary(), CSRPem :: binary()) ->
    {ok, CertPem :: binary()}.
%% ====================================================================
sign_provider_req(ProviderId, CSRPem) ->
    case delegate(sign_provider_req, {ProviderId, CSRPem}) of
        {ok, CertPem} = Result when is_binary(CertPem) -> Result
    end.


%% verify_provider/1
%% ====================================================================
%% @doc Verifies provider's certificate, returning Provider's ID if the
%% certificate is valid.
%% @end
%% ====================================================================
-spec verify_provider(PeerCertDer :: public_key:der_encoded()) ->
    {ok, ProviderId :: binary()} | {error, {bad_cert, Reason :: atom()}}.
%% ====================================================================
verify_provider(PeerCertDer) -> %% @todo: CRLs
    case delegate(verify_provider, {PeerCertDer}) of
        {ok, ProviderId} = Result when is_binary(ProviderId) -> Result;
        {error, {bad_cert, Reason}} = Result when is_atom(Reason) -> Result
    end.


%% generate_gr_cert/4
%% ====================================================================
%% @doc Generates a certificate for Global Registry's REST interface.
%% ====================================================================
-spec generate_gr_cert(CaDir :: string(), CertPath :: string(),
    KeyPath :: string(), Domain :: string()) -> ok.
%% ====================================================================
generate_gr_cert(CADir, CertPath, KeyPath, Domain) ->
    TmpDir = mochitemp:mkdtemp(),
    CSRFile = random_filename(TmpDir),
    ReqConfigFile = req_config_file(TmpDir, #dn{commonName = Domain}),
    CaConfigFile = ca_config_file(TmpDir, CADir),

    ?info("Creating a CSR for the Global Registry REST interface..."),

    RequestOutput = os:cmd(["openssl req",
        " -config ", ReqConfigFile,
        " -new ",
        " -keyout ", KeyPath,
        " -out ", CSRFile]),

    ?info("~s", [RequestOutput]),
    ?info("Signing the Global Resistry REST interface CSR..."),

    SigningOutput = os:cmd(["openssl ca",
        " -config ", CaConfigFile,
        " -batch",
        " -notext",
        " -extensions user_cert",
        " -in ", CSRFile,
        " -out ", CertPath]),

    ?info("~s", [SigningOutput]),

    mochitemp:rmtempdir(TmpDir),
    ok.


%% ====================================================================
%% Internal functions
%% ====================================================================


%% sign_provider_req_imp/3
%% ====================================================================
%% @doc The underlying implementation of {@link grpca:sign_provider_req/2}.
%% ====================================================================
-spec sign_provider_req_imp(ProviderId :: binary(), CSRPem :: binary(),
    CaDir :: string()) -> {ok, Pem :: binary()}.
%% ====================================================================
sign_provider_req_imp(ProviderId, CSRPem, CaDir) ->
    TmpDir = mochitemp:mkdtemp(),
    CSRFile = random_filename(TmpDir),
    CertFile = random_filename(TmpDir),
    CaConfigFile = ca_config_file(TmpDir, CaDir),

    ok = file:write_file(CSRFile, CSRPem),
    os:cmd(["openssl ca",
        " -config ", CaConfigFile,
        " -batch",
        " -notext",
        " -extensions user_cert",
        " -subj \"/CN=", binary:bin_to_list(ProviderId), "/O=OneData/OU=Providers\"",
        " -in ", CSRFile,
        " -out ", CertFile]),

    {ok, Pem} = file:read_file(CertFile),
    mochitemp:rmtempdir(TmpDir),

    {ok, Pem}.


%% verify_provider_imp/2
%% ====================================================================
%% @doc The underlying implementation of {@link grpca:verify_provider_imp/1}.
%% ====================================================================
-spec verify_provider_imp(PeerCertDer :: public_key:der_encoded(),
    CaDir :: string()) -> {ok, ProviderId :: binary()}.
%% ====================================================================
verify_provider_imp(PeerCertDer, CaDir) -> %% @todo: CRLs
    CaCertFile = cacert_path(CaDir),
    {ok, CaCertPem} = file:read_file(CaCertFile),
    [{'Certificate', CaCertDer, not_encrypted}] = public_key:pem_decode(CaCertPem),
    #'OTPCertificate'{} = Cert = public_key:pkix_decode_cert(CaCertDer, otp),
    case public_key:pkix_path_validation(Cert, [PeerCertDer], [{max_path_length, 0}]) of
        {ok, _} ->
            PeerCert = public_key:pkix_decode_cert(PeerCertDer, plain),
            {ok, get_provider_id(PeerCert)};
        Error -> Error
    end.


%% req_config_file/2
%% ====================================================================
%% @doc Creates a temporary config file for creating Global Registry REST
%% certificate's CSR.
%% ====================================================================
-spec req_config_file(TmpDir :: string(), DN :: #dn{}) -> string().
%% ====================================================================
req_config_file(TmpDir, #dn{} = DN) ->
    Config = random_filename(TmpDir),
    ok = file:write_file(Config, req_cnf(DN)),
    Config.


%% ca_config_file/2
%% ====================================================================
%% @doc Creates a temporary config file for signing CSR requests.
%% ====================================================================
-spec ca_config_file(TmpDir :: string(), CaDir :: string()) -> string().
%% ====================================================================
ca_config_file(TmpDir, CaDir) ->
    Config = random_filename(TmpDir),
    ok = file:write_file(Config, ca_cnf(CaDir)),
    Config.


%% delegate/2
%% ====================================================================
%% @doc Delegates a request from the API to the GRPCA process.
%% ====================================================================
<<<<<<< HEAD
-spec delegate(Request :: term()) -> Response :: any().
=======
-spec delegate(Request :: atom(), Args :: tuple()) -> Response :: any().
>>>>>>> 023f4a32
%% ====================================================================
delegate(Request, Args) ->
    ca_loop ! {self(), {Request, Args}},
    receive
        {ok, Response} -> Response;
        Whatever -> error({unexpected_message, Whatever})
    after ?REQUEST_TIMEOUT ->
        error(ca_loop_not_responding)
    end.


%% loop/1
%% ====================================================================
%% @doc The GRPCA process loop. @see start/4, @see stop/0 .
%% ====================================================================
-spec loop(CaDir :: string()) -> ok.
%% ====================================================================
loop(CaDir) ->
    receive
        {Requester, {sign_provider_req, {ProviderId, CSRPem}}} ->
            Reply = (catch sign_provider_req_imp(ProviderId, CSRPem, CaDir)),
            Requester ! {ok, Reply},
            loop(CaDir);

        {Requester, {verify_provider, {ProviderId}}} ->
            Reply = (catch verify_provider_imp(ProviderId, CaDir)),
            Requester ! {ok, Reply},
            loop(CaDir);

        stop -> ok
    after 60000 ->
        ?MODULE:loop(CaDir)
    end.


%% get_provider_id/1
%% ====================================================================
%% @doc Extracts Provider's ID out of the certificate's Common Name.
%% ====================================================================
-spec get_provider_id(Cert :: #'Certificate'{}) -> ProviderId :: binary().
%% ====================================================================
get_provider_id(#'Certificate'{} = Cert) ->
    #'Certificate'{tbsCertificate =
    #'TBSCertificate'{subject = {rdnSequence, Attrs}}} = Cert,

    [ProviderId] = lists:filtermap(fun([Attribute]) ->
        case Attribute#'AttributeTypeAndValue'.type of
            ?'id-at-commonName' ->
                Value = Attribute#'AttributeTypeAndValue'.value,
                {_, Id} = public_key:der_decode('X520CommonName', Value),
                {true, vcn_utils:ensure_binary(Id)};
            _ -> false
        end
    end, Attrs),

    ProviderId.


%% random_filename/1
%% ====================================================================
%% @doc Generates a random file name and returns a path residing under a given
%% directory.
%% @end
%% ====================================================================
-spec random_filename(TmpDir :: string()) -> string().
%% ====================================================================
random_filename(TmpDir) ->
    FileName = mochihex:to_hex(crypto:hash(sha, term_to_binary({make_ref(), now()}))),
    filename:join(TmpDir, FileName).


%% ====================================================================
%% Contents of configuration files.
%% ====================================================================


%% req_cnf/1
%% ====================================================================
%% @doc Returns a configuration for creating a CSR with given DN by the GRPCA.
%% ====================================================================
-spec req_cnf(DN :: #dn{}) -> Config :: iolist().
%% ====================================================================
req_cnf(DN) ->
    ["# Purpose: Configuration for requests (end users and CAs)."
    "\n"
    "ROOTDIR                = $ENV::ROOTDIR\n"
    "\n"

    "[req]\n"
    "input_password         = secret\n"
    "output_password        = secret\n"
    "default_bits           = 4096\n"
    "RANDFILE               = $ROOTDIR/RAND\n"
    "encrypt_key            = no\n"
    "default_md             = sha1\n"
    "#string_mask           = pkix\n"
    "x509_extensions        = ca_ext\n"
    "prompt                 = no\n"
    "distinguished_name     = name\n"
    "\n"

    "[name]\n"
    "commonName             = ", DN#dn.commonName, "\n"
    "organizationalUnitName = ", DN#dn.organizationalUnitName, "\n"
    "organizationName       = ", DN#dn.organizationName, "\n"
    "localityName           = ", DN#dn.localityName, "\n"
    "countryName            = ", DN#dn.countryName, "\n"
    "emailAddress           = ", DN#dn.emailAddress, "\n"
    "\n"

    "[ca_ext]\n"
    "basicConstraints       = critical, CA:true\n"
    "keyUsage               = cRLSign, keyCertSign\n"
    "subjectKeyIdentifier   = hash\n"
    "subjectAltName         = email:copy\n"].


%% ca_cnf/1
%% ====================================================================
%% @doc Returns a configuration for the GRPCA.
%% ====================================================================
-spec ca_cnf(CaDir :: string()) -> Config :: iolist().
%% ====================================================================
ca_cnf(CaDir) ->
    ["# Purpose: Configuration for CAs.\n"
    "\n"
    "ROOTDIR                = ", CaDir, "\n"
    "default_ca             = ca\n"
    "\n"

    "[ca]\n"
    "dir                    = $ROOTDIR\n"
    "certs                  = $dir/certs\n"
    "crl_dir                = $dir/crl\n"
    "database               = $dir/index.txt\n"
    "new_certs_dir          = $dir/newcerts\n"
    "certificate            = $dir/", ?CACERT_FILE, "\n"
    "serial                 = $dir/serial\n"
    "crl                    = $dir/crl.pem\n"
    "private_key            = $dir/", ?CAKEY_FILE, "\n"
    "RANDFILE               = $dir/private/RAND\n"
    "\n"
    "x509_extensions        = user_cert\n"
    "default_days           = 3600\n"
    "default_md             = sha1\n"
    "preserve               = no\n"
    "policy                 = policy_provider\n"
    "\n"

    "[policy_provider]\n"
    "commonName             = optional\n"
    "organizationalUnitName = optional\n"
    "organizationName       = optional\n"
    "countryName            = optional\n"
    "localityName           = optional\n"
    "emailAddress           = optional\n"
    "\n"

    "[user_cert]\n"
    "basicConstraints       = CA:false\n"
    "keyUsage               = nonRepudiation, digitalSignature, keyEncipherment\n"
    "subjectKeyIdentifier   = hash\n"
    "authorityKeyIdentifier = keyid,issuer:always\n"
    "subjectAltName         = email:copy\n"
    "issuerAltName          = issuer:copy\n"
    "\n"].<|MERGE_RESOLUTION|>--- conflicted
+++ resolved
@@ -233,11 +233,7 @@
 %% ====================================================================
 %% @doc Delegates a request from the API to the GRPCA process.
 %% ====================================================================
-<<<<<<< HEAD
--spec delegate(Request :: term()) -> Response :: any().
-=======
 -spec delegate(Request :: atom(), Args :: tuple()) -> Response :: any().
->>>>>>> 023f4a32
 %% ====================================================================
 delegate(Request, Args) ->
     ca_loop ! {self(), {Request, Args}},
