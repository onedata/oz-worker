--- conflicted
+++ resolved
@@ -82,36 +82,23 @@
             end,
             ErlFiles
     end,
-<<<<<<< HEAD
-    Plugins = lists:filtermap(fun(Plugin) ->
-=======
 
     ValidationResults = lists:map(fun(Plugin) ->
->>>>>>> 05c6bf0c
         try
             {ok, Module} = compile:file(filename:join(PluginsDir, Plugin), ?COMPILE_OPTS),
             code:purge(Module),
             {module, Module} = code:load_file(Module),
             validate_plugin(Module),
             ?info("  -> ~p: successfully loaded", [Module]),
-<<<<<<< HEAD
-            {true, Module}  
-        catch Type:Reason ->
-            ?error_stacktrace("Cannot load ~s plugin due to ~p:~p", [Plugin, Type, Reason]),
-            false
-        end
-    end, PluginFiles),
-    simple_cache:put(?PLUGINS_KEY, Plugins).
-=======
-            ok
+            {ok, Module}
         catch Type:Reason ->
             ?error_stacktrace("Cannot load ~s plugin due to ~p:~p", [Plugin, Type, Reason]),
             error
         end
     end, PluginFiles),
 
-    lists:all(fun(Res) -> Res =:= ok end, ValidationResults).
->>>>>>> 05c6bf0c
+    simple_cache:put(?PLUGINS_KEY, [Plugin || {ok, Plugin} <- ValidationResults]),
+    lists:all(fun(Res) -> Res =/= error end, ValidationResults).
 
 %%%===================================================================
 %%% Internal functions
