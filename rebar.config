%% behaviours should be compiled before other files
{erl_first_files, [
    "src/auth/auth_modules/auth_module_behaviour.erl",
    "src/handlers/rest_module_behavior.erl",
    "deps/ctool/annotations/performance.erl"
]}.

{sub_dirs, ["rel"]}.

{clean_files, [
    "test/eunit_results",
    "test_distributed/*.beam",
    "test_distributed/logs/*"
]}.

%% to include deps headers
{lib_dirs, ["deps"]}.

{cover_enabled, true}.
{cover_export_enabled, true}.

%% eunit opts - Maven-like output formatting
{eunit_opts, [verbose, {report, {eunit_surefire, [{dir, "../test/eunit_results"}]}}]}.

{deps, [
<<<<<<< HEAD
    {cluster_worker, ".*", {git, "ssh://git@git.plgrid.pl:7999/vfs/cluster-worker.git", {tag, "d4e1d905dfd"}}},
    {ctool, ".*", {git, "ssh://git@git.plgrid.pl:7999/vfs/ctool.git", {tag, "4ba54c1"}}},
=======
    {ctool, ".*", {git, "ssh://git@git.plgrid.pl:7999/vfs/ctool.git", {tag, "e8ab9eb9995"}}},
>>>>>>> d6a32d60
    {meck, "0.8.2", {git, "https://github.com/eproxus/meck.git", {tag, "0.8.2"}}},
    {parse_trans, "2.9.2", {git, "https://github.com/uwiger/parse_trans.git", {tag, "2.9.2"}}},
    {annotations, ".*", {git, "https://github.com/RoXeon/annotations.git", "HEAD"}},
    {prproto, ".*", {git, "ssh://git@git.plgrid.pl:7999/vfs/prproto.git", {tag, "8b71875013"}}}
]}.

%% plugins
{plugins, [rebar_git_plugin, rebar_annotations_plugin]}.

{erl_opts, [
    fail_on_warning,
    debug_info,
    {src_dirs, ["src", "test_distributed"]}
]}.

{pre_hooks, [
    {'get-deps', "touch rel/resources/auth.config"},
    {'get-deps', "./update_onedev.sh"},
    %% Make dir for eunit' surefire test results
    {eunit, "mkdir -p test/eunit_results"},
    %% Sometimes, in some cases epmd daemon doesn't
    %% start during eunit tests, so we need to force start it
    {eunit, "epmd -daemon"},
    {compile, "mkdir -p test_distributed/log"},
    %% bamboos compilation
    {compile, "make -C bamboos compile"},
    {clean, "make -C bamboos clean"}
]}.

{post_hooks, [
    {'get-deps', "cp -Rf ./deps/ctool/src/gui_static/* ./src/gui/gui_static/"},
    {compile, "cp ebin/*SUITE* test_distributed/"}
]}.

%% Options for erlyDTL (templates for GUI)
{erlydtl_opts, [
    {compiler_options, [debug_info]},
    {doc_root, "src/gui/gui_static/templates"},
    {out_dir, "ebin"},
    {source_ext, ".html"},
    {module_ext, "_view"}
]}.<|MERGE_RESOLUTION|>--- conflicted
+++ resolved
@@ -23,12 +23,8 @@
 {eunit_opts, [verbose, {report, {eunit_surefire, [{dir, "../test/eunit_results"}]}}]}.
 
 {deps, [
-<<<<<<< HEAD
     {cluster_worker, ".*", {git, "ssh://git@git.plgrid.pl:7999/vfs/cluster-worker.git", {tag, "d4e1d905dfd"}}},
-    {ctool, ".*", {git, "ssh://git@git.plgrid.pl:7999/vfs/ctool.git", {tag, "4ba54c1"}}},
-=======
     {ctool, ".*", {git, "ssh://git@git.plgrid.pl:7999/vfs/ctool.git", {tag, "e8ab9eb9995"}}},
->>>>>>> d6a32d60
     {meck, "0.8.2", {git, "https://github.com/eproxus/meck.git", {tag, "0.8.2"}}},
     {parse_trans, "2.9.2", {git, "https://github.com/uwiger/parse_trans.git", {tag, "2.9.2"}}},
     {annotations, ".*", {git, "https://github.com/RoXeon/annotations.git", "HEAD"}},
