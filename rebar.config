--- conflicted
+++ resolved
@@ -22,11 +22,7 @@
 {eunit_opts, [verbose, {report, {eunit_surefire, [{dir, "../test/eunit_results"}]}}]}.
 
 {deps, [
-<<<<<<< HEAD
     {ctool, ".*", {git, "ssh://git@git.plgrid.pl:7999/vfs/ctool.git", {tag, "23185061ed"}}},
-=======
-    {ctool, ".*", {git, "ssh://git@git.plgrid.pl:7999/vfs/ctool.git", {tag, "8c1c4540c3c"}}},
->>>>>>> 3c0eef00
     {meck, "0.8.2", {git, "https://github.com/eproxus/meck.git", {tag, "0.8.2"}}},
     {mochiweb, "2.8.0", {git, "git://github.com/mochi/mochiweb.git", {tag, "v2.8.0"}}},
     {parse_trans, ".*", {git, "https://github.com/esl/parse_trans.git", {tag, "763462825e"}}},
