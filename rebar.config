--- conflicted
+++ resolved
@@ -14,7 +14,7 @@
     "variables-ct*"
 ]}.
 
-{include_lib,["deps"]}.
+{include_lib, ["deps"]}.
 
 {cover_enabled, true}.
 
@@ -24,20 +24,12 @@
 ]}.
 
 {deps, [
-    {ctool,".*", {git, "ssh://git@git.plgrid.pl:7999/vfs/ctool.git", {tag, "e5705b2"}}},
+    {ctool, ".*", {git, "ssh://git@git.plgrid.pl:7999/vfs/ctool.git", {tag, "e5705b2"}}},
     {meck, "0.8.2", {git, "https://github.com/eproxus/meck.git", {tag, "0.8.2"}}},
     {node_package, "1.3.8", {git, "git://github.com/basho/node_package", {tag, "1.3.8"}}},
-<<<<<<< HEAD
-    {mochiweb, "2.8.0", {git, "git://github.com/mochi/mochiweb.git", {tag, "v2.8.0"}}}
+    {mochiweb, "2.8.0", {git, "git://github.com/mochi/mochiweb.git", {tag, "v2.8.0"}}},
+    {dao, ".*", {git, "ssh://git@git.plgrid.pl:7999/vfs/dao.git", {tag, "eb54877"}}}
 ]}.
-=======
-    {ibrowse, "4.0.1", {git, "git://github.com/cmullaparthi/ibrowse.git", {tag, "v4.0.1"}}},
-    {mimetypes, "1.0", {git, "git://github.com/spawngrid/mimetypes.git", {tag, "1.0"}}},
-    {mochiweb, "2.8.0", {git, "git://github.com/mochi/mochiweb.git", {tag, "v2.8.0"}}},
-    {ctool,".*", {git, "ssh://git@git.plgrid.pl:7999/vfs/ctool.git", {tag, "1247d4a"}}},
-    {dao,".*", {git, "ssh://git@git.plgrid.pl:7999/vfs/dao.git", {tag, "eb54877"}}}
-    ]}.
->>>>>>> d33cdabc
 
 {erl_opts, [
     fail_on_warning,
