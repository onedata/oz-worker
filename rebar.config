%% behaviours should be compiled before other files
{erl_first_files, [
    "src/auth/auth_modules/auth_module_behaviour.erl",
    "src/handlers/rest_module_behavior.erl"
]}.

{clean_files, [
    "test/eunit_results",
    "test_distributed/*.beam",
    "test_distributed/logs/*"
]}.

{cover_enabled, true}.

{dialyzer, [
    {warnings, [error_handling, race_conditions]},
    {plt_extra_apps, [ranch, ctool, cluster_worker]}
]}.

%% eunit opts - Maven-like output formatting
{eunit_opts, [verbose, {report, {eunit_surefire, [{dir, "./test/eunit_results"}]}}]}.

{deps, [
    {ctool, {git, "ssh://git@git.plgrid.pl:7999/vfs/ctool.git", {ref, "401dddf6a"}}},
    {cluster_worker,{git, "ssh://git@git.plgrid.pl:7999/vfs/cluster-worker.git", {ref, "9fc88c2cca0"}}},
    {cluster_manager, {raw, {git, "ssh://git@git.plgrid.pl:7999/vfs/cluster-manager.git", {ref, "da71898"}}}},
<<<<<<< HEAD
    {gui, {git, "ssh://git@git.plgrid.pl:7999/vfs/gui.git", {ref, "aafe8a6"}}},
=======
    {gui, {git, "ssh://git@git.plgrid.pl:7999/vfs/gui.git", {ref, "e4a09c3"}}},
>>>>>>> 2072a597
    {meck, {git, "https://github.com/eproxus/meck.git", {tag, "0.8.4"}}},
    {parse_trans, {git, "https://github.com/uwiger/parse_trans.git", {tag, "2.9.2"}}},
    {annotations, {git, "https://github.com/RoXeon/annotations.git", "HEAD"}},
    {observer_cli, "1.0.7"}
]}.

%% plugins
{plugins, [rebar3_hex, rebar3_elixir,
    {rebar_raw_resource,
        {git, "git://github.com/tburghart/rebar_raw_resource.git",
        {tag, "0.5.0"}}
    }
]}.

{erl_opts, [
    fail_on_warning,
    debug_info,
    {src_dirs, ["src"]}
]}.

{pre_hooks, [
    %% Make dir for eunit' surefire test results
    {eunit, "mkdir -p test/eunit_results"},
    %% Sometimes, in some cases epmd daemon doesn't
    %% start during eunit tests, so we need to force start it
    {eunit, "epmd -daemon"}
]}.

{post_hooks, [
    {release, "rm -f _build/*/rel/oz_worker/bin/install_upgrade.escript"},
    {release, "rm -f _build/*/rel/oz_worker/bin/nodetool"},
    {release, "rm -f _build/*/rel/oz_worker/bin/oz_worker-*"},
    {release, "rm -f _build/*/rel/oz_worker/bin/start_clean.boot"}
]}.

%% relx configuration
{relx, [
    {release, {"oz_worker", "1.0.0"},
        [
            kernel,
            stdlib,
            xmerl,
            sasl,
            public_key,
            crypto,
            ssl,
            gui,
            % Meck is needed only for development purposes, should be removed before release.
            meck,
            % All ctool deps will be included in the release package,
            % so there is no need to list them here.
            ctool,
            mnesia,
            couchbeam,
            {cluster_worker, load},
            {observer_cli, load},
            {gen_server2, load},
            %% deps included by default by reltool but not included by relx
            {base64url, load},
            certifi,
            {common_test, load},
            {corman, load},
            {debugger, load},
            {dht_ring, load},
            {edoc, load},
            {enacl_p, load},
            {erts, load},
            {et, load},
            {eunit, load},
            gen_smtp,
            hackney,
            {inets, load},
            {jiffy, load},
            {jsx, load},
            {macaroons, load},
            {mcd, load},
            {mochiweb, load},
            {observer, load},
            {otp_mibs, load},
            {runtime_tools, load},
            {snmp, load},
            {ssh, load},
            {wx, load},
            oz_worker
        ]},

    {vm_args, "rel/files/vm.args"},
    {sys_config, "rel/files/app.config"},
    {target_dir, "oz_worker"},
    {include_src, false},
    {dev_mode, true},

    {overlay, [
        %% Copy base files for starting and interacting with node
        {copy, "node_package/priv/base/erl", "erts-{{erts_vsn}}/bin/erl"},
        {copy, "node_package/priv/base/nodetool", "erts-{{erts_vsn}}/bin/nodetool"},
        {template, "node_package/priv/base/runner", "bin/oz_worker"},
        {template, "node_package/priv/base/env.sh", "lib/env.sh"},

        %% Copy config files
        {mkdir, "etc"},
        {template, "rel/files/app.config", "etc/app.config"},
        {template, "rel/files/vm.args", "etc/vm.args"},
        {copy, "cacerts", "./etc/"},
        {copy, "certs", "./etc/"},

        %% Copy additional data files
        {copy, "rel/data/", "./"},
        {copy, "certs", "./data/"},
        {copy, "cacerts", "./data/"},
        {copy, "ozpca", "./data/"},
        {copy, "LICENSE.txt", "./data/"},
        {copy, "README.md", "./data/"},

        %% Copy location service files
        {copy, "location-service", "./lib/"}
    ]},

    {extended_start_script, true}
]}.

%% Profiles configuration
{profiles, [
    {package, [
        {relx, [{dev_mode, false}]}
    ]},
    {bamboo, [
        {relx, [{dev_mode, false}]},
        {post_hooks, [
            {release, "rm -rf _build/default/rel"},
            {release, "mv -f _build/bamboo/rel _build/default"},
            {release, "rm -rf _build/default/lib/oz_worker"},
            {release, "mv -f _build/bamboo/lib/oz_worker _build/default/lib"}
        ]}
    ]}
]}.
<|MERGE_RESOLUTION|>--- conflicted
+++ resolved
@@ -24,11 +24,7 @@
     {ctool, {git, "ssh://git@git.plgrid.pl:7999/vfs/ctool.git", {ref, "401dddf6a"}}},
     {cluster_worker,{git, "ssh://git@git.plgrid.pl:7999/vfs/cluster-worker.git", {ref, "9fc88c2cca0"}}},
     {cluster_manager, {raw, {git, "ssh://git@git.plgrid.pl:7999/vfs/cluster-manager.git", {ref, "da71898"}}}},
-<<<<<<< HEAD
-    {gui, {git, "ssh://git@git.plgrid.pl:7999/vfs/gui.git", {ref, "aafe8a6"}}},
-=======
     {gui, {git, "ssh://git@git.plgrid.pl:7999/vfs/gui.git", {ref, "e4a09c3"}}},
->>>>>>> 2072a597
     {meck, {git, "https://github.com/eproxus/meck.git", {tag, "0.8.4"}}},
     {parse_trans, {git, "https://github.com/uwiger/parse_trans.git", {tag, "2.9.2"}}},
     {annotations, {git, "https://github.com/RoXeon/annotations.git", "HEAD"}},
