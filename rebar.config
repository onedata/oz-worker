--- conflicted
+++ resolved
@@ -21,17 +21,10 @@
 {eunit_opts, [verbose, {report, {eunit_surefire, [{dir, "./test/eunit_results"}]}}]}.
 
 {deps, [
-<<<<<<< HEAD
-    {ctool, {git, "ssh://git@git.plgrid.pl:7999/vfs/ctool.git", {ref, "68e84eab353"}}},
-    {cluster_worker,{git, "ssh://git@git.plgrid.pl:7999/vfs/cluster-worker.git", {ref, "0725c8d24f5"}}},
-    {cluster_manager, {raw, {git, "ssh://git@git.plgrid.pl:7999/vfs/cluster-manager.git", {ref, "c20df2737a0"}}}},
-    {gui, {git, "ssh://git@git.plgrid.pl:7999/vfs/gui.git", {ref, "191d837"}}},
-=======
     {ctool, {git, "ssh://git@git.plgrid.pl:7999/vfs/ctool.git", {ref, "27df346"}}},
     {cluster_worker,{git, "ssh://git@git.plgrid.pl:7999/vfs/cluster-worker.git", {ref, "9fc88c2cca0"}}},
     {cluster_manager, {raw, {git, "ssh://git@git.plgrid.pl:7999/vfs/cluster-manager.git", {ref, "da71898"}}}},
     {gui, {git, "ssh://git@git.plgrid.pl:7999/vfs/gui.git", {ref, "793fbd3d1c3"}}},
->>>>>>> e12502fe
     {meck, {git, "https://github.com/eproxus/meck.git", {tag, "0.8.4"}}},
     {parse_trans, {git, "https://github.com/uwiger/parse_trans.git", {tag, "2.9.2"}}},
     {annotations, {git, "https://github.com/RoXeon/annotations.git", "HEAD"}},
@@ -79,7 +72,6 @@
             ctool,
             mnesia,
             couchbeam,
-            {gen_server2, load},
             {cluster_worker, load},
             {observer_cli, load},
             {gen_server2, load},
