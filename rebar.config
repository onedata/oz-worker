--- conflicted
+++ resolved
@@ -23,11 +23,7 @@
 {eunit_opts, [verbose, {report, {eunit_surefire, [{dir, "../test/eunit_results"}]}}]}.
 
 {deps, [
-<<<<<<< HEAD
-    {ctool, ".*", {git, "ssh://git@git.plgrid.pl:7999/vfs/ctool.git", {tag, "9d95908550e"}}},
-=======
-    {ctool, "2.0.1", {git, "${ONEDATA_GIT_URL}/ctool.git", {tag, "037034c2c9f"}}},
->>>>>>> 3a34e447
+    {ctool, "2.0.1", {git, "${ONEDATA_GIT_URL}/ctool.git", {tag, "a1ee598885c"}}},
     {meck, "0.8.2", {git, "https://github.com/eproxus/meck.git", {tag, "0.8.2"}}},
     {parse_trans, "2.9.2", {git, "https://github.com/uwiger/parse_trans.git", {tag, "2.9.2"}}},
     {annotations, ".*", {git, "https://github.com/RoXeon/annotations.git", "HEAD"}},
