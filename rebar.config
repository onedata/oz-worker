--- conflicted
+++ resolved
@@ -22,16 +22,13 @@
 {eunit_opts, [verbose, {report, {eunit_surefire, [{dir, "../test/eunit_results"}]}}]}.
 
 {deps, [
-<<<<<<< HEAD
     {ctool, "3.0.0-alpha3", {git, "${ONEDATA_GIT_URL}/ctool.git", {tag, "4ca3ddbbb34"}}},
     {cluster_worker, "3.0.0-beta1", {git, "${ONEDATA_GIT_URL}/cluster-worker.git", {tag, "31d599d6134"}}},
     {gui, "1.0.3", {git, "${ONEDATA_GIT_URL}/gui.git", {tag, "342564aad8c"}}},
     {meck, "0.8.4", {git, "https://github.com/eproxus/meck.git", {tag, "0.8.4"}}},
-=======
     {ctool, "3.0.0-alpha3", {git, "${ONEDATA_GIT_URL}/ctool.git", {tag, "0261509cc9d"}}},
     {gui, "1.0.3", {git, "ssh://git@git.plgrid.pl:7999/vfs/gui.git", {tag, "94d0ef9"}}},
     {meck, "0.8.2", {git, "https://github.com/eproxus/meck.git", {tag, "0.8.2"}}},
->>>>>>> c3765b20
     {parse_trans, "2.9.2", {git, "https://github.com/uwiger/parse_trans.git", {tag, "2.9.2"}}},
     {annotations, ".*", {git, "https://github.com/RoXeon/annotations.git", "HEAD"}},
     {node_package, ".*", {git, "git://github.com/onedata/node_package.git", {branch, "2.0.2"}}}
