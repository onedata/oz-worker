--- conflicted
+++ resolved
@@ -24,21 +24,12 @@
 {eunit_opts, [verbose, {report, {eunit_surefire, [{dir, "../test/eunit_results"}]}}]}.
 
 {deps, [
-<<<<<<< HEAD
     {ctool, ".*", {git, "ssh://git@git.plgrid.pl:7999/vfs/ctool.git", {branch, "feature/VFS-1523-dns-migrated-from-ctool"}}},
     {meck, "0.8.2", {git, "https://github.com/eproxus/meck.git", {tag, "0.8.2"}}},
     {parse_trans, "2.9.2", {git, "https://github.com/uwiger/parse_trans.git", {tag, "2.9.2"}}},
     {annotations, ".*", {git, "https://github.com/RoXeon/annotations.git", "HEAD"}},
     {prproto, ".*", {git, "ssh://git@git.plgrid.pl:7999/vfs/prproto.git", {tag, "8b71875013"}}},
     {cluster_worker, ".*", {git, "ssh://git@git.plgrid.pl:7999/vfs/cluster-worker.git", {branch, "feature/VFS-1523-dns-migrated-from-ctool"}}}
-=======
-    {ctool, "2.0.1", {git, "${ONEDATA_GIT_URL}/ctool.git", {tag, "2.0.1"}}},
-    {meck, "0.8.2", {git, "https://github.com/eproxus/meck.git", {tag, "0.8.2"}}},
-    {parse_trans, "2.9.2", {git, "https://github.com/uwiger/parse_trans.git", {tag, "2.9.2"}}},
-    {annotations, ".*", {git, "https://github.com/RoXeon/annotations.git", "HEAD"}},
-    {dao, ".*", {git, "${ONEDATA_GIT_URL}/dao.git", {tag, "014a10d4450"}}},
-    {prproto, ".*", {git, "${ONEDATA_GIT_URL}/prproto.git", {tag, "8b71875013"}}}
->>>>>>> 532df660
 ]}.
 
 %% plugins
