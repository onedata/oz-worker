%% behaviours should be compiled before other files
{erl_first_files, [
    "src/auth/auth_modules/auth_module_behaviour.erl",
    "src/handlers/rest_module_behavior.erl"
]}.

{sub_dirs, ["rel"]}.

{clean_files, [
    "test/eunit_results",
    "test_distributed/*.beam",
    "test_distributed/logs/*"
]}.

%% to include deps headers
{lib_dirs, ["deps"]}.

{cover_enabled, true}.
{cover_export_enabled, true}.

%% eunit opts - Maven-like output formatting
{eunit_opts, [verbose, {report, {eunit_surefire, [{dir, "../test/eunit_results"}]}}]}.

{deps, [
    {ctool, "3.0.0-beta3", {git, "${ONEDATA_GIT_URL}/ctool.git", {tag, "ae46280"}}},
<<<<<<< HEAD
    {cluster_worker, "3.0.0-beta3", {git, "${ONEDATA_GIT_URL}/cluster-worker.git", {tag, "3a7c55d"}}},
    {gui, "3.0.0-beta3", {git, "${ONEDATA_GIT_URL}/gui.git", {tag, "7692ad2"}}},
=======
    {cluster_worker, "3.0.0-beta3", {git, "${ONEDATA_GIT_URL}/cluster-worker.git", {tag, "78da10c0b3"}}},
    {gui, "3.0.0-beta3", {git, "${ONEDATA_GIT_URL}/gui.git", {tag, "ad51911"}}},
>>>>>>> e4f219f1
    {meck, "0.8.4", {git, "https://github.com/eproxus/meck.git", {tag, "0.8.4"}}},
    {parse_trans, "2.9.2", {git, "https://github.com/uwiger/parse_trans.git", {tag, "2.9.2"}}},
    {annotations, ".*", {git, "https://github.com/RoXeon/annotations.git", "HEAD"}},
    {node_package, ".*", {git, "git://github.com/onedata/node_package.git", {branch, "2.0.2"}}}
]}.

%% plugins
{plugins, [rebar_git_plugin, rebar_annotations_plugin]}.

{erl_opts, [
    fail_on_warning,
    debug_info,
    {src_dirs, ["src"]}
]}.

{pre_hooks, [
    %% Make dir for eunit' surefire test results
    {eunit, "mkdir -p test/eunit_results"},
    %% Sometimes, in some cases epmd daemon doesn't
    %% start during eunit tests, so we need to force start it
    {eunit, "epmd -daemon"}
]}.<|MERGE_RESOLUTION|>--- conflicted
+++ resolved
@@ -23,13 +23,8 @@
 
 {deps, [
     {ctool, "3.0.0-beta3", {git, "${ONEDATA_GIT_URL}/ctool.git", {tag, "ae46280"}}},
-<<<<<<< HEAD
-    {cluster_worker, "3.0.0-beta3", {git, "${ONEDATA_GIT_URL}/cluster-worker.git", {tag, "3a7c55d"}}},
+    {cluster_worker, "3.0.0-beta3", {git, "${ONEDATA_GIT_URL}/cluster-worker.git", {tag, "78da10c0b3"}}},
     {gui, "3.0.0-beta3", {git, "${ONEDATA_GIT_URL}/gui.git", {tag, "7692ad2"}}},
-=======
-    {cluster_worker, "3.0.0-beta3", {git, "${ONEDATA_GIT_URL}/cluster-worker.git", {tag, "78da10c0b3"}}},
-    {gui, "3.0.0-beta3", {git, "${ONEDATA_GIT_URL}/gui.git", {tag, "ad51911"}}},
->>>>>>> e4f219f1
     {meck, "0.8.4", {git, "https://github.com/eproxus/meck.git", {tag, "0.8.4"}}},
     {parse_trans, "2.9.2", {git, "https://github.com/uwiger/parse_trans.git", {tag, "2.9.2"}}},
     {annotations, ".*", {git, "https://github.com/RoXeon/annotations.git", "HEAD"}},
