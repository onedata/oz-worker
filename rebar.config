%% behaviours should be compiled before other files
{erl_first_files, [
    "src/auth/auth_modules/auth_module_behaviour.erl",
    "src/handlers/rest_module_behavior.erl"
]}.

{sub_dirs, ["rel"]}.

{clean_files, [
    "test/eunit_results",
    "test_distributed/*.beam",
    "test_distributed/logs/*"
]}.

%% to include deps headers
{lib_dirs, ["deps"]}.

%% TODO - enable after upgrade to Erlang 18.3
%% {cover_enabled, true}.
%% {cover_export_enabled, true}.

%% eunit opts - Maven-like output formatting
{eunit_opts, [verbose, {report, {eunit_surefire, [{dir, "../test/eunit_results"}]}}]}.

{deps, [
<<<<<<< HEAD
    {ctool, "3.0.0-alpha3", {git, "${ONEDATA_GIT_URL}/ctool.git", {tag, "bfcdfd76388"}}},
    {gui, "1.0.3", {git, "ssh://git@git.plgrid.pl:7999/vfs/gui.git", {tag, "6bb4d5f38f6"}}},
=======
    {ctool, "3.0.0-alpha3", {git, "${ONEDATA_GIT_URL}/ctool.git", {tag, "6f597475c71"}}},
    {gui, "1.0.3", {git, "ssh://git@git.plgrid.pl:7999/vfs/gui.git", {tag, "f8ac4b030d9"}}},
>>>>>>> f80fb04c
    {meck, "0.8.2", {git, "https://github.com/eproxus/meck.git", {tag, "0.8.2"}}},
    {parse_trans, "2.9.2", {git, "https://github.com/uwiger/parse_trans.git", {tag, "2.9.2"}}},
    {annotations, ".*", {git, "https://github.com/RoXeon/annotations.git", "HEAD"}},
    {cluster_worker, "3.0.0-alpha3", {git, "${ONEDATA_GIT_URL}/cluster-worker.git", {tag, "8fac00f9922"}}},
    {node_package, ".*", {git, "git://github.com/onedata/node_package.git", {branch, "2.0.2"}}}
]}.

%% plugins
{plugins, [rebar_git_plugin, rebar_annotations_plugin]}.

{erl_opts, [
    fail_on_warning,
    debug_info,
    {src_dirs, ["src"]}
]}.

{pre_hooks, [
    %% Make dir for eunit' surefire test results
    {eunit, "mkdir -p test/eunit_results"},
    %% Sometimes, in some cases epmd daemon doesn't
    %% start during eunit tests, so we need to force start it
    {eunit, "epmd -daemon"},
    {clean, "make gui_clean"}
]}.<|MERGE_RESOLUTION|>--- conflicted
+++ resolved
@@ -23,13 +23,8 @@
 {eunit_opts, [verbose, {report, {eunit_surefire, [{dir, "../test/eunit_results"}]}}]}.
 
 {deps, [
-<<<<<<< HEAD
-    {ctool, "3.0.0-alpha3", {git, "${ONEDATA_GIT_URL}/ctool.git", {tag, "bfcdfd76388"}}},
+    {ctool, "3.0.0-alpha3", {git, "${ONEDATA_GIT_URL}/ctool.git", {tag, "4cdd05b0a68"}}},
     {gui, "1.0.3", {git, "ssh://git@git.plgrid.pl:7999/vfs/gui.git", {tag, "6bb4d5f38f6"}}},
-=======
-    {ctool, "3.0.0-alpha3", {git, "${ONEDATA_GIT_URL}/ctool.git", {tag, "6f597475c71"}}},
-    {gui, "1.0.3", {git, "ssh://git@git.plgrid.pl:7999/vfs/gui.git", {tag, "f8ac4b030d9"}}},
->>>>>>> f80fb04c
     {meck, "0.8.2", {git, "https://github.com/eproxus/meck.git", {tag, "0.8.2"}}},
     {parse_trans, "2.9.2", {git, "https://github.com/uwiger/parse_trans.git", {tag, "2.9.2"}}},
     {annotations, ".*", {git, "https://github.com/RoXeon/annotations.git", "HEAD"}},
