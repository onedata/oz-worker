--- conflicted
+++ resolved
@@ -23,12 +23,8 @@
 {eunit_opts, [verbose, {report, {eunit_surefire, [{dir, "../test/eunit_results"}]}}]}.
 
 {deps, [
-<<<<<<< HEAD
-    {ctool, "3.0.0-alpha2", {git, "${ONEDATA_GIT_URL}/ctool.git", {tag, "d5a45c03396"}}},
-=======
-    {ctool, "3.0.0-alpha2", {git, "${ONEDATA_GIT_URL}/ctool.git", {tag, "624b8f75a5c"}}},
+    {ctool, "3.0.0-alpha2", {git, "${ONEDATA_GIT_URL}/ctool.git", {tag, "14b2fc29c5c"}}},
     {gui, "1.0.3", {git, "ssh://git@git.plgrid.pl:7999/vfs/gui.git", {tag, "4bbe827"}}},
->>>>>>> dfb21c44
     {meck, "0.8.2", {git, "https://github.com/eproxus/meck.git", {tag, "0.8.2"}}},
     {parse_trans, "2.9.2", {git, "https://github.com/uwiger/parse_trans.git", {tag, "2.9.2"}}},
     {annotations, ".*", {git, "https://github.com/RoXeon/annotations.git", "HEAD"}},
