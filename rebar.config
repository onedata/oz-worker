--- conflicted
+++ resolved
@@ -28,11 +28,7 @@
     {meck, "0.8.2", {git, "https://github.com/eproxus/meck.git", {tag, "0.8.2"}}},
     {parse_trans, "2.9.2", {git, "https://github.com/uwiger/parse_trans.git", {tag, "2.9.2"}}},
     {annotations, ".*", {git, "https://github.com/RoXeon/annotations.git", "HEAD"}},
-<<<<<<< HEAD
-    {cluster_worker, "3.0.0-alpha2", {git, "${ONEDATA_GIT_URL}/cluster-worker.git", {tag, "521cc00064"}}},
-=======
-    {cluster_worker, "3.0.0-alpha3", {git, "${ONEDATA_GIT_URL}/cluster-worker.git", {tag, "3.0.0-alpha3"}}},
->>>>>>> 2edde2f8
+    {cluster_worker, "3.0.0-alpha3", {git, "${ONEDATA_GIT_URL}/cluster-worker.git", {tag, "2b43f2b392275"}}},
     {node_package, ".*", {git, "git://github.com/onedata/node_package.git", {branch, "2.0.2"}}}
 ]}.
 
