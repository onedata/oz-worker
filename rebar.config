%% behaviours should be compiled before other files
{erl_first_files, [
    "src/veil_modules/control_panel/auth/auth_modules/auth_module_behaviour.erl",
    "src/handlers/rest_module_behavior.erl"
]}.


{sub_dirs, ["rel"]}.

{clean_files, [
    "ebin/*.beam",
    "test/results",
    "test_distributed/*/*.beam",
    "test_distributed/log/*",
    "variables-ct*"
]}.

%% to include deps headers
{lib_dirs, ["deps"]}.

% TODO is this needed or was just mistaken with above?
%% {include_lib, ["deps"]}.

{cover_enabled, true}.

{eunit_opts, [
    verbose,
    {report, {eunit_surefire, [{dir, "../test/results"}]}}
]}.

{deps, [
<<<<<<< HEAD
    {ctool, ".*", {git, "ssh://git@git.plgrid.pl:7999/vfs/ctool.git", {tag, "da0af38"}}},
=======
    {ctool, ".*", {git, "ssh://git@git.plgrid.pl:7999/vfs/ctool.git", {tag, "c33fc04"}}},
>>>>>>> d5badbfb
    {meck, "0.8.2", {git, "https://github.com/eproxus/meck.git", {tag, "0.8.2"}}},
    {node_package, "1.3.8", {git, "git://github.com/basho/node_package", {tag, "1.3.8"}}},
    {mochiweb, "2.8.0", {git, "git://github.com/mochi/mochiweb.git", {tag, "v2.8.0"}}},
    {dao, ".*", {git, "ssh://git@git.plgrid.pl:7999/vfs/dao.git", {tag, "b9faade"}}}
]}.

{erl_opts, [
    fail_on_warning,
    debug_info
]}.

{pre_hooks, [
    {eunit, "mkdir -p test/results"}, %% Make dir for eunit' surefire test results
    {eunit, "epmd -daemon"}, %% Sometimes, in some cases epmd daemon doesn't start during eunit tests, so we need to force start it
    {compile, "mkdir -p test_distributed/log"},
    {compile, "chmod u+x test_distributed/start_distributed_test.sh"}
]}.

% Options for erlyDTL (templates for GUI)
{erlydtl_opts, [
    {compiler_options, [debug_info]},
    {doc_root, "src/gui/gui_static/templates"},
    {out_dir, "ebin"},
    {source_ext, ".html"},
    {module_ext, "_view"}
]}.<|MERGE_RESOLUTION|>--- conflicted
+++ resolved
@@ -29,11 +29,7 @@
 ]}.
 
 {deps, [
-<<<<<<< HEAD
     {ctool, ".*", {git, "ssh://git@git.plgrid.pl:7999/vfs/ctool.git", {tag, "da0af38"}}},
-=======
-    {ctool, ".*", {git, "ssh://git@git.plgrid.pl:7999/vfs/ctool.git", {tag, "c33fc04"}}},
->>>>>>> d5badbfb
     {meck, "0.8.2", {git, "https://github.com/eproxus/meck.git", {tag, "0.8.2"}}},
     {node_package, "1.3.8", {git, "git://github.com/basho/node_package", {tag, "1.3.8"}}},
     {mochiweb, "2.8.0", {git, "git://github.com/mochi/mochiweb.git", {tag, "v2.8.0"}}},
