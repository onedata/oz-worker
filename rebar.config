%% behaviours should be compiled before other files
{erl_first_files, [
    "src/auth/auth_modules/auth_module_behaviour.erl",
    "src/handlers/rest_module_behavior.erl"
]}.

{sub_dirs, ["rel"]}.

{clean_files, [
    "test/eunit_results",
    "test_distributed/*.beam",
    "test_distributed/logs/*"
]}.

%% to include deps headers
{lib_dirs, ["deps"]}.

{cover_enabled, true}.
{cover_export_enabled, true}.

%% eunit opts - Maven-like output formatting
{eunit_opts, [verbose, {report, {eunit_surefire, [{dir, "../test/eunit_results"}]}}]}.

{deps, [
<<<<<<< HEAD
    {ctool, "3.0.0-beta3", {git, "${ONEDATA_GIT_URL}/ctool.git", {tag, "8c4867c"}}},
    {cluster_worker, "3.0.0-beta3", {git, "${ONEDATA_GIT_URL}/cluster-worker.git", {tag, "8189741f7a0"}}},
=======
    {ctool, "3.0.0-beta3", {git, "${ONEDATA_GIT_URL}/ctool.git", {tag, "54e7d9760c9"}}},
    {cluster_worker, "3.0.0-beta3", {git, "${ONEDATA_GIT_URL}/cluster-worker.git", {tag, "063269a6c8e"}}},
>>>>>>> 0299ec67
    {gui, "3.0.0-beta3", {git, "${ONEDATA_GIT_URL}/gui.git", {tag, "191d837"}}},
    {meck, "0.8.4", {git, "https://github.com/eproxus/meck.git", {tag, "0.8.4"}}},
    {parse_trans, "2.9.2", {git, "https://github.com/uwiger/parse_trans.git", {tag, "2.9.2"}}},
    {annotations, ".*", {git, "https://github.com/RoXeon/annotations.git", "HEAD"}},
    {node_package, ".*", {git, "git://github.com/onedata/node_package.git", {branch, "2.0.2"}}}
]}.

%% plugins
{plugins, [rebar_git_plugin, rebar_annotations_plugin]}.

{erl_opts, [
    fail_on_warning,
    debug_info,
    {src_dirs, ["src"]}
]}.

{pre_hooks, [
    %% Make dir for eunit' surefire test results
    {eunit, "mkdir -p test/eunit_results"},
    %% Sometimes, in some cases epmd daemon doesn't
    %% start during eunit tests, so we need to force start it
    {eunit, "epmd -daemon"}
]}.<|MERGE_RESOLUTION|>--- conflicted
+++ resolved
@@ -22,13 +22,8 @@
 {eunit_opts, [verbose, {report, {eunit_surefire, [{dir, "../test/eunit_results"}]}}]}.
 
 {deps, [
-<<<<<<< HEAD
     {ctool, "3.0.0-beta3", {git, "${ONEDATA_GIT_URL}/ctool.git", {tag, "8c4867c"}}},
-    {cluster_worker, "3.0.0-beta3", {git, "${ONEDATA_GIT_URL}/cluster-worker.git", {tag, "8189741f7a0"}}},
-=======
-    {ctool, "3.0.0-beta3", {git, "${ONEDATA_GIT_URL}/ctool.git", {tag, "54e7d9760c9"}}},
     {cluster_worker, "3.0.0-beta3", {git, "${ONEDATA_GIT_URL}/cluster-worker.git", {tag, "063269a6c8e"}}},
->>>>>>> 0299ec67
     {gui, "3.0.0-beta3", {git, "${ONEDATA_GIT_URL}/gui.git", {tag, "191d837"}}},
     {meck, "0.8.4", {git, "https://github.com/eproxus/meck.git", {tag, "0.8.4"}}},
     {parse_trans, "2.9.2", {git, "https://github.com/uwiger/parse_trans.git", {tag, "2.9.2"}}},
