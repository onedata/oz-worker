{"1.2.0",
[{<<"base32">>,
  {git,"https://github.com/dnsimple/base32_erlang.git",
       {ref,"8b1ebce8895662b05970f481c9ce1a9f44add50b"}},
  0},
 {<<"base64url">>,
  {git,"https://github.com/dvv/base64url.git",
       {ref,"f2c64ed8b9bebc536fad37ad97243452b674b837"}},
  2},
 {<<"bear">>,{pkg,<<"bear">>,<<"0.8.7">>},2},
 {<<"bp_tree">>,
  {git,"https://github.com/onedata/bp_tree.git",
       {ref,"bd0bcaff3be2741893ceaa270d33f38438d0aea8"}},
  1},
 {<<"cberl">>,
  {git,"ssh://git@git.onedata.org:7999/vfs/cberl.git",
       {ref,"764a1b48989f88a15caa3d4aa21c80899be7e74e"}},
  1},
 {<<"certifi">>,{pkg,<<"certifi">>,<<"2.6.1">>},2},
 {<<"cluster_manager">>,
  {raw,"ssh://git@git.onedata.org:7999/vfs/cluster-manager.git",
       {mod_ref,git,{ref,"98d18b9c1a7373117fb3f48337eea236659ed910"},[]}},
  0},
 {<<"cluster_worker">>,
  {git,"ssh://git@git.onedata.org:7999/vfs/cluster-worker.git",
       {ref,"ef958128af6835bb5aaa005d2921d7fb3c4bd11b"}},
  0},
 {<<"compatibility_reference">>,
  {raw,"ssh://git@git.onedata.org:7999/vfs/compatibility-reference.git",
       {mod_ref,git,{ref,"19f464ce71dc5c46cebeb75cfbf567708e348cba"},[]}},
  0},
 {<<"cowboy">>,
  {git,"git://github.com/ninenines/cowboy.git",
       {ref,"04ca4c5d31a92d4d3de087bbd7d6021dc4a6d409"}},
  1},
 {<<"cowlib">>,
  {git,"https://github.com/ninenines/cowlib",
       {ref,"e9448e5628c8c1d9083223ff973af8de31a566d1"}},
  2},
 {<<"ctool">>,
  {git,"ssh://git@git.onedata.org:7999/vfs/ctool.git",
<<<<<<< HEAD
       {ref,"65ff2f89df69374445867bad3679610bc4ecc1ed"}},
=======
       {ref,"2cd0913069712db1dfae4b8fc3f7818c73223743"}},
>>>>>>> e12afd5d
  0},
 {<<"dns">>,
  {git,"git://github.com/aetrion/dns_erlang.git",
       {ref,"783422082d9aec033c68cdcf3557ce7785951543"}},
  1},
 {<<"enacl">>,
  {git,"https://github.com/jlouis/enacl",
       {ref,"9919871e5313df24497914bb50791f0690a3be97"}},
  2},
 {<<"erldns">>,
  {git,"https://github.com/wgslr/erl-dns.git",
       {ref,"3b55aacd3e459093fc7ac89097c6f3e27ed28723"}},
  0},
 {<<"esaml">>,
  {git,"https://github.com/onedata/esaml.git",
       {ref,"3716e063166642f1646b3b29385afb778443249e"}},
  0},
 {<<"exometer_core">>,
  {git,"https://github.com/mistanisz/exometer_core",
       {ref,"0571a9a1b9e5b2af6c2d5b1cbe51558b4771c696"}},
  1},
 {<<"exometer_graphite">>,
  {git,"https://github.com/mistanisz/exometer_graphite.git",
       {ref,"b08ce86a433746769eb85d23bbdc66f109c1b4f4"}},
  1},
 {<<"exometer_lager">>,
  {git,"https://github.com/onedata/exometer_lager.git",
       {ref,"3ee87b868b618fab43e564227d97902b527c22ca"}},
  1},
 {<<"folsom">>,
  {git,"git://github.com/folsom-project/folsom.git",
       {ref,"eeb1cc467eb64bd94075b95b8963e80d8b4df3df"}},
  1},
 {<<"gen_server2">>,
  {git,"http://github.com/mistanisz/gen_server2.git",
       {ref,"8edb4a3383444634bbff6f2468a341607cd97a4b"}},
  1},
 {<<"gen_smtp">>,
  {git,"git://github.com/Vagabond/gen_smtp.git",
       {ref,"410557a4b52cbabc99062e2196fa0ec16c3c03a7"}},
  1},
 {<<"goldrush">>,{pkg,<<"goldrush">>,<<"0.1.9">>},2},
 {<<"gui">>,
  {git,"ssh://git@git.onedata.org:7999/vfs/gui.git",
       {ref,"75089f46b66b5d32811f5917dd534448b69b2d49"}},
  1},
 {<<"hackney">>,
  {git,"https://github.com/benoitc/hackney",
       {ref,"6e79b2bb11a77389d3ba9ff3a0828a45796fe7a8"}},
  1},
 {<<"hut">>,{pkg,<<"hut">>,<<"1.3.0">>},2},
 {<<"idna">>,{pkg,<<"idna">>,<<"6.1.1">>},2},
 {<<"iso8601">>,
  {git,"https://github.com/xorver/erlang_iso8601.git",
       {ref,"72013b0a8d757ee95bb560541e29bfa4461c5232"}},
  1},
 {<<"jiffy">>,
  {git,"https://github.com/davisp/jiffy.git",
       {ref,"effc3c9a68478b692523e61b308ad9257c1ddeca"}},
  1},
 {<<"jsx">>,
  {git,"git://github.com/talentdeficit/jsx.git",
       {ref,"45ffea21a6863c58fb7da1f937e868916ff68b27"}},
  1},
 {<<"lager">>,{pkg,<<"lager">>,<<"3.9.2">>},1},
 {<<"locks">>,
  {git,"https://github.com/mistanisz/locks.git",
       {ref,"bcd43c0a783e7fecabeec79f65126299a0bbc0a1"}},
  1},
 {<<"locus">>,
  {git,"https://github.com/g-andrade/locus.git",
       {ref,"38871b7560d82256418dccbcfa03bfc8b7a0e746"}},
  1},
 {<<"macaroons">>,
  {git,"ssh://git@git.onedata.org:7999/vfs/macaroons.git",
       {ref,"acdf657592ea35595ac304a44691bef3ab0c5611"}},
  1},
 {<<"meck">>,
  {git,"https://github.com/eproxus/meck.git",
       {ref,"5aaa24886db404f995c9a91b421367f6bfe6e566"}},
  1},
 {<<"metrics">>,{pkg,<<"metrics">>,<<"1.0.1">>},2},
 {<<"mimerl">>,{pkg,<<"mimerl">>,<<"1.2.0">>},2},
 {<<"node_package">>,
  {git,"git://github.com/xorver/node_package.git",
       {ref,"debc7bb49d39d981dedd768d83a6a33a4fb59851"}},
  1},
 {<<"observer_cli">>,{pkg,<<"observer_cli">>,<<"1.6.2">>},1},
 {<<"parse_trans">>,{pkg,<<"parse_trans">>,<<"3.3.1">>},2},
 {<<"parse_xfrm_utils">>,
  {git,"git://github.com/sargun/parse_xfrm_utils.git",
       {ref,"409f727d81683dd397aafc3afd583d403e271baf"}},
  1},
 {<<"plain_fsm">>,{pkg,<<"plain_fsm">>,<<"1.4.2">>},2},
 {<<"poolboy">>,
  {git,"git://github.com/devinus/poolboy.git",
       {ref,"9212a8770edb149ee7ca0bca353855e215f7cba5"}},
  1},
 {<<"proper">>,
  {git,"https://github.com/manopapad/proper.git",
       {ref,"3d74fde55450609bf11ba37bb28835375a2a5708"}},
  1},
 {<<"ranch">>,
  {git,"git://github.com/Maria-12648430/ranch.git",
       {ref,"fca133439689c36c11c5ec48de6cde2ec553ce0e"}},
  1},
 {<<"recon">>,{pkg,<<"recon">>,<<"2.5.1">>},0},
 {<<"setup">>,{pkg,<<"setup">>,<<"2.1.0">>},2},
 {<<"ssl_verify_fun">>,{pkg,<<"ssl_verify_fun">>,<<"1.1.6">>},2},
 {<<"tls_certificate_check">>,{pkg,<<"tls_certificate_check">>,<<"1.5.0">>},2},
 {<<"unicode_util_compat">>,{pkg,<<"unicode_util_compat">>,<<"0.7.0">>},2},
 {<<"worker_pool">>,
  {git,"https://github.com/inaka/worker_pool",
       {ref,"d28cd20384c34b4bbb691875a7a939278559f4f7"}},
  1},
 {<<"yamerl">>,{pkg,<<"yamerl">>,<<"0.7.0">>},1}]}.
[
{pkg_hash,[
 {<<"bear">>, <<"16264309AE5D005D03718A5C82641FCC259C9E8F09ADEB6FD79CA4271168656F">>},
 {<<"certifi">>, <<"DBAB8E5E155A0763EEA978C913CA280A6B544BFA115633FA20249C3D396D9493">>},
 {<<"goldrush">>, <<"F06E5D5F1277DA5C413E84D5A2924174182FB108DABB39D5EC548B27424CD106">>},
 {<<"hut">>, <<"71F2F054E657C03F959CF1ACC43F436EA87580696528CA2A55C8AFB1B06C85E7">>},
 {<<"idna">>, <<"8A63070E9F7D0C62EB9D9FCB360A7DE382448200FBBD1B106CC96D3D8099DF8D">>},
 {<<"lager">>, <<"4CAB289120EB24964E3886BD22323CB5FEFE4510C076992A23AD18CF85413D8C">>},
 {<<"metrics">>, <<"25F094DEA2CDA98213CECC3AEFF09E940299D950904393B2A29D191C346A8486">>},
 {<<"mimerl">>, <<"67E2D3F571088D5CFD3E550C383094B47159F3EEE8FFA08E64106CDF5E981BE3">>},
 {<<"observer_cli">>, <<"016588E9A966247401BCBF02976D468F1E6F06891DDE44F873C9259C6496CCA1">>},
 {<<"parse_trans">>, <<"16328AB840CC09919BD10DAB29E431DA3AF9E9E7E7E6F0089DD5A2D2820011D8">>},
 {<<"plain_fsm">>, <<"D0CD143904DFCA2250F065BC3220700B40F90D633290C9B2B709090E4114CCA5">>},
 {<<"recon">>, <<"430FFA60685AC1EFDFB1FE4C97B8767C92D0D92E6E7C3E8621559BA77598678A">>},
 {<<"setup">>, <<"05F69185A5EB71474C9BC6BA892565651EC7507791F85632B7B914DBFE130510">>},
 {<<"ssl_verify_fun">>, <<"CF344F5692C82D2CD7554F5EC8FD961548D4FD09E7D22F5B62482E5AEAEBD4B0">>},
 {<<"tls_certificate_check">>, <<"54DC51DEFFA4EF157803E07035AB78516708F670FC910319C5893287E3AED725">>},
 {<<"unicode_util_compat">>, <<"BC84380C9AB48177092F43AC89E4DFA2C6D62B40B8BD132B1059ECC7232F9A78">>},
 {<<"yamerl">>, <<"E51DBA652DCE74C20A88294130B48051EBBBB0BE7D76F22DE064F0F3CCF0AAF5">>}]},
{pkg_hash_ext,[
 {<<"bear">>, <<"534217DCE6A719D59E54FB0EB7A367900DBFC5F85757E8C1F94269DF383F6D9B">>},
 {<<"certifi">>, <<"524C97B4991B3849DD5C17A631223896272C6B0AF446778BA4675A1DFF53BB7E">>},
 {<<"goldrush">>, <<"99CB4128CFFCB3227581E5D4D803D5413FA643F4EB96523F77D9E6937D994CEB">>},
 {<<"hut">>, <<"7E15D28555D8A1F2B5A3A931EC120AF0753E4853A4C66053DB354F35BF9AB563">>},
 {<<"idna">>, <<"92376EB7894412ED19AC475E4A86F7B413C1B9FBB5BD16DCCD57934157944CEA">>},
 {<<"lager">>, <<"7F904D9E87A8CB7E66156ED31768D1C8E26EBA1D54F4BC85B1AA4AC1F6340C28">>},
 {<<"metrics">>, <<"69B09ADDDC4F74A40716AE54D140F93BEB0FB8978D8636EADED0C31B6F099F16">>},
 {<<"mimerl">>, <<"F278585650AA581986264638EBF698F8BB19DF297F66AD91B18910DFC6E19323">>},
 {<<"observer_cli">>, <<"C23DB9E4CCA0E849ADC42B0A099AFFB9E6267C5F23A871FC6F144348B249341F">>},
 {<<"parse_trans">>, <<"07CD9577885F56362D414E8C4C4E6BDF10D43A8767ABB92D24CBE8B24C54888B">>},
 {<<"plain_fsm">>, <<"24D2020F3305D6B1A14815D9B70DBBBC850DD558CCCCA49EE675FA7713501A01">>},
 {<<"recon">>, <<"5721C6B6D50122D8F68CCCAC712CAA1231F97894BAB779EFF5FF0F886CB44648">>},
 {<<"setup">>, <<"EFD072578F0CF85BEA96CAAFFC7ADB0992398272522660A136E10567377071C5">>},
 {<<"ssl_verify_fun">>, <<"BDB0D2471F453C88FF3908E7686F86F9BE327D065CC1EC16FA4540197EA04680">>},
 {<<"tls_certificate_check">>, <<"E1E3F9A969317126633D7A8F1D9A3223B35504414125C78FA048700385A59B25">>},
 {<<"unicode_util_compat">>, <<"25EEE6D67DF61960CF6A794239566599B09E17E668D3700247BC498638152521">>},
 {<<"yamerl">>, <<"CB5A4481E2E2AD36DB83BD9962153E1A9208E2B2484185E33FC2CAAC6A50B108">>}]}
].<|MERGE_RESOLUTION|>--- conflicted
+++ resolved
@@ -39,11 +39,7 @@
   2},
  {<<"ctool">>,
   {git,"ssh://git@git.onedata.org:7999/vfs/ctool.git",
-<<<<<<< HEAD
-       {ref,"65ff2f89df69374445867bad3679610bc4ecc1ed"}},
-=======
-       {ref,"2cd0913069712db1dfae4b8fc3f7818c73223743"}},
->>>>>>> e12afd5d
+       {ref,"d600ea0b0a00b6b1153fe48bc5c95b527de313ce"}},
   0},
  {<<"dns">>,
   {git,"git://github.com/aetrion/dns_erlang.git",
