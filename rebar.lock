--- conflicted
+++ resolved
@@ -39,11 +39,7 @@
   2},
  {<<"ctool">>,
   {git,"ssh://git@git.onedata.org:7999/vfs/ctool.git",
-<<<<<<< HEAD
-       {ref,"d8840ab1db0662b7c74fe0c820960a463ca716c9"}},
-=======
-       {ref,"12073239b207089a6898d1a0ccd2d55bc059305b"}},
->>>>>>> 920f3ed5
+       {ref,"762229a2d63dabfebe80e02fb0ebcae2d2a24970"}},
   0},
  {<<"dns">>,
   {git,"git://github.com/aetrion/dns_erlang.git",
