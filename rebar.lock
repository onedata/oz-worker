--- conflicted
+++ resolved
@@ -13,11 +13,7 @@
   0},
  {<<"cluster_worker">>,
   {git,"ssh://git@git.plgrid.pl:7999/vfs/cluster-worker.git",
-<<<<<<< HEAD
-       {ref,"024a0ae253258ac0dd4bc9bd394bf49120abdc9a"}},
-=======
        {ref,"a45035a47256cb9ae7f09e29819e79a20ac522db"}},
->>>>>>> 6637780c
   0},
  {<<"corman">>,
   {git,"git://github.com/RoXeon/corman.git",
