--- conflicted
+++ resolved
@@ -13,11 +13,7 @@
   0},
  {<<"cluster_worker">>,
   {git,"ssh://git@git.plgrid.pl:7999/vfs/cluster-worker.git",
-<<<<<<< HEAD
-       {ref,"bded69cffd37392560d9e550ae681556e9b7f210"}},
-=======
-       {ref,"afdf9e1b2c177ab54c6ec48504c4d25f0a9da61a"}},
->>>>>>> 477cf394
+       {ref,"f5946f8ae35517f014070ae3f595ded4cf5624a0"}},
   0},
  {<<"corman">>,
   {git,"git://github.com/RoXeon/corman.git",
