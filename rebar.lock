{"1.1.0",
[{<<"base32">>,
  {git,"https://github.com/dnsimple/base32_erlang.git",
       {ref,"8b1ebce8895662b05970f481c9ce1a9f44add50b"}},
  2},
 {<<"base64url">>,
  {git,"https://github.com/dvv/base64url.git",
       {ref,"f2c64ed8b9bebc536fad37ad97243452b674b837"}},
  2},
 {<<"bear">>,{pkg,<<"bear">>,<<"0.8.7">>},2},
 {<<"bp_tree">>,
  {git,"https://github.com/onedata/bp_tree.git",
       {ref,"13dbf82589ae745a8ce56ff863490c199e6bef61"}},
  1},
 {<<"cberl">>,
  {git,"ssh://git@git.onedata.org:7999/vfs/cberl.git",
       {ref,"6329a00fa4b9be757b939d2be573e22b8c24476e"}},
  1},
 {<<"certifi">>,{pkg,<<"certifi">>,<<"0.7.0">>},2},
 {<<"cluster_manager">>,
  {raw,{git,"ssh://git@git.onedata.org:7999/vfs/cluster-manager.git",
            {ref,"a687c7c896b875e49ee1b390a8a4da45f51631c8"}}},
  0},
 {<<"cluster_worker">>,
  {git,"ssh://git@git.onedata.org:7999/vfs/cluster-worker.git",
<<<<<<< HEAD
       {ref,"6ee53060f22f424215cf765cb0349fb884cdcf51"}},
=======
       {ref,"90621afe3742e0388cb1bdfd616a657542f15347"}},
>>>>>>> 4cf5997c
  0},
 {<<"cowboy">>,
  {git,"git://github.com/ninenines/cowboy.git",
       {ref,"a7b06f2e138c0c03c2511ed9fe6803fc9ebf3401"}},
  1},
 {<<"cowlib">>,
  {git,"https://github.com/ninenines/cowlib",
       {ref,"b6381527831c5ebb74759e119a517b7d22d4b23a"}},
  2},
 {<<"ctool">>,
  {git,"ssh://git@git.onedata.org:7999/vfs/ctool.git",
       {ref,"d49c676e9f1c74757d17e0935a23649f7f71b353"}},
  0},
 {<<"dns">>,
  {git,"git://github.com/aetrion/dns_erlang.git",
       {ref,"783422082d9aec033c68cdcf3557ce7785951543"}},
  1},
 {<<"edown">>,
  {git,"git://github.com/uwiger/edown.git",
       {ref,"b7c8eb0ac1859f8fce11cbfe3526f5ec83194776"}},
  3},
 {<<"enacl_p">>,
  {git,"https://github.com/kzemek/enacl_p.git",
       {ref,"ea22638b684a79eba831d2df54666905bd451b15"}},
  2},
 {<<"erldns">>,
  {git,"https://github.com/wgslr/erl-dns.git",
       {ref,"3b55aacd3e459093fc7ac89097c6f3e27ed28723"}},
  0},
 {<<"esaml">>,
  {git,"https://github.com/onedata/esaml.git",
       {ref,"2cd59b3620931a66cf22f53e71ec4b18988173ac"}},
  0},
 {<<"exometer_core">>,
  {git,"https://github.com/onedata/exometer_core.git",
       {ref,"4602433887790941c4285daf0ef71be38b3c6d14"}},
  1},
 {<<"exometer_graphite">>,
  {git,"https://github.com/jakud/exometer_graphite.git",
       {ref,"1ea3cd5aaaf3003f669bb24dfad06b34291efd02"}},
  1},
 {<<"exometer_lager">>,
  {git,"https://github.com/onedata/exometer_lager.git",
       {ref,"3ee87b868b618fab43e564227d97902b527c22ca"}},
  1},
 {<<"folsom">>,
  {git,"git://github.com/folsom-project/folsom.git",
       {ref,"eeb1cc467eb64bd94075b95b8963e80d8b4df3df"}},
  1},
 {<<"gen_server2">>,
  {git,"http://github.com/kzemek/gen_server2.git",
       {ref,"825c489ed8e4afd410d739af8553c4d7d6d8ad61"}},
  1},
 {<<"gen_smtp">>,
  {git,"git://github.com/Vagabond/gen_smtp.git",
       {ref,"2ea8bb995adf32102f523cef93ae98e287ac77d1"}},
  1},
 {<<"goldrush">>,{pkg,<<"goldrush">>,<<"0.1.9">>},2},
 {<<"gui">>,
  {git,"ssh://git@git.onedata.org:7999/vfs/gui.git",
       {ref,"2979d24adfa5a1cf8283406e9b7332ed40e42fab"}},
  0},
 {<<"hackney">>,
  {git,"git://github.com/bwalkowi/hackney.git",
       {ref,"d80d4d919acadbddea171fab31e040773c99ad49"}},
  1},
 {<<"hut">>,
  {git,"git://github.com/tolbrino/hut.git",
       {ref,"025540398478ab6f95932c3234382ac5bb21ad3e"}},
  2},
 {<<"idna">>,{pkg,<<"idna">>,<<"1.2.0">>},2},
 {<<"iso8601">>,
  {git,"https://github.com/xorver/erlang_iso8601.git",
       {ref,"72013b0a8d757ee95bb560541e29bfa4461c5232"}},
  1},
 {<<"jiffy">>,
  {git,"https://github.com/bkryza/jiffy.git",
       {ref,"a449ec1ecd7b5ea95e675b5bafdfa9a2a3fdface"}},
  1},
 {<<"jsx">>,
  {git,"git://github.com/talentdeficit/jsx.git",
       {ref,"45ffea21a6863c58fb7da1f937e868916ff68b27"}},
  1},
 {<<"lager">>,{pkg,<<"lager">>,<<"3.6.1">>},1},
 {<<"locks">>,
  {git,"https://github.com/uwiger/locks.git",
       {ref,"c9b585adcf7cbd347e516ccc3406e03a04a46731"}},
  1},
 {<<"locus">>,
  {git,"https://github.com/g-andrade/locus.git",
       {ref,"638063fb9b2d81cfd0b219eee76ae43197ab4433"}},
  1},
 {<<"macaroons">>,
  {git,"ssh://git@git.onedata.org:7999/vfs/macaroons.git",
       {ref,"c094f0eab6f4a15be238b5aa0d28fb89d34765b7"}},
  1},
 {<<"meck">>,
  {git,"https://github.com/eproxus/meck.git",
       {ref,"030a2f167c599921e1f1dde82facc33ebd702239"}},
  1},
 {<<"metrics">>,{pkg,<<"metrics">>,<<"1.0.1">>},2},
 {<<"mimerl">>,{pkg,<<"mimerl">>,<<"1.0.2">>},2},
 {<<"node_package">>,
  {git,"git://github.com/xorver/node_package.git",
       {ref,"debc7bb49d39d981dedd768d83a6a33a4fb59851"}},
  1},
 {<<"observer_cli">>,{pkg,<<"observer_cli">>,<<"1.0.7">>},0},
 {<<"onedata_documentation">>,
  {raw,{git,"ssh://git@git.onedata.org:7999/vfs/onedata-documentation.git",
            {ref,"29c18225b1c36b5f7cbc646e13e9e6399e8e0975"}}},
  0},
 {<<"parse_trans">>,
  {git,"git://github.com/uwiger/parse_trans.git",
       {ref,"a210adafdfbb904d156d8f22abd5fb58fc17de1e"}},
  2},
 {<<"parse_xfrm_utils">>,
  {git,"git://github.com/sargun/parse_xfrm_utils.git",
       {ref,"409f727d81683dd397aafc3afd583d403e271baf"}},
  1},
 {<<"plain_fsm">>,
  {git,"git://github.com/uwiger/plain_fsm.git",
       {ref,"1de45fba4caccbc76df0b109e7581d0fc6a2e67b"}},
  2},
 {<<"poolboy">>,
  {git,"git://github.com/devinus/poolboy.git",
       {ref,"9212a8770edb149ee7ca0bca353855e215f7cba5"}},
  1},
 {<<"proper">>,
  {git,"https://github.com/manopapad/proper.git",
       {ref,"3d74fde55450609bf11ba37bb28835375a2a5708"}},
  1},
 {<<"ranch">>,
  {git,"https://github.com/ninenines/ranch",
       {ref,"55c2a9d623454f372a15e99721a37093d8773b48"}},
  2},
 {<<"recon">>,
  {git,"git://github.com/ferd/recon.git",
       {ref,"3578fa86ad408d98e0512ded0b2f2c5b834a84ad"}},
  1},
 {<<"setup">>,
  {git,"git://github.com/uwiger/setup.git",
       {ref,"76124131ac11bdb0112fb47a244784e152531dad"}},
  2},
 {<<"ssl_verify_fun">>,{pkg,<<"ssl_verify_fun">>,<<"1.1.1">>},2},
 {<<"stacktrace_compat">>,{pkg,<<"stacktrace_compat">>,<<"1.0.2">>},2},
 {<<"worker_pool">>,
  {git,"https://github.com/inaka/worker_pool",
       {ref,"ae5aa2e5819f7cce3aa3fbc50d39743de3515cdc"}},
  1},
 {<<"yamerl">>,{pkg,<<"yamerl">>,<<"0.7.0">>},1}]}.
[
{pkg_hash,[
 {<<"bear">>, <<"16264309AE5D005D03718A5C82641FCC259C9E8F09ADEB6FD79CA4271168656F">>},
 {<<"certifi">>, <<"861A57F3808F7EB0C2D1802AFEAAE0FA5DE813B0DF0979153CBAFCD853ABABAF">>},
 {<<"goldrush">>, <<"F06E5D5F1277DA5C413E84D5A2924174182FB108DABB39D5EC548B27424CD106">>},
 {<<"idna">>, <<"AC62EE99DA068F43C50DC69ACF700E03A62A348360126260E87F2B54ECED86B2">>},
 {<<"lager">>, <<"9D29C5FF7F926D25ECD9899990867C9152DCF34EEE65BAC8EC0DFC0D16A26E0C">>},
 {<<"metrics">>, <<"25F094DEA2CDA98213CECC3AEFF09E940299D950904393B2A29D191C346A8486">>},
 {<<"mimerl">>, <<"993F9B0E084083405ED8252B99460C4F0563E41729AB42D9074FD5E52439BE88">>},
 {<<"observer_cli">>, <<"54013653C72E75FF3B4B487342DFE56715C9749FF9C31A7DE8F84D18A09E1C3C">>},
 {<<"ssl_verify_fun">>, <<"28A4D65B7F59893BC2C7DE786DEC1E1555BD742D336043FE644AE956C3497FBE">>},
 {<<"stacktrace_compat">>, <<"8AD31C32C9A0EADB1EB298F04DC8B0C8D79BCC6233A638B02791FFCA4F331275">>},
 {<<"yamerl">>, <<"E51DBA652DCE74C20A88294130B48051EBBBB0BE7D76F22DE064F0F3CCF0AAF5">>}]}
].<|MERGE_RESOLUTION|>--- conflicted
+++ resolved
@@ -23,11 +23,7 @@
   0},
  {<<"cluster_worker">>,
   {git,"ssh://git@git.onedata.org:7999/vfs/cluster-worker.git",
-<<<<<<< HEAD
-       {ref,"6ee53060f22f424215cf765cb0349fb884cdcf51"}},
-=======
-       {ref,"90621afe3742e0388cb1bdfd616a657542f15347"}},
->>>>>>> 4cf5997c
+       {ref,"35129d8175a576111c2b133d18c955c93d6b08be"}},
   0},
  {<<"cowboy">>,
   {git,"git://github.com/ninenines/cowboy.git",
