[{<<"annotations">>,
  {git,"https://github.com/RoXeon/annotations.git",
       {ref,"ad3d49a4cd6f31ba2b65da76bd5a4425aee9845d"}},
  0},
 {<<"base64url">>,
  {git,"https://github.com/dvv/base64url.git",
       {ref,"f2c64ed8b9bebc536fad37ad97243452b674b837"}},
  2},
 {<<"certifi">>,{pkg,<<"certifi">>,<<"0.4.0">>},3},
 {<<"cluster_manager">>,
  {raw,{git,"ssh://git@git.plgrid.pl:7999/vfs/cluster-manager.git",
            {ref,"21b61591b52de93a4a19bb7421367423d2edaaec"}}},
  0},
 {<<"cluster_worker">>,
  {git,"ssh://git@git.plgrid.pl:7999/vfs/cluster-worker.git",
<<<<<<< HEAD
       {ref,"3ffbcc72ed39adba480b26155299cd99cf8f21eb"}},
=======
       {ref,"c96fc7fb6762a6133a7d7824791904c6689a795f"}},
>>>>>>> ca931131
  0},
 {<<"corman">>,
  {git,"git://github.com/RoXeon/corman.git",
       {ref,"ccc339220ebd452ca07bdba473351be9f305964e"}},
  2},
 {<<"couchbeam">>,
  {git,"https://github.com/RoXeon/couchbeam.git",
       {ref,"a3b2f04f7f7c20c2f870cc02b6da260946e16bbb"}},
  1},
 {<<"cowboy">>,
  {git,"git://github.com/RoXeon/cowboy.git",
       {ref,"cd83171c4a11fc053f1b0e4f6c8443b1fb3a2afd"}},
  1},
 {<<"cowlib">>,
  {git,"git://github.com/ninenines/cowlib.git",
       {ref,"d544a494af4dbc810fc9c15eaf5cc050cced1501"}},
  2},
 {<<"ctool">>,
  {git,"ssh://git@git.plgrid.pl:7999/vfs/ctool.git",
<<<<<<< HEAD
       {ref,"e151d0e1ae709322ad999e6535fcbd7d03508c90"}},
=======
       {ref,"b0e3d1b62193ca37a9ac35da98ac17469b9e5ccb"}},
>>>>>>> ca931131
  0},
 {<<"dht_ring">>,
  {git,"git://github.com/RoXeon/dht_ring.git",
       {ref,"4f9bd2317009bb32c5500c5083d10c7ae009d7ef"}},
  2},
 {<<"edown">>,
  {git,"git://github.com/uwiger/edown.git",
       {ref,"b7c8eb0ac1859f8fce11cbfe3526f5ec83194776"}},
  1},
 {<<"enacl_p">>,
  {git,"https://github.com/kzemek/enacl_p.git",
       {ref,"ea22638b684a79eba831d2df54666905bd451b15"}},
  2},
 {<<"etls">>,{pkg,<<"etls">>,<<"1.1.2">>},1},
 {<<"gen_server2">>,
  {git,"http://github.com/kzemek/gen_server2.git",
       {ref,"825c489ed8e4afd410d739af8553c4d7d6d8ad61"}},
  1},
 {<<"gen_smtp">>,
  {git,"git://github.com/Vagabond/gen_smtp.git",
       {ref,"2ea8bb995adf32102f523cef93ae98e287ac77d1"}},
  1},
 {<<"goldrush">>,
  {git,"git://github.com/DeadZen/goldrush.git",
       {ref,"71e63212f12c25827e0c1b4198d37d5d018a7fec"}},
  2},
 {<<"gui">>,
  {git,"ssh://git@git.plgrid.pl:7999/vfs/gui.git",
       {ref,"89b6135a4fadaffe7f239fd805a7315b51563ea4"}},
  0},
 {<<"hackney">>,{pkg,<<"hackney">>,<<"1.6.1">>},2},
 {<<"idna">>,{pkg,<<"idna">>,<<"1.2.0">>},3},
 {<<"jiffy">>,
  {git,"https://github.com/davisp/jiffy.git",
       {ref,"cfc61a2e952dc3182e0f9b1473467563699992e2"}},
  1},
 {<<"jsx">>,{pkg,<<"jsx">>,<<"2.8.0">>},2},
 {<<"lager">>,
  {git,"git://github.com/basho/lager.git",
       {ref,"d33ccf3b69de09a628fe38b4d7981bb8671b8a4f"}},
  1},
 {<<"locks">>,
  {git,"https://github.com/uwiger/locks.git",
       {ref,"c9b585adcf7cbd347e516ccc3406e03a04a46731"}},
  1},
 {<<"macaroons">>,
  {git,"https://github.com/kzemek/macaroons.git",
       {ref,"9d2fef9f37e6b96a68aaaa81c0e5272d61a8b3b0"}},
  1},
 {<<"mcd">>,
  {git,"https://github.com/RoXeon/mcd.git",
       {ref,"09000cf47a0c541e81974722d33f0cc89a69a14b"}},
  1},
 {<<"meck">>,
  {git,"https://github.com/eproxus/meck.git",
       {ref,"70d6a33ce7407029dc59e22a5b3c1c61c1348b23"}},
  0},
 {<<"metrics">>,{pkg,<<"metrics">>,<<"1.0.1">>},3},
 {<<"mimerl">>,{pkg,<<"mimerl">>,<<"1.0.2">>},3},
 {<<"mochiweb">>,
  {git,"https://github.com/mochi/mochiweb.git",
       {ref,"925a7837ebe500bbfc2698a72340d2b2e58cd5df"}},
  1},
 {<<"node_package">>,
  {git,"git://github.com/xorver/node_package.git",
       {ref,"debc7bb49d39d981dedd768d83a6a33a4fb59851"}},
  1},
 {<<"observer_cli">>,{pkg,<<"observer_cli">>,<<"1.0.7">>},0},
 {<<"parse_trans">>,
  {git,"https://github.com/uwiger/parse_trans.git",
       {ref,"a210adafdfbb904d156d8f22abd5fb58fc17de1e"}},
  0},
 {<<"plain_fsm">>,
  {git,"git://github.com/uwiger/plain_fsm.git",
       {ref,"573d78d0d2b30b6f4366efa0c0df6b51c828b871"}},
  2},
 {<<"ranch">>,
  {git,"git://github.com/ninenines/ranch.git",
       {ref,"adf1822defc2b7cfdc7aca112adabfa1d614043c"}},
  2},
 {<<"recon">>,{pkg,<<"recon">>,<<"2.3.2">>},1},
 {<<"ssl_verify_fun">>,{pkg,<<"ssl_verify_fun">>,<<"1.1.0">>},3},
 {<<"web_client">>,
  {git,"ssh://git@git.plgrid.pl:7999/vfs/web-client.git",
       {ref,"6e885bba61da9f483bf8936dd4b1d891356f5e74"}},
  1}].<|MERGE_RESOLUTION|>--- conflicted
+++ resolved
@@ -13,11 +13,7 @@
   0},
  {<<"cluster_worker">>,
   {git,"ssh://git@git.plgrid.pl:7999/vfs/cluster-worker.git",
-<<<<<<< HEAD
-       {ref,"3ffbcc72ed39adba480b26155299cd99cf8f21eb"}},
-=======
-       {ref,"c96fc7fb6762a6133a7d7824791904c6689a795f"}},
->>>>>>> ca931131
+       {ref,"afdf9e1b2c177ab54c6ec48504c4d25f0a9da61a"}},
   0},
  {<<"corman">>,
   {git,"git://github.com/RoXeon/corman.git",
@@ -37,11 +33,7 @@
   2},
  {<<"ctool">>,
   {git,"ssh://git@git.plgrid.pl:7999/vfs/ctool.git",
-<<<<<<< HEAD
-       {ref,"e151d0e1ae709322ad999e6535fcbd7d03508c90"}},
-=======
-       {ref,"b0e3d1b62193ca37a9ac35da98ac17469b9e5ccb"}},
->>>>>>> ca931131
+       {ref,"63379b7e6e3713c12a21d99019fac763bfa9c13c"}},
   0},
  {<<"dht_ring">>,
   {git,"git://github.com/RoXeon/dht_ring.git",
