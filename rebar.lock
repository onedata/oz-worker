{"1.1.0",
[{<<"base32">>,
  {git,"https://github.com/dnsimple/base32_erlang.git",
       {ref,"8b1ebce8895662b05970f481c9ce1a9f44add50b"}},
  2},
 {<<"base64url">>,
  {git,"https://github.com/dvv/base64url.git",
       {ref,"f2c64ed8b9bebc536fad37ad97243452b674b837"}},
  2},
 {<<"bear">>,{pkg,<<"bear">>,<<"0.8.7">>},2},
 {<<"bp_tree">>,
  {git,"https://github.com/onedata/bp_tree.git",
       {ref,"c0b7b0573910b506b11fb063563ae500c41d1863"}},
  1},
 {<<"cberl">>,
  {git,"ssh://git@git.onedata.org:7999/vfs/cberl.git",
       {ref,"6329a00fa4b9be757b939d2be573e22b8c24476e"}},
  1},
 {<<"certifi">>,{pkg,<<"certifi">>,<<"0.7.0">>},2},
 {<<"cluster_manager">>,
  {raw,{git,"ssh://git@git.onedata.org:7999/vfs/cluster-manager.git",
<<<<<<< HEAD
            {ref,"35d0dc22c455bf765f86badbb0d37aaa985d5ecc"}}},
  0},
 {<<"cluster_worker">>,
  {git,"ssh://git@git.onedata.org:7999/vfs/cluster-worker.git",
       {ref,"ae0235d63188330aa401d7c5a7ea466e987d151a"}},
=======
            {ref,"d74c89e8539e08f55501ff59430e96d531792078"}}},
  0},
 {<<"cluster_worker">>,
  {git,"ssh://git@git.onedata.org:7999/vfs/cluster-worker.git",
       {ref,"87d460afbd439943bf9166e9bee6567d408c5cba"}},
>>>>>>> eac041e6
  0},
 {<<"cowboy">>,
  {git,"git://github.com/ninenines/cowboy.git",
       {ref,"a7b06f2e138c0c03c2511ed9fe6803fc9ebf3401"}},
  1},
 {<<"cowlib">>,
  {git,"https://github.com/ninenines/cowlib",
       {ref,"b6381527831c5ebb74759e119a517b7d22d4b23a"}},
  2},
 {<<"ctool">>,
  {git,"ssh://git@git.onedata.org:7999/vfs/ctool.git",
<<<<<<< HEAD
       {ref,"3ac1e0ab636c44d432f4a116d87ef7675632ef18"}},
=======
       {ref,"9036c445f4c72b69b8de273c30bdac68987c72ee"}},
>>>>>>> eac041e6
  0},
 {<<"dns">>,
  {git,"git://github.com/aetrion/dns_erlang.git",
       {ref,"783422082d9aec033c68cdcf3557ce7785951543"}},
  1},
 {<<"edown">>,
  {git,"git://github.com/uwiger/edown.git",
       {ref,"b7c8eb0ac1859f8fce11cbfe3526f5ec83194776"}},
  3},
 {<<"enacl_p">>,
  {git,"https://github.com/kzemek/enacl_p.git",
       {ref,"ea22638b684a79eba831d2df54666905bd451b15"}},
  2},
 {<<"erldns">>,
  {git,"https://github.com/wgslr/erl-dns.git",
       {ref,"3b55aacd3e459093fc7ac89097c6f3e27ed28723"}},
  0},
 {<<"esaml">>,
  {git,"https://github.com/onedata/esaml.git",
       {ref,"2cd59b3620931a66cf22f53e71ec4b18988173ac"}},
  0},
 {<<"exometer_core">>,
  {git,"https://github.com/onedata/exometer_core.git",
       {ref,"4602433887790941c4285daf0ef71be38b3c6d14"}},
  1},
 {<<"exometer_graphite">>,
  {git,"https://github.com/jakud/exometer_graphite.git",
       {ref,"1ea3cd5aaaf3003f669bb24dfad06b34291efd02"}},
  1},
 {<<"exometer_lager">>,
  {git,"https://github.com/onedata/exometer_lager.git",
       {ref,"3ee87b868b618fab43e564227d97902b527c22ca"}},
  1},
 {<<"folsom">>,
  {git,"git://github.com/folsom-project/folsom.git",
       {ref,"eeb1cc467eb64bd94075b95b8963e80d8b4df3df"}},
  1},
 {<<"gen_server2">>,
  {git,"http://github.com/kzemek/gen_server2.git",
       {ref,"825c489ed8e4afd410d739af8553c4d7d6d8ad61"}},
  1},
 {<<"gen_smtp">>,
  {git,"git://github.com/Vagabond/gen_smtp.git",
       {ref,"2ea8bb995adf32102f523cef93ae98e287ac77d1"}},
  1},
 {<<"goldrush">>,{pkg,<<"goldrush">>,<<"0.1.9">>},2},
 {<<"gui">>,
  {git,"ssh://git@git.onedata.org:7999/vfs/gui.git",
       {ref,"b76ca0d7346f1805e47f99dca3e0f5042823fbf0"}},
  0},
 {<<"hackney">>,
  {git,"git://github.com/bwalkowi/hackney.git",
       {ref,"d80d4d919acadbddea171fab31e040773c99ad49"}},
  1},
 {<<"hut">>,
  {git,"git://github.com/tolbrino/hut.git",
       {ref,"025540398478ab6f95932c3234382ac5bb21ad3e"}},
  2},
 {<<"idna">>,{pkg,<<"idna">>,<<"1.2.0">>},2},
 {<<"iso8601">>,
  {git,"https://github.com/xorver/erlang_iso8601.git",
       {ref,"72013b0a8d757ee95bb560541e29bfa4461c5232"}},
  1},
 {<<"jiffy">>,
  {git,"https://github.com/bkryza/jiffy.git",
       {ref,"a449ec1ecd7b5ea95e675b5bafdfa9a2a3fdface"}},
  1},
 {<<"jsx">>,
  {git,"git://github.com/talentdeficit/jsx.git",
       {ref,"45ffea21a6863c58fb7da1f937e868916ff68b27"}},
  1},
 {<<"lager">>,{pkg,<<"lager">>,<<"3.6.1">>},1},
 {<<"locks">>,
  {git,"https://github.com/uwiger/locks.git",
       {ref,"c9b585adcf7cbd347e516ccc3406e03a04a46731"}},
  1},
 {<<"locus">>,
  {git,"https://github.com/g-andrade/locus.git",
       {ref,"638063fb9b2d81cfd0b219eee76ae43197ab4433"}},
  1},
 {<<"macaroons">>,
  {git,"ssh://git@git.onedata.org:7999/vfs/macaroons.git",
       {ref,"c094f0eab6f4a15be238b5aa0d28fb89d34765b7"}},
  1},
 {<<"meck">>,
  {git,"https://github.com/eproxus/meck.git",
       {ref,"030a2f167c599921e1f1dde82facc33ebd702239"}},
  1},
 {<<"metrics">>,{pkg,<<"metrics">>,<<"1.0.1">>},2},
 {<<"mimerl">>,{pkg,<<"mimerl">>,<<"1.0.2">>},2},
 {<<"node_package">>,
  {git,"git://github.com/xorver/node_package.git",
       {ref,"debc7bb49d39d981dedd768d83a6a33a4fb59851"}},
  1},
 {<<"observer_cli">>,{pkg,<<"observer_cli">>,<<"1.0.7">>},0},
 {<<"onedata_documentation">>,
  {raw,{git,"ssh://git@git.onedata.org:7999/vfs/onedata-documentation.git",
            {ref,"2fb720aed5f119fee2873ff31aa604c159fd79fa"}}},
  0},
 {<<"parse_trans">>,
  {git,"git://github.com/uwiger/parse_trans.git",
       {ref,"a210adafdfbb904d156d8f22abd5fb58fc17de1e"}},
  2},
 {<<"parse_xfrm_utils">>,
  {git,"git://github.com/sargun/parse_xfrm_utils.git",
       {ref,"409f727d81683dd397aafc3afd583d403e271baf"}},
  1},
 {<<"plain_fsm">>,
  {git,"git://github.com/uwiger/plain_fsm.git",
       {ref,"1de45fba4caccbc76df0b109e7581d0fc6a2e67b"}},
  2},
 {<<"poolboy">>,
  {git,"git://github.com/devinus/poolboy.git",
       {ref,"9212a8770edb149ee7ca0bca353855e215f7cba5"}},
  1},
 {<<"proper">>,
  {git,"https://github.com/manopapad/proper.git",
       {ref,"3d74fde55450609bf11ba37bb28835375a2a5708"}},
  1},
 {<<"ranch">>,
  {git,"https://github.com/ninenines/ranch",
       {ref,"55c2a9d623454f372a15e99721a37093d8773b48"}},
  2},
 {<<"recon">>,
  {git,"git://github.com/ferd/recon.git",
       {ref,"3578fa86ad408d98e0512ded0b2f2c5b834a84ad"}},
  1},
 {<<"setup">>,
  {git,"git://github.com/uwiger/setup.git",
       {ref,"76124131ac11bdb0112fb47a244784e152531dad"}},
  2},
 {<<"ssl_verify_fun">>,{pkg,<<"ssl_verify_fun">>,<<"1.1.1">>},2},
 {<<"stacktrace_compat">>,{pkg,<<"stacktrace_compat">>,<<"1.0.2">>},2},
 {<<"worker_pool">>,
  {git,"https://github.com/inaka/worker_pool",
       {ref,"ae5aa2e5819f7cce3aa3fbc50d39743de3515cdc"}},
  1}]}.
[
{pkg_hash,[
 {<<"bear">>, <<"16264309AE5D005D03718A5C82641FCC259C9E8F09ADEB6FD79CA4271168656F">>},
 {<<"certifi">>, <<"861A57F3808F7EB0C2D1802AFEAAE0FA5DE813B0DF0979153CBAFCD853ABABAF">>},
 {<<"goldrush">>, <<"F06E5D5F1277DA5C413E84D5A2924174182FB108DABB39D5EC548B27424CD106">>},
 {<<"idna">>, <<"AC62EE99DA068F43C50DC69ACF700E03A62A348360126260E87F2B54ECED86B2">>},
 {<<"lager">>, <<"9D29C5FF7F926D25ECD9899990867C9152DCF34EEE65BAC8EC0DFC0D16A26E0C">>},
 {<<"metrics">>, <<"25F094DEA2CDA98213CECC3AEFF09E940299D950904393B2A29D191C346A8486">>},
 {<<"mimerl">>, <<"993F9B0E084083405ED8252B99460C4F0563E41729AB42D9074FD5E52439BE88">>},
 {<<"observer_cli">>, <<"54013653C72E75FF3B4B487342DFE56715C9749FF9C31A7DE8F84D18A09E1C3C">>},
 {<<"ssl_verify_fun">>, <<"28A4D65B7F59893BC2C7DE786DEC1E1555BD742D336043FE644AE956C3497FBE">>},
 {<<"stacktrace_compat">>, <<"8AD31C32C9A0EADB1EB298F04DC8B0C8D79BCC6233A638B02791FFCA4F331275">>}]}
].<|MERGE_RESOLUTION|>--- conflicted
+++ resolved
@@ -19,19 +19,11 @@
  {<<"certifi">>,{pkg,<<"certifi">>,<<"0.7.0">>},2},
  {<<"cluster_manager">>,
   {raw,{git,"ssh://git@git.onedata.org:7999/vfs/cluster-manager.git",
-<<<<<<< HEAD
-            {ref,"35d0dc22c455bf765f86badbb0d37aaa985d5ecc"}}},
+            {ref,"f86f958b18acc34008d2dbaf4c38b047dee4db4e"}}},
   0},
  {<<"cluster_worker">>,
   {git,"ssh://git@git.onedata.org:7999/vfs/cluster-worker.git",
-       {ref,"ae0235d63188330aa401d7c5a7ea466e987d151a"}},
-=======
-            {ref,"d74c89e8539e08f55501ff59430e96d531792078"}}},
-  0},
- {<<"cluster_worker">>,
-  {git,"ssh://git@git.onedata.org:7999/vfs/cluster-worker.git",
-       {ref,"87d460afbd439943bf9166e9bee6567d408c5cba"}},
->>>>>>> eac041e6
+       {ref,"1a2b70cdaa986a2da8a80fe0e233872ebafa0e0d"}},
   0},
  {<<"cowboy">>,
   {git,"git://github.com/ninenines/cowboy.git",
@@ -43,11 +35,7 @@
   2},
  {<<"ctool">>,
   {git,"ssh://git@git.onedata.org:7999/vfs/ctool.git",
-<<<<<<< HEAD
-       {ref,"3ac1e0ab636c44d432f4a116d87ef7675632ef18"}},
-=======
-       {ref,"9036c445f4c72b69b8de273c30bdac68987c72ee"}},
->>>>>>> eac041e6
+       {ref,"5c1b2f54b2783b36b9d8d671cda37d5cb70ff24c"}},
   0},
  {<<"dns">>,
   {git,"git://github.com/aetrion/dns_erlang.git",
