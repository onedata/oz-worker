--- conflicted
+++ resolved
@@ -19,11 +19,7 @@
  {<<"certifi">>,{pkg,<<"certifi">>,<<"0.7.0">>},2},
  {<<"cluster_manager">>,
   {raw,{git,"ssh://git@git.onedata.org:7999/vfs/cluster-manager.git",
-<<<<<<< HEAD
             {ref,"d81c377085ef48d90ad2af24e24d6343fdb17fd5"}}},
-=======
-            {ref,"773e893f36da1a9fdccafe54fce5427339472ebb"}}},
->>>>>>> 7545971d
   0},
  {<<"cluster_worker">>,
   {git,"ssh://git@git.onedata.org:7999/vfs/cluster-worker.git",
