{"1.1.0",
[{<<"base32">>,
  {git,"https://github.com/dnsimple/base32_erlang.git",
       {ref,"8b1ebce8895662b05970f481c9ce1a9f44add50b"}},
  2},
 {<<"base64url">>,
  {git,"https://github.com/dvv/base64url.git",
       {ref,"f2c64ed8b9bebc536fad37ad97243452b674b837"}},
  2},
 {<<"bear">>,{pkg,<<"bear">>,<<"0.8.7">>},2},
 {<<"bp_tree">>,
  {git,"https://github.com/onedata/bp_tree.git",
       {ref,"c0b7b0573910b506b11fb063563ae500c41d1863"}},
  1},
 {<<"cberl">>,
  {git,"ssh://git@git.onedata.org:7999/vfs/cberl.git",
       {ref,"6329a00fa4b9be757b939d2be573e22b8c24476e"}},
  1},
 {<<"certifi">>,{pkg,<<"certifi">>,<<"0.7.0">>},2},
 {<<"cluster_manager">>,
  {raw,{git,"ssh://git@git.onedata.org:7999/vfs/cluster-manager.git",
            {ref,"1ce339d155749800c70a0a992d25a957164bd4ef"}}},
  0},
 {<<"cluster_worker">>,
  {git,"ssh://git@git.onedata.org:7999/vfs/cluster-worker.git",
<<<<<<< HEAD
       {ref,"61f553c41ae0eded12c8c4f2ce89f0d0b80c0f7b"}},
=======
       {ref,"aac5e3dc6f8b7e05ea0f2f0e07ac42836e1070dd"}},
>>>>>>> d5be34e2
  0},
 {<<"cowboy">>,
  {git,"git://github.com/ninenines/cowboy.git",
       {ref,"a7b06f2e138c0c03c2511ed9fe6803fc9ebf3401"}},
  1},
 {<<"cowlib">>,
  {git,"https://github.com/ninenines/cowlib",
       {ref,"b6381527831c5ebb74759e119a517b7d22d4b23a"}},
  2},
 {<<"ctool">>,
  {git,"ssh://git@git.onedata.org:7999/vfs/ctool.git",
       {ref,"081e99ef07a16092fdc4cad44031fb174ecc80d0"}},
  0},
 {<<"dns">>,
  {git,"git://github.com/aetrion/dns_erlang.git",
       {ref,"783422082d9aec033c68cdcf3557ce7785951543"}},
  1},
 {<<"edown">>,
  {git,"git://github.com/uwiger/edown.git",
       {ref,"b7c8eb0ac1859f8fce11cbfe3526f5ec83194776"}},
  3},
 {<<"enacl_p">>,
  {git,"https://github.com/kzemek/enacl_p.git",
       {ref,"ea22638b684a79eba831d2df54666905bd451b15"}},
  2},
 {<<"erldns">>,
  {git,"https://github.com/wgslr/erl-dns.git",
       {ref,"3b55aacd3e459093fc7ac89097c6f3e27ed28723"}},
  0},
 {<<"esaml">>,
  {git,"https://github.com/onedata/esaml.git",
       {ref,"2cd59b3620931a66cf22f53e71ec4b18988173ac"}},
  0},
 {<<"exometer_core">>,
  {git,"https://github.com/onedata/exometer_core.git",
       {ref,"4602433887790941c4285daf0ef71be38b3c6d14"}},
  1},
 {<<"exometer_graphite">>,
  {git,"https://github.com/jakud/exometer_graphite.git",
       {ref,"1ea3cd5aaaf3003f669bb24dfad06b34291efd02"}},
  1},
 {<<"exometer_lager">>,
  {git,"https://github.com/onedata/exometer_lager.git",
       {ref,"3ee87b868b618fab43e564227d97902b527c22ca"}},
  1},
 {<<"folsom">>,
  {git,"git://github.com/folsom-project/folsom.git",
       {ref,"eeb1cc467eb64bd94075b95b8963e80d8b4df3df"}},
  1},
 {<<"gen_server2">>,
  {git,"http://github.com/kzemek/gen_server2.git",
       {ref,"825c489ed8e4afd410d739af8553c4d7d6d8ad61"}},
  1},
 {<<"gen_smtp">>,
  {git,"git://github.com/Vagabond/gen_smtp.git",
       {ref,"2ea8bb995adf32102f523cef93ae98e287ac77d1"}},
  1},
 {<<"goldrush">>,{pkg,<<"goldrush">>,<<"0.1.9">>},2},
 {<<"gui">>,
  {git,"ssh://git@git.onedata.org:7999/vfs/gui.git",
       {ref,"9738ffecc728019f66f9f566ef8b3d13035ef86e"}},
  0},
 {<<"hackney">>,
  {git,"git://github.com/bwalkowi/hackney.git",
       {ref,"d80d4d919acadbddea171fab31e040773c99ad49"}},
  1},
 {<<"hut">>,
  {git,"git://github.com/tolbrino/hut.git",
       {ref,"025540398478ab6f95932c3234382ac5bb21ad3e"}},
  2},
 {<<"idna">>,{pkg,<<"idna">>,<<"1.2.0">>},2},
 {<<"iso8601">>,
  {git,"https://github.com/xorver/erlang_iso8601.git",
       {ref,"72013b0a8d757ee95bb560541e29bfa4461c5232"}},
  1},
 {<<"jiffy">>,
  {git,"https://github.com/bkryza/jiffy.git",
       {ref,"a449ec1ecd7b5ea95e675b5bafdfa9a2a3fdface"}},
  1},
 {<<"jsx">>,
  {git,"git://github.com/talentdeficit/jsx.git",
       {ref,"45ffea21a6863c58fb7da1f937e868916ff68b27"}},
  1},
 {<<"lager">>,{pkg,<<"lager">>,<<"3.6.1">>},1},
 {<<"locks">>,
  {git,"https://github.com/uwiger/locks.git",
       {ref,"c9b585adcf7cbd347e516ccc3406e03a04a46731"}},
  1},
 {<<"locus">>,
  {git,"https://github.com/g-andrade/locus.git",
       {ref,"638063fb9b2d81cfd0b219eee76ae43197ab4433"}},
  1},
 {<<"macaroons">>,
  {git,"ssh://git@git.onedata.org:7999/vfs/macaroons.git",
       {ref,"3f0c82f1caea8268ca35d0c9c7b0fb5892dac33f"}},
  1},
 {<<"meck">>,
  {git,"https://github.com/eproxus/meck.git",
       {ref,"030a2f167c599921e1f1dde82facc33ebd702239"}},
  1},
 {<<"metrics">>,{pkg,<<"metrics">>,<<"1.0.1">>},2},
 {<<"mimerl">>,{pkg,<<"mimerl">>,<<"1.0.2">>},2},
 {<<"node_package">>,
  {git,"git://github.com/xorver/node_package.git",
       {ref,"debc7bb49d39d981dedd768d83a6a33a4fb59851"}},
  1},
 {<<"observer_cli">>,{pkg,<<"observer_cli">>,<<"1.0.7">>},0},
 {<<"onedata_documentation">>,
  {raw,{git,"ssh://git@git.onedata.org:7999/vfs/onedata-documentation.git",
            {ref,"f70c057ce1e4b6caffe6ad4909eaeee4289c0926"}}},
  0},
 {<<"parse_trans">>,
  {git,"git://github.com/uwiger/parse_trans.git",
       {ref,"a210adafdfbb904d156d8f22abd5fb58fc17de1e"}},
  2},
 {<<"parse_xfrm_utils">>,
  {git,"git://github.com/sargun/parse_xfrm_utils.git",
       {ref,"409f727d81683dd397aafc3afd583d403e271baf"}},
  1},
 {<<"plain_fsm">>,
  {git,"git://github.com/uwiger/plain_fsm.git",
       {ref,"1de45fba4caccbc76df0b109e7581d0fc6a2e67b"}},
  2},
 {<<"poolboy">>,
  {git,"git://github.com/devinus/poolboy.git",
       {ref,"9212a8770edb149ee7ca0bca353855e215f7cba5"}},
  1},
 {<<"proper">>,
  {git,"https://github.com/manopapad/proper.git",
       {ref,"3d74fde55450609bf11ba37bb28835375a2a5708"}},
  1},
 {<<"ranch">>,
  {git,"https://github.com/ninenines/ranch",
       {ref,"55c2a9d623454f372a15e99721a37093d8773b48"}},
  2},
 {<<"recon">>,
  {git,"git://github.com/ferd/recon.git",
       {ref,"3578fa86ad408d98e0512ded0b2f2c5b834a84ad"}},
  1},
 {<<"setup">>,
  {git,"git://github.com/uwiger/setup.git",
       {ref,"76124131ac11bdb0112fb47a244784e152531dad"}},
  2},
 {<<"ssl_verify_fun">>,{pkg,<<"ssl_verify_fun">>,<<"1.1.1">>},2},
 {<<"stacktrace_compat">>,{pkg,<<"stacktrace_compat">>,<<"1.0.2">>},2},
 {<<"worker_pool">>,
  {git,"https://github.com/inaka/worker_pool",
       {ref,"ae5aa2e5819f7cce3aa3fbc50d39743de3515cdc"}},
  1}]}.
[
{pkg_hash,[
 {<<"bear">>, <<"16264309AE5D005D03718A5C82641FCC259C9E8F09ADEB6FD79CA4271168656F">>},
 {<<"certifi">>, <<"861A57F3808F7EB0C2D1802AFEAAE0FA5DE813B0DF0979153CBAFCD853ABABAF">>},
 {<<"goldrush">>, <<"F06E5D5F1277DA5C413E84D5A2924174182FB108DABB39D5EC548B27424CD106">>},
 {<<"idna">>, <<"AC62EE99DA068F43C50DC69ACF700E03A62A348360126260E87F2B54ECED86B2">>},
 {<<"lager">>, <<"9D29C5FF7F926D25ECD9899990867C9152DCF34EEE65BAC8EC0DFC0D16A26E0C">>},
 {<<"metrics">>, <<"25F094DEA2CDA98213CECC3AEFF09E940299D950904393B2A29D191C346A8486">>},
 {<<"mimerl">>, <<"993F9B0E084083405ED8252B99460C4F0563E41729AB42D9074FD5E52439BE88">>},
 {<<"observer_cli">>, <<"54013653C72E75FF3B4B487342DFE56715C9749FF9C31A7DE8F84D18A09E1C3C">>},
 {<<"ssl_verify_fun">>, <<"28A4D65B7F59893BC2C7DE786DEC1E1555BD742D336043FE644AE956C3497FBE">>},
 {<<"stacktrace_compat">>, <<"8AD31C32C9A0EADB1EB298F04DC8B0C8D79BCC6233A638B02791FFCA4F331275">>}]}
].<|MERGE_RESOLUTION|>--- conflicted
+++ resolved
@@ -23,11 +23,7 @@
   0},
  {<<"cluster_worker">>,
   {git,"ssh://git@git.onedata.org:7999/vfs/cluster-worker.git",
-<<<<<<< HEAD
-       {ref,"61f553c41ae0eded12c8c4f2ce89f0d0b80c0f7b"}},
-=======
-       {ref,"aac5e3dc6f8b7e05ea0f2f0e07ac42836e1070dd"}},
->>>>>>> d5be34e2
+       {ref,"8d70a4d7a920dd792812b2f538efc527cee834e8"}},
   0},
  {<<"cowboy">>,
   {git,"git://github.com/ninenines/cowboy.git",
