--- conflicted
+++ resolved
@@ -19,15 +19,11 @@
  {<<"certifi">>,{pkg,<<"certifi">>,<<"0.7.0">>},2},
  {<<"cluster_manager">>,
   {raw,{git,"ssh://git@git.onedata.org:7999/vfs/cluster-manager.git",
-            {ref,"e73c8ae8e7a823ca7f52a71b4ae9cebe89a2adc0"}}},
+            {ref,"bcbe0865999816a0356931c0d53a4c45a9e31fc5"}}},
   0},
  {<<"cluster_worker">>,
   {git,"ssh://git@git.onedata.org:7999/vfs/cluster-worker.git",
-<<<<<<< HEAD
-       {ref,"2b20313f7c476c468911d537d7563d5da0700bbb"}},
-=======
-       {ref,"e7350f0cd714065443fe52a90c58b34c744af0a0"}},
->>>>>>> e2f05516
+       {ref,"c4eaf78a29ce7ce809b1ef1d898fcd00c300e8f2"}},
   0},
  {<<"cowboy">>,
   {git,"git://github.com/ninenines/cowboy.git",
@@ -39,11 +35,7 @@
   2},
  {<<"ctool">>,
   {git,"ssh://git@git.onedata.org:7999/vfs/ctool.git",
-<<<<<<< HEAD
-       {ref,"cf6d9b07f9b8d38d5e39c3d1f889c6f08f43d377"}},
-=======
-       {ref,"6672bc011949194cb8574ca15abd0f65d69dcd08"}},
->>>>>>> e2f05516
+       {ref,"2546e33735bfabf7fa66f453d70075f77f4d8a4b"}},
   0},
  {<<"dns">>,
   {git,"git://github.com/aetrion/dns_erlang.git",
