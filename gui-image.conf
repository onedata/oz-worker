--- conflicted
+++ resolved
@@ -12,14 +12,7 @@
 # The name of the docker image containing the GUI package.
 IMAGE_NAME="onezone-gui"
 # Tag (version) of the above image.
-<<<<<<< HEAD
-IMAGE_TAG="ID-f9c25dab10"
-# SHA-256 checksum of the GUI package (tar.gz archive) embedded in the docker.
-# Used for additional integrity check and to keep track of verified GUI packages.
-PACKAGE_CHECKSUM="e8847a516a824c929fc622c4e1a3e8adbc8c6679e47863d1f02972a5102defab"
-=======
 IMAGE_TAG="ID-5b71021ab4"
 # SHA-256 checksum of the GUI package (tar.gz archive) embedded in the docker.
 # Used for additional integrity check and to keep track of verified GUI packages.
-PACKAGE_CHECKSUM="719723a8b2b9d7918d8f42bc48383cf4ff4a1c5b1d9c1791b5b7ee50c3e5459b"
->>>>>>> 11729c17
+PACKAGE_CHECKSUM="719723a8b2b9d7918d8f42bc48383cf4ff4a1c5b1d9c1791b5b7ee50c3e5459b"