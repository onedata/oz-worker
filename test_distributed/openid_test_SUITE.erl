%%% @author Lukasz Opiola
%%% @copyright (C) 2018 ACK CYFRONET AGH
%%% This software is released under the MIT license
%%% cited in 'LICENSE.txt'.
%%% @end
%%%-------------------------------------------------------------------
%%% @doc
%%% This file contains tests concerning integration with OpenID servers.
%%% @end
%%%-------------------------------------------------------------------
-module(openid_test_SUITE).
-author("Lukasz Opiola").

-include("oidc_server_mock.hrl").
-include("registered_names.hrl").
-include("auth/auth_errors.hrl").
-include("auth/entitlement_mapping.hrl").
-include("datastore/oz_datastore_models.hrl").
-include_lib("ctool/include/errors.hrl").
-include_lib("ctool/include/global_definitions.hrl").
-include_lib("ctool/include/http/headers.hrl").
-include_lib("ctool/include/test/assertions.hrl").
-include_lib("ctool/include/test/performance.hrl").
-include_lib("ctool/include/test/test_utils.hrl").

-define(DUMMY_IDP, dummyIdP).
-define(FIRST_IDP, firstIdP).
-define(ANOTHER_IDP, anotherIdP).
-define(DIFFERENT_IDP, differentIdP).

-define(DUMMY_CLIENT_ID, "123456789").
-define(DUMMY_CLIENT_SECRET, "abcdefghij").

% Shared by clients and the mock server
-define(CORRECT_OIDC_SPEC, #oidc_spec{
    endpoints = #{
        xrds => <<"https://example.com/well-known/openid">>,
        authorize => {xrds, "authorization_endpoint"},
        accessToken => {xrds, "token_endpoint"},
        userInfo => {xrds, "userinfo_endpoint"}
    },
    clientId = ?DUMMY_CLIENT_ID,
    clientSecret = ?DUMMY_CLIENT_SECRET,
    scope = "profile, email",
    customData = #{
        accessToken => #{
            headers => #{"A" => "B"},
            parameters => #{"param1" => "val1"}
        },
        userInfo => #{
            headers => #{"c" => "d"},
            parameters => #{"param2" => "val3"}
        }
    }
}).

%% API
-export([
    all/0,
    init_per_suite/1,
    init_per_testcase/2,
    end_per_testcase/2,
    end_per_suite/1
]).
%% Tests
-export([
    get_login_endpoint/1,
    validate_correct_login/1,
    validate_correct_login_test_mode/1,
    authority_delegation/1,
    offline_access/1,
    offline_access_internals/1,
    link_account/1,
    bad_oidc_config/1,
    bad_oidc_config_test_mode/1
]).
%% Exports for RPC
-export([validate_login_in_test_mode/1]).


all() -> ?ALL([
    get_login_endpoint,
    validate_correct_login,
    validate_correct_login_test_mode,
    authority_delegation,
    offline_access,
    offline_access_internals,
    link_account,
    bad_oidc_config,
    bad_oidc_config_test_mode
]).


%%%===================================================================
%%% Setup/Teardown functions
%%%===================================================================

init_per_suite(Config) ->
    ssl:start(),
    hackney:start(),
    [{?LOAD_MODULES, [oz_test_utils, rest_test_utils, oidc_server_mock]} | Config].


init_per_testcase(offline_access_internals, Config) ->
    Nodes = ?config(oz_worker_nodes, Config),
    ok = test_utils:mock_new(Nodes, openid_protocol, [passthrough]),
    ok = test_utils:mock_expect(Nodes, openid_protocol, refresh_idp_access_token,
        fun call_mocked_refresh_endpoint/2
    ),
    init_per_testcase(default, Config);
init_per_testcase(_, Config) ->
    oz_test_utils:delete_all_entities(Config),
<<<<<<< HEAD
    oz_test_utils:set_env(Config, openid_xrds_cache_ttl_seconds, -1),
    oz_test_utils:mock_time(Config),
=======
    oz_test_utils:set_env(Config, openid_xrds_cache_ttl, -1),
    oz_test_utils:freeze_time(Config),
>>>>>>> 4d6fce61
    Config.

end_per_testcase(offline_access_internals, Config) ->
    end_per_testcase(default, Config);
end_per_testcase(_, Config) ->
    oz_test_utils:unfreeze_time(Config),
    ok.

end_per_suite(_Config) ->
    hackney:stop(),
    ssl:stop().


% This code is evaluated on a Onezone node when the mocked refresh function is called
call_mocked_refresh_endpoint(IdP, RefreshToken) ->
    Fun = oz_worker:get_env(mocked_refresh_endpoint),
    Fun(IdP, RefreshToken).


% This code is evaluated on the testmaster node (called in test code)
mock_refresh_endpoint_response(Config, Fun) ->
    oz_test_utils:set_env(Config, mocked_refresh_endpoint, Fun).


%%%===================================================================
%%% Test functions
%%%===================================================================

get_login_endpoint(Config) ->
    OidcSpec = ?CORRECT_OIDC_SPEC,
    oidc_server_mock:mock(Config, OidcSpec),
    overwrite_auth_config(Config, false, [{?DUMMY_IDP, OidcSpec, #{}}]),

    ExpAuthorizeEndpoint = ?MOCK_ENDPOINT_FROM_XRDS("authorization_endpoint"),
    Len = byte_size(ExpAuthorizeEndpoint),
    ?assertMatch(
        {ok, #{
            <<"formData">> := null,
            <<"method">> := <<"get">>,
            <<"url">> := <<ExpAuthorizeEndpoint:Len/binary, _/binary>>
        }},
        oz_test_utils:call_oz(Config, idp_auth, get_login_endpoint, [
            ?DUMMY_IDP, false, <<"">>, false
        ])
    ).


validate_correct_login(Config) ->
    validate_correct_login_base(Config, false).

validate_correct_login_test_mode(Config) ->
    validate_correct_login_base(Config, true).

validate_correct_login_base(Config, TestMode) ->
    RedirectAfterLogin = <<"https://example.com/after-login-path">>,
    OidcSpec = ?CORRECT_OIDC_SPEC,
    oidc_server_mock:mock(Config, OidcSpec),
    overwrite_auth_config(Config, TestMode, [{?DUMMY_IDP, OidcSpec, #{
        attributeMapping => #{
            subjectId => {required, {replace, "c", "x", "id"}},
            fullName => {optional, {any, ["fullName", {join, " ", "nameTokens"}]}},
            username => {optional, {nested, ["username", "value"]}},
            emails => {required, {filter, ".*@my.org", {split, ",", "emails"}}},
            entitlements => {optional, {concat, [
                {str_list, ["a", "b", "c", "d"]},
                {str, ":"},
                "groups",
                {str, "/"},
                {str_list, ["01", "02", "03", "04"]}
            ]}},
            custom => {optional, {append, [
                "customAttrs",
                {keyValue, "organization"},
                {keyValue, "roles", {nested, ["roles", {list, "role"}, "displayName"]}}
            ]}}
        },
        entitlementMapping => #{
            enabled => true,
            voGroupName => "My-VO",
            adminGroup => "d:admins/04",
            parser => nested_entitlement_parser,
            parserConfig => #{
                splitWith => "/",
                topGroupType => unit,
                topGroupPrivilegesInVo => manager,
                subGroupsType => team,
                subGroupsPrivilegesInParent => member,
                userPrivileges => member
            }
        }
    }}]),

    {ok, #{<<"url">> := Url}} = oz_test_utils:call_oz(
        Config, idp_auth, get_login_endpoint, [?DUMMY_IDP, false, RedirectAfterLogin, TestMode]
    ),

    {ok, MockedCowboyReq, _} = ?assertMatch({ok, _, _}, oidc_server_mock:simulate_user_login(
        Config, OidcSpec, Url, #{
            <<"id">> => <<"abcdef1c2c3c4c">>,
            <<"nameTokens">> => [<<"John">>, <<"Doe">>, <<"Jr">>],
            <<"username">> => #{
                <<"value">> => <<"jodoe">>
            },
            <<"groups">> => [
                <<"some">>,
                <<"entitlements">>,
                <<"idk">>,
                <<"admins">>
            ],
            <<"emails">> => <<"joedoe@example.com,john.doe@my.org">>,
            <<"organization">> => <<"My Organization">>,
            <<"customAttrs">> => #{
                <<"firstAttr">> => <<"firstValue">>,
                <<"secondAttr">> => [<<"second">>, <<"value">>],
                <<"thirdAttr">> => #{
                    <<"nested">> => <<"json">>
                },
                <<"fourthAttr">> => 17
            },
            <<"roles">> => [
                #{<<"role">> => #{<<"displayName">> => <<"role1">>}},
                #{<<"role">> => #{<<"displayName">> => <<"role2">>}},
                #{<<"role">> => #{<<"displayName">> => <<"role3">>}}
            ]
        }
    )),

    ExpSubjectId = <<"abxdef1x2x3x4x">>,  % {replace, "c", "x", "id"}
    ExpUserId = gen_user_id(Config, ?DUMMY_IDP, ExpSubjectId),
    ExpFullName = <<"John Doe Jr">>,
    ExpUsername = <<"jodoe">>,
    ExpEmails = [<<"john.doe@my.org">>],
    ExpEntitlements = [
        <<"a:some/01">>,
        <<"b:entitlements/02">>,
        <<"c:idk/03">>,
        <<"d:admins/04">>
    ],
    ExpCustom = #{
        <<"firstAttr">> => <<"firstValue">>,
        <<"secondAttr">> => [<<"second">>, <<"value">>],
        <<"thirdAttr">> => #{
            <<"nested">> => <<"json">>
        },
        <<"fourthAttr">> => 17,
        <<"organization">> => <<"My Organization">>,
        <<"roles">> => [<<"role1">>, <<"role2">>, <<"role3">>]
    },

    Group1 = gen_group_id(Config, #idp_entitlement{idp = ?DUMMY_IDP, path = [
        #idp_group{name = <<"My-VO">>, type = organization},
        #idp_group{name = <<"a:some">>, type = unit},
        #idp_group{name = <<"01">>, type = team}
    ]}),
    Group2 = gen_group_id(Config, #idp_entitlement{idp = ?DUMMY_IDP, path = [
        #idp_group{name = <<"My-VO">>, type = organization},
        #idp_group{name = <<"b:entitlements">>, type = unit},
        #idp_group{name = <<"02">>, type = team}
    ]}),
    Group3 = gen_group_id(Config, #idp_entitlement{idp = ?DUMMY_IDP, path = [
        #idp_group{name = <<"My-VO">>, type = organization},
        #idp_group{name = <<"c:idk">>, type = unit},
        #idp_group{name = <<"03">>, type = team}
    ]}),
    Group4 = gen_group_id(Config, #idp_entitlement{idp = ?DUMMY_IDP, path = [
        #idp_group{name = <<"My-VO">>, type = organization},
        #idp_group{name = <<"d:admins">>, type = unit},
        #idp_group{name = <<"04">>, type = team}
    ]}),

    case TestMode of
        false ->
            {ok, UserId, _} = ?assertMatch(
                {ok, ExpUserId, RedirectAfterLogin},
                oz_test_utils:call_oz(Config, idp_auth, validate_login, [
                    <<"GET">>, MockedCowboyReq
                ])
            ),

            {ok, #od_user{entitlements = ActualEntitlements}} = ?assertMatch(
                {ok, #od_user{
                    full_name = ExpFullName,
                    username = ExpUsername,
                    emails = ExpEmails,
                    linked_accounts = [#linked_account{
                        subject_id = ExpSubjectId,
                        full_name = ExpFullName,
                        username = ExpUsername,
                        emails = ExpEmails,
                        entitlements = ExpEntitlements,
                        custom = ExpCustom
                    }]
                }},
                oz_test_utils:get_user(Config, UserId)
            ),
            ?assertEqual(
                lists:sort(ActualEntitlements),
                lists:sort([{Group1, member}, {Group2, member}, {Group3, member}, {Group4, member}])
            ),

            % As a member of the admin group, the user should have effective admin rights
            % in all other groups from the IdP.
            AdminPrivs = privileges:group_admin(),
            ?assertMatch({ok, AdminPrivs}, oz_test_utils:group_get_eff_user_privileges(Config, Group1, UserId)),
            ?assertMatch({ok, AdminPrivs}, oz_test_utils:group_get_eff_user_privileges(Config, Group2, UserId)),
            ?assertMatch({ok, AdminPrivs}, oz_test_utils:group_get_eff_user_privileges(Config, Group3, UserId));

        true ->
            {ok, ExpUserId, UserData} = ?assertMatch(
                {ok, ExpUserId, _},
                oz_test_utils:call_oz(Config, ?MODULE, validate_login_in_test_mode, [
                    MockedCowboyReq
                ])
            ),

            ?assertMatch(
                #{
                    <<"fullName">> := ExpFullName,
                    <<"username">> := ExpUsername,
                    <<"emails">> := ExpEmails,
                    <<"linkedAccounts">> := [#{
                        <<"subjectId">> := ExpSubjectId,
                        <<"fullName">> := ExpFullName,
                        <<"username">> := ExpUsername,
                        <<"emails">> := ExpEmails,
                        <<"entitlements">> := ExpEntitlements,
                        <<"custom">> := ExpCustom
                    }],
                    <<"groups">> := #{
                        Group1 := member,
                        Group2 := member,
                        Group3 := member,
                        Group4 := member
                    }
                },
                UserData
            ),

            % No users or groups should be created in the process
            ?assertEqual({error, not_found}, oz_test_utils:call_oz(Config, od_user, get, [ExpUserId])),
            ?assertEqual({error, not_found}, oz_test_utils:call_oz(Config, od_group, get, [Group1])),
            ?assertEqual({error, not_found}, oz_test_utils:call_oz(Config, od_group, get, [Group2])),
            ?assertEqual({error, not_found}, oz_test_utils:call_oz(Config, od_group, get, [Group3])),
            ?assertEqual({error, not_found}, oz_test_utils:call_oz(Config, od_group, get, [Group4]))
    end.


authority_delegation(Config) ->
    SubjectId = <<"1233456734534">>,
    OidcSpec = ?CORRECT_OIDC_SPEC,
    oidc_server_mock:mock(Config, OidcSpec),
    overwrite_auth_config(Config, false, [{?DUMMY_IDP, OidcSpec, #{
        attributeMapping => #{
            subjectId => {required, "sub"}
        },
        authorityDelegation => #{
            enabled => true,
            tokenPrefix => "dummy/"
        }
    }}]),

    {ok, #{<<"url">> := Url}} = oz_test_utils:call_oz(
        Config, idp_auth, get_login_endpoint, [?DUMMY_IDP, false, <<"">>, false]
    ),
    {ok, _, AccessToken} = ?assertMatch({ok, _, _}, oidc_server_mock:simulate_user_login(
        Config, OidcSpec, Url, #{<<"sub">> => SubjectId}
    )),

    ExpUserId = gen_user_id(Config, ?DUMMY_IDP, SubjectId),

    DelegationWorksSpec = fun(Success, AuthType) -> #{
        request => #{
            method => get,
            path => <<"/user">>,
            headers => case AuthType of
                bearer -> #{?HDR_AUTHORIZATION => <<"Bearer dummy/", AccessToken/binary>>};
                xAuthToken -> #{?HDR_X_AUTH_TOKEN => <<"dummy/", AccessToken/binary>>}
            end
        },
        expect => case Success of
            true -> #{
                code => 200,
                body => {contains, #{<<"userId">> => ExpUserId}}
            };
            false -> #{
                code => 401
            }
        end
    } end,

    ?assert(rest_test_utils:check_rest_call(Config, DelegationWorksSpec(true, xAuthToken))),
    ?assert(rest_test_utils:check_rest_call(Config, DelegationWorksSpec(true, bearer))),

    % Turn off authority delegation and check if it does not work anymore.
    overwrite_auth_config(Config, false, [{?DUMMY_IDP, OidcSpec, #{
        attributeMapping => #{
            subjectId => {required, "sub"}
        },
        authorityDelegation => #{
            enabled => false,
            tokenPrefix => "dummy/"
        }
    }}]),

    ?assert(rest_test_utils:check_rest_call(Config, DelegationWorksSpec(false, xAuthToken))),
    ?assert(rest_test_utils:check_rest_call(Config, DelegationWorksSpec(false, bearer))).


-define(ACQUIRE_IDP_ACCESS_TOKEN(UserId, IdP), oz_test_utils:call_oz(
    Config, user_logic, acquire_idp_access_token, [?USER(UserId), UserId, IdP]
)).
offline_access(Config) ->
    SubjectId = <<"1233456734534">>,
    OidcSpec = ?CORRECT_OIDC_SPEC,
    oidc_server_mock:mock(Config, OidcSpec),

    % The IdP does not have offlineAccess enabled -> bad value
    overwrite_auth_config(Config, false, [{?DUMMY_IDP, OidcSpec, #{
        attributeMapping => #{
            subjectId => {required, "sub"}
        },
        offlineAccess => false
    }}]),
    simulate_login_flow(Config, ?DUMMY_IDP, false, false, OidcSpec, #{<<"sub">> => SubjectId}),
    UserId = gen_user_id(Config, ?DUMMY_IDP, SubjectId),
    ?assertMatch(?ERROR_BAD_VALUE_NOT_ALLOWED(<<"idp">>, []), ?ACQUIRE_IDP_ACCESS_TOKEN(UserId, ?DUMMY_IDP)),

    % The user does not have any access/refresh token cached -> not found
    overwrite_auth_config(Config, false, [{?DUMMY_IDP, OidcSpec, #{
        attributeMapping => #{
            subjectId => {required, "sub"}
        },
        offlineAccess => true
    }}]),
    ?assertMatch(?ERROR_NOT_FOUND, ?ACQUIRE_IDP_ACCESS_TOKEN(UserId, ?DUMMY_IDP)),

    % Logging in should cause the tokens to be cached
    simulate_login_flow(Config, ?DUMMY_IDP, false, false, OidcSpec, #{<<"sub">> => SubjectId}),
    {ok, #od_user{linked_accounts = [
        #linked_account{access_token = {AccessToken, _}}
    ]}} = oz_test_utils:get_user(Config, UserId),
    ?assertMatch({ok, {AccessToken, ?MOCK_ACCESS_TOKEN_TTL}}, ?ACQUIRE_IDP_ACCESS_TOKEN(UserId, ?DUMMY_IDP)),
    {ok, #od_user{linked_accounts = [
        #linked_account{refresh_token = RefreshToken1}
    ]}} = oz_test_utils:get_user(Config, UserId),

    % The same access token should be reused if possible (unless it reaches refresh threshold)
    RefreshThreshold = oz_test_utils:get_env(Config, idp_access_token_refresh_threshold),
    oz_test_utils:simulate_time_passing(Config, ?MOCK_ACCESS_TOKEN_TTL - RefreshThreshold - 1),
    NewTtl = RefreshThreshold + 1,
    ?assertMatch({ok, {AccessToken, NewTtl}}, ?ACQUIRE_IDP_ACCESS_TOKEN(UserId, ?DUMMY_IDP)),

    % expired access token should be refreshed when refresh threshold is reached
    oz_test_utils:simulate_time_passing(Config, 2),
    {ok, {NewAccessToken, _}} =
        ?assertMatch({ok, {_, ?MOCK_ACCESS_TOKEN_TTL}}, ?ACQUIRE_IDP_ACCESS_TOKEN(UserId, ?DUMMY_IDP)),
    ?assertNotMatch(NewAccessToken, AccessToken),
    {ok, #od_user{linked_accounts = [
        #linked_account{refresh_token = RefreshToken2}
    ]}} = oz_test_utils:get_user(Config, UserId),
    ?assertNotMatch(RefreshToken2, RefreshToken1).


offline_access_internals(Config) ->
    SubjectId = <<"offline_access_internals-abcdewq">>,
    RefreshThreshold = oz_test_utils:get_env(Config, idp_access_token_refresh_threshold),
    overwrite_auth_config(Config, false, [{?DUMMY_IDP, ?CORRECT_OIDC_SPEC, #{
        attributeMapping => #{
            subjectId => {required, "sub"},
            fullName => {optional, "name"}
        },
        offlineAccess => true
    }}]),
    % Simulate a user with some already cached tokens
    {ok, #document{key = UserId}} = oz_test_utils:call_oz(
        Config, linked_accounts, acquire_user, [#linked_account{
            idp = ?DUMMY_IDP,
            subject_id = SubjectId,
            access_token = {<<"at1">>, oz_test_utils:get_frozen_time_seconds() + 1000},
            refresh_token = <<"rt1">>
        }]
    ),
    ?assertMatch(UserId, gen_user_id(Config, ?DUMMY_IDP, SubjectId)),
    ?assertMatch({ok, {<<"at1">>, 1000}}, ?ACQUIRE_IDP_ACCESS_TOKEN(UserId, ?DUMMY_IDP)),

    % Access token should be refreshed only when the RefreshThreshold is reached
    Ttl1 = RefreshThreshold + 1,
    oz_test_utils:simulate_time_passing(Config, 1000 - Ttl1),
    ?assertMatch({ok, {<<"at1">>, Ttl1}}, ?ACQUIRE_IDP_ACCESS_TOKEN(UserId, ?DUMMY_IDP)),
    oz_test_utils:simulate_time_passing(Config, 2),
    mock_refresh_endpoint_response(Config, fun(?DUMMY_IDP, <<"rt1">>) ->
        {ok, #{
            <<"sub">> => SubjectId,
            <<"access_token">> => {<<"at2">>, oz_test_utils:get_frozen_time_seconds() + 1200},
            <<"refresh_token">> => <<"rt2">>
        }}
    end),
    ?assertMatch({ok, {<<"at2">>, 1200}}, ?ACQUIRE_IDP_ACCESS_TOKEN(UserId, ?DUMMY_IDP)),
    ?assertMatch(
        {ok, #od_user{linked_accounts = [#linked_account{refresh_token = <<"rt2">>}]}},
        oz_test_utils:get_user(Config, UserId)
    ),

    % Refresh token should not be overwritten if a new one does not come in the refresh response
    oz_test_utils:simulate_time_passing(Config, 1200),
    mock_refresh_endpoint_response(Config, fun(?DUMMY_IDP, <<"rt2">>) ->
        {ok, #{
            <<"sub">> => SubjectId,
            <<"access_token">> => {<<"at3">>, oz_test_utils:get_frozen_time_seconds() + 800}
        }}
    end),
    ?assertMatch({ok, {<<"at3">>, 800}}, ?ACQUIRE_IDP_ACCESS_TOKEN(UserId, ?DUMMY_IDP)),
    ?assertMatch(
        {ok, #od_user{linked_accounts = [#linked_account{refresh_token = <<"rt2">>}]}},
        oz_test_utils:get_user(Config, UserId)
    ),

    % If there is no refresh token cached, refreshing should not be attempted even when
    % the RefreshThreshold is reached
    ?assertMatch(
        {ok, _},
        oz_test_utils:call_oz(Config, od_user, update, [UserId, fun(User) ->
            {ok, User#od_user{linked_accounts = [#linked_account{
                idp = ?DUMMY_IDP,
                subject_id = SubjectId,
                access_token = {<<"at4">>, oz_test_utils:get_frozen_time_seconds() + 1000},
                refresh_token = undefined
            }]}}
        end
        ])
    ),
    Ttl4 = RefreshThreshold - 100,
    oz_test_utils:simulate_time_passing(Config, 1000 - Ttl4),
    ?assertMatch({ok, {<<"at4">>, Ttl4}}, ?ACQUIRE_IDP_ACCESS_TOKEN(UserId, ?DUMMY_IDP)),
    % Though when the expiration time is reached, the token should no longer be served
    oz_test_utils:simulate_time_passing(Config, Ttl4 + 1),
    ?assertMatch(?ERROR_NOT_FOUND, ?ACQUIRE_IDP_ACCESS_TOKEN(UserId, ?DUMMY_IDP)),

    % Refreshing the token should also fetch user data and refresh it
    ?assertMatch(
        {ok, _},
        oz_test_utils:call_oz(Config, linked_accounts, merge, [UserId, #linked_account{
            idp = ?DUMMY_IDP,
            subject_id = SubjectId,
            full_name = <<"Old Name">>,
            access_token = {<<"at5">>, oz_test_utils:get_frozen_time_seconds() + 1000},
            refresh_token = <<"rt5">>
        }])
    ),
    ?assertMatch(
        {ok, #od_user{linked_accounts = [#linked_account{
            full_name = <<"Old Name">>,
            refresh_token = <<"rt5">>
        }]}},
        oz_test_utils:get_user(Config, UserId)
    ),
    oz_test_utils:simulate_time_passing(Config, 1001),
    mock_refresh_endpoint_response(Config, fun(?DUMMY_IDP, <<"rt5">>) ->
        {ok, #{
            <<"sub">> => SubjectId,
            <<"name">> => <<"New Name">>,
            <<"access_token">> => {<<"at6">>, oz_test_utils:get_frozen_time_seconds() + 1600},
            <<"refresh_token">> => <<"rt6">>
        }}
    end),
    ?assertMatch({ok, {<<"at6">>, 1600}}, ?ACQUIRE_IDP_ACCESS_TOKEN(UserId, ?DUMMY_IDP)),
    ?assertMatch(
        {ok, #od_user{linked_accounts = [#linked_account{
            full_name = <<"New Name">>,
            refresh_token = <<"rt6">>
        }]}},
        oz_test_utils:get_user(Config, UserId)
    ).


link_account(Config) ->
    OidcSpec = ?CORRECT_OIDC_SPEC,

    FirstSubjectId = <<"123">>,
    FirstEmails = [<<"joedoe@first-example.com">>],

    AnotherSubjectId = <<"abc">>,
    AnotherEmails = [<<"joe@another-example.com">>],

    DifferentSubjectId = <<"xyz">>,
    DifferentEmails = [<<"john.doe@different-example.com">>],

    CommonProtocolConfig = #{
        attributeMapping => #{
            subjectId => {required, "sub"},
            emails => {required, "emails"}
        }
    },

    oidc_server_mock:mock(Config, OidcSpec),
    overwrite_auth_config(Config, false, [
        {?FIRST_IDP, OidcSpec, CommonProtocolConfig},
        {?ANOTHER_IDP, OidcSpec, CommonProtocolConfig},
        {?DIFFERENT_IDP, OidcSpec, CommonProtocolConfig}
    ]),

    % Log in using the first IdP
    ExpFirstUserId = gen_user_id(Config, ?FIRST_IDP, FirstSubjectId),
    ?assertMatch(
        {ok, ExpFirstUserId, _},
        simulate_login_flow(Config, ?FIRST_IDP, false, false, OidcSpec, #{
            <<"sub">> => FirstSubjectId,
            <<"emails">> => FirstEmails
        })
    ),

    % Link the second account
    ?assertMatch(
        {ok, ExpFirstUserId, _}, % linking the account should yield the first user id
        simulate_login_flow(Config, ?ANOTHER_IDP, {true, ExpFirstUserId}, false, OidcSpec, #{
            <<"sub">> => AnotherSubjectId,
            <<"emails">> => AnotherEmails
        })
    ),

    FirstAndAnotherEmails = lists:usort(FirstEmails ++ AnotherEmails),
    ?assertMatch(
        {ok, #od_user{
            emails = FirstAndAnotherEmails,
            linked_accounts = [
                #linked_account{
                    subject_id = FirstSubjectId,
                    emails = FirstEmails
                },
                #linked_account{
                    subject_id = AnotherSubjectId,
                    emails = AnotherEmails
                }
            ]
        }},
        oz_test_utils:get_user(Config, ExpFirstUserId)
    ),

    % Link the third account
    ?assertMatch(
        {ok, ExpFirstUserId, _}, % linking the account should yield the first user id
        simulate_login_flow(Config, ?DIFFERENT_IDP, {true, ExpFirstUserId}, false, OidcSpec, #{
            <<"sub">> => DifferentSubjectId,
            <<"emails">> => DifferentEmails
        })
    ),

    AllEmails = lists:usort(FirstEmails ++ AnotherEmails ++ DifferentEmails),
    ?assertMatch(
        {ok, #od_user{
            emails = AllEmails,
            linked_accounts = [
                #linked_account{
                    subject_id = FirstSubjectId,
                    emails = FirstEmails
                },
                #linked_account{
                    subject_id = AnotherSubjectId,
                    emails = AnotherEmails
                },
                #linked_account{
                    subject_id = DifferentSubjectId,
                    emails = DifferentEmails
                }
            ]
        }},
        oz_test_utils:get_user(Config, ExpFirstUserId)
    ).


bad_oidc_config(Config) ->
    bad_oidc_config_base(Config, false).

bad_oidc_config_test_mode(Config) ->
    bad_oidc_config_base(Config, true).

bad_oidc_config_base(Config, TestMode) ->
    bad_xrds_endpoint(Config, TestMode),
    bad_authorize_endpoint(Config, TestMode),
    bad_access_token_endpoint(Config, TestMode),
    bad_userinfo_endpoint(Config, TestMode),
    bad_userinfo_endpoint_in_authority_delegation(Config, TestMode),
    bad_scope(Config, TestMode),
    bad_client_id(Config, TestMode),
    bad_client_secret(Config, TestMode),
    bad_access_token_acquire_method(Config, TestMode),
    bad_client_secret_pass_method(Config, TestMode),
    bad_access_token_pass_method(Config, TestMode),
    bad_access_token_pass_method_in_authority_delegation(Config, TestMode),
    bad_custom_data(Config, TestMode).


bad_xrds_endpoint(Config, TestMode) ->
    screw_up_config(Config, TestMode, #{}, fun(OidcSpec = #oidc_spec{endpoints = Endpoints}) ->
        OidcSpec#oidc_spec{
            endpoints = Endpoints#{
                xrds => <<"https://some.bad/xrds-url">>
            }
        }
    end),
    ?assertEqual(?ERROR_INTERNAL_SERVER_ERROR, oz_test_utils:call_oz(
        Config, idp_auth, get_login_endpoint, [?DUMMY_IDP, false, <<"">>, TestMode]
    )).


bad_authorize_endpoint(Config, TestMode) ->
    screw_up_config(Config, TestMode, #{}, fun(OidcSpec = #oidc_spec{endpoints = Endpoints}) ->
        OidcSpec#oidc_spec{
            endpoints = Endpoints#{
                authorize => {xrds, "authorization_blahblahblah"}
            }
        }
    end),
    ?assertEqual(?ERROR_INTERNAL_SERVER_ERROR, oz_test_utils:call_oz(
        Config, idp_auth, get_login_endpoint, [?DUMMY_IDP, false, <<"">>, TestMode]
    )).


bad_access_token_endpoint(Config, TestMode) ->
    CorrectOidcSpec = screw_up_config(Config, TestMode, #{}, fun(OidcSpec = #oidc_spec{endpoints = Endpoints}) ->
        OidcSpec#oidc_spec{
            endpoints = Endpoints#{
                accessToken => "https://bad-example.com/authorization_blahblahblah"
            }
        }
    end),
    ?assertMatch(
        {auth_error, ?ERROR_BAD_IDP_RESPONSE(_, 404, _, _), _, _},
        simulate_login_flow(Config, ?DUMMY_IDP, false, TestMode, CorrectOidcSpec, #{})
    ).


bad_userinfo_endpoint(Config, TestMode) ->
    CorrectOidcSpec = screw_up_config(Config, TestMode, #{}, fun(OidcSpec = #oidc_spec{endpoints = Endpoints}) ->
        OidcSpec#oidc_spec{
            endpoints = Endpoints#{
                userInfo => "https://bad-example.com/userinfo_blahblahblah"
            }
        }
    end),
    ?assertMatch(
        {auth_error, ?ERROR_BAD_IDP_RESPONSE(_, 404, _, _), _, _},
        simulate_login_flow(Config, ?DUMMY_IDP, false, TestMode, CorrectOidcSpec, #{})
    ).


bad_userinfo_endpoint_in_authority_delegation(Config, TestMode) ->
    CorrectOidcSpec = screw_up_config(Config, TestMode, #{
        authorityDelegation => #{
            enabled => true,
            tokenPrefix => "dummy/"
        }},
        fun(OidcSpec = #oidc_spec{endpoints = Endpoints}) ->
            OidcSpec#oidc_spec{
                endpoints = Endpoints#{
                    userInfo => "https://bad-example.com/userinfo_blahblahblah"
                }
            }
        end
    ),
    {ok, #{<<"url">> := Url}} = oz_test_utils:call_oz(
        Config, idp_auth, get_login_endpoint, [?DUMMY_IDP, false, <<"">>, TestMode]
    ),

    {ok, _, AccessToken} = ?assertMatch({ok, _, _}, oidc_server_mock:simulate_user_login(
        Config, CorrectOidcSpec, Url, #{}
    )),
    rest_test_utils:check_rest_call(Config, #{
        request => #{
            method => get,
            path => <<"/user">>,
            headers => #{?HDR_AUTHORIZATION => <<"Bearer dummy/", AccessToken/binary>>}
        },
        expect => #{
            code => 500
        }

    }).


bad_scope(Config, TestMode) ->
    CorrectOidcSpec = screw_up_config(Config, TestMode, #{}, fun(OidcSpec) ->
        OidcSpec#oidc_spec{
            scope = "blahblahblah"
        }
    end),
    {ok, #{<<"url">> := Url}} = oz_test_utils:call_oz(
        Config, idp_auth, get_login_endpoint, [?DUMMY_IDP, false, <<"">>, TestMode]
    ),

    ?assertMatch(error, oidc_server_mock:simulate_user_login(
        Config, CorrectOidcSpec, Url, #{}
    )).


bad_client_id(Config, TestMode) ->
    CorrectOidcSpec = screw_up_config(Config, TestMode, #{}, fun(OidcSpec) ->
        OidcSpec#oidc_spec{
            clientId = "blahblahblah"
        }
    end),
    {ok, #{<<"url">> := Url}} = oz_test_utils:call_oz(
        Config, idp_auth, get_login_endpoint, [?DUMMY_IDP, false, <<"">>, TestMode]
    ),

    ?assertMatch(error, oidc_server_mock:simulate_user_login(
        Config, CorrectOidcSpec, Url, #{}
    )).


bad_client_secret(Config, TestMode) ->
    CorrectOidcSpec = screw_up_config(Config, TestMode, #{}, fun(OidcSpec) ->
        OidcSpec#oidc_spec{
            clientSecret = "blahblahblah"
        }
    end),
    ?assertMatch(
        {auth_error, ?ERROR_BAD_IDP_RESPONSE(_, 403, _, _), _, _},
        simulate_login_flow(Config, ?DUMMY_IDP, false, TestMode, CorrectOidcSpec, #{})
    ).


bad_access_token_acquire_method(Config, TestMode) ->
    CorrectOidcSpec = screw_up_config(Config, TestMode, #{}, fun(OidcSpec) ->
        OidcSpec#oidc_spec{
            accessTokenAcquireMethod = get
        }
    end),
    ?assertMatch(
        {auth_error, ?ERROR_BAD_IDP_RESPONSE(_, 404, _, _), _, _},
        simulate_login_flow(Config, ?DUMMY_IDP, false, TestMode, CorrectOidcSpec, #{})
    ).


bad_client_secret_pass_method(Config, TestMode) ->
    CorrectOidcSpec = screw_up_config(Config, TestMode, #{}, fun(OidcSpec) ->
        OidcSpec#oidc_spec{
            clientSecretPassMethod = inAuthHeader
        }
    end),
    ?assertMatch(
        {auth_error, ?ERROR_BAD_IDP_RESPONSE(_, 403, _, _), _, _},
        simulate_login_flow(Config, ?DUMMY_IDP, false, TestMode, CorrectOidcSpec, #{})
    ).


bad_access_token_pass_method(Config, TestMode) ->
    CorrectOidcSpec = screw_up_config(Config, TestMode, #{}, fun(OidcSpec) ->
        OidcSpec#oidc_spec{
            accessTokenPassMethod = urlencoded
        }
    end),
    ?assertMatch(
        {auth_error, ?ERROR_BAD_IDP_RESPONSE(_, 403, _, _), _, _},
        simulate_login_flow(Config, ?DUMMY_IDP, false, TestMode, CorrectOidcSpec, #{})
    ).


bad_access_token_pass_method_in_authority_delegation(Config, TestMode) ->
    CorrectOidcSpec = screw_up_config(Config, TestMode, #{
        authorityDelegation => #{
            enabled => true,
            tokenPrefix => "dummy/"
        }},
        fun(OidcSpec) ->
            OidcSpec#oidc_spec{
                accessTokenPassMethod = urlencoded
            }
        end
    ),
    {ok, #{<<"url">> := Url}} = oz_test_utils:call_oz(
        Config, idp_auth, get_login_endpoint, [?DUMMY_IDP, false, <<"">>, TestMode]
    ),

    {ok, _, AccessToken} = ?assertMatch({ok, _, _}, oidc_server_mock:simulate_user_login(
        Config, CorrectOidcSpec, Url, #{}
    )),
    rest_test_utils:check_rest_call(Config, #{
        request => #{
            method => get,
            path => <<"/user">>,
            headers => #{?HDR_AUTHORIZATION => <<"Bearer dummy/", AccessToken/binary>>}
        },
        expect => #{
            code => 500
        }

    }).


bad_custom_data(Config, TestMode) ->
    ScrewUpCustomData = fun
        (1, CustomData) -> CustomData#{userInfo => #{headers => undefined}};
        (2, CustomData) -> CustomData#{userInfo => #{parameters => undefined}};
        (3, CustomData) -> CustomData#{accessToken => #{headers => undefined}};
        (4, CustomData) -> CustomData#{accessToken => #{parameters => undefined}};
        (5, CustomData) -> CustomData#{userInfo => #{headers => #{}}};
        (6, CustomData) -> CustomData#{userInfo => #{parameters => #{}}};
        (7, CustomData) -> CustomData#{accessToken => #{headers => #{}}};
        (8, CustomData) -> CustomData#{accessToken => #{parameters => #{}}};
        (9, CustomData) -> CustomData#{userInfo => #{headers => #{"a" => "b"}}};
        (10, CustomData) -> CustomData#{userInfo => #{parameters => #{"a" => "b"}}};
        (11, CustomData) -> CustomData#{accessToken => #{headers => #{"a" => "b"}}};
        (12, CustomData) -> CustomData#{accessToken => #{parameters => #{"a" => "b"}}}
    end,

    lists:foreach(fun(TestNum) ->
        CorrectOidcSpec = screw_up_config(Config, TestMode, #{}, fun(OidcSpec = #oidc_spec{customData = CorrectData}) ->
            OidcSpec#oidc_spec{
                customData = ScrewUpCustomData(TestNum, CorrectData)
            }
        end),
        ?assertMatch(
            {auth_error, ?ERROR_BAD_IDP_RESPONSE(_, 400, _, _), _, _},
            simulate_login_flow(Config, ?DUMMY_IDP, false, TestMode, CorrectOidcSpec, #{})
        )
    end, lists:seq(1, 12)).


%%%===================================================================
%%% Auxiliary functions
%%%===================================================================

gen_user_id(Config, IdP, SubjectId) ->
    oz_test_utils:call_oz(Config, linked_accounts, gen_user_id, [IdP, SubjectId]).


gen_group_id(Config, IdPEntitlement) ->
    oz_test_utils:call_oz(Config, entitlement_mapping, gen_group_id, [IdPEntitlement]).


% Sets up DUMMY_IDP with default config, but overwrites auth.config with a modified
% version to introduce differences - ScrewingUpFun is used to spoil the config.
screw_up_config(Config, TestMode, ProtocolConfig, ScrewingUpFun) ->
    CorrectOidcSpec = ?CORRECT_OIDC_SPEC,
    IncorrectOidcSpec = ScrewingUpFun(CorrectOidcSpec),
    oidc_server_mock:mock(Config, CorrectOidcSpec),
    overwrite_auth_config(Config, TestMode, [{?DUMMY_IDP, IncorrectOidcSpec, ProtocolConfig}]),
    CorrectOidcSpec.


simulate_login_flow(Config, IdP, LinkAccount, TestMode, OidcSpec, UserAttributes) ->
    {ok, #{<<"url">> := Url}} = oz_test_utils:call_oz(
        Config, idp_auth, get_login_endpoint, [IdP, LinkAccount, <<"">>, TestMode]
    ),

    {ok, MockedCowboyReq, _} = oidc_server_mock:simulate_user_login(
        Config, OidcSpec, Url, UserAttributes
    ),
    oz_test_utils:call_oz(Config, idp_auth, validate_login, [
        <<"GET">>, MockedCowboyReq
    ]).


validate_login_in_test_mode(MockedCowboyReq) ->
    {ok, UserId, _} = idp_auth:validate_login(<<"GET">>, MockedCowboyReq),
    UserData = idp_auth_test_mode:get_user_data(),
    {ok, UserId, UserData}.


%% IdPConfigs :: {IdP, OidcSpec, ProtocolConfig}
overwrite_auth_config(TestConfig, TestMode, IdPConfigs) ->
    ConfigData = #{
        openidConfig => #{
            enabled => true
        },
        supportedIdps => lists:map(fun({IdP, OidcSpec, ProtocolConfig}) ->
            {IdP, #{
                protocol => openid,
                protocolConfig => ProtocolConfig#{
                    plugin => default_oidc_plugin,
                    pluginConfig => #{
                        endpoints => OidcSpec#oidc_spec.endpoints,
                        clientId => OidcSpec#oidc_spec.clientId,
                        clientSecret => OidcSpec#oidc_spec.clientSecret,
                        scope => OidcSpec#oidc_spec.scope,
                        accessTokenAcquireMethod => OidcSpec#oidc_spec.accessTokenAcquireMethod,
                        clientSecretPassMethod => OidcSpec#oidc_spec.clientSecretPassMethod,
                        accessTokenPassMethod => OidcSpec#oidc_spec.accessTokenPassMethod,
                        customData => OidcSpec#oidc_spec.customData
                    }
                }
            }}
        end, IdPConfigs)
    },
    case TestMode of
        false -> oz_test_utils:overwrite_auth_config(TestConfig, ConfigData);
        true -> oz_test_utils:overwrite_test_auth_config(TestConfig, ConfigData)
    end.<|MERGE_RESOLUTION|>--- conflicted
+++ resolved
@@ -110,13 +110,8 @@
     init_per_testcase(default, Config);
 init_per_testcase(_, Config) ->
     oz_test_utils:delete_all_entities(Config),
-<<<<<<< HEAD
     oz_test_utils:set_env(Config, openid_xrds_cache_ttl_seconds, -1),
-    oz_test_utils:mock_time(Config),
-=======
-    oz_test_utils:set_env(Config, openid_xrds_cache_ttl, -1),
     oz_test_utils:freeze_time(Config),
->>>>>>> 4d6fce61
     Config.
 
 end_per_testcase(offline_access_internals, Config) ->
