%%%-------------------------------------------------------------------
%%% @author Lukasz Opiola
%%% @copyright (C) 2019 ACK CYFRONET AGH
%%% This software is released under the MIT license
%%% cited in 'LICENSE.txt'.
%%% @end
%%%-------------------------------------------------------------------
%%% @doc
%%% Utility functions for manipulating handle services of oz-worker service in CT tests.
%%% NOTE: to use ozt* modules, you must call ozt:init_per_suite/1 in the
%%% SUITE's init_per_suite/1 function.
%%% @end
%%%-------------------------------------------------------------------
-module(ozt_handle_services).
-author("Lukasz Opiola").

-include("ozt.hrl").
-include("plugins/onezone_plugins.hrl").

%% API
-export([create/0, create/1]).
<<<<<<< HEAD

=======
-export([add_user/2, add_user/3]).
-export([add_group/2, add_group/3]).
-export([create_handle/2]).
>>>>>>> c70dbde7

%%%===================================================================
%%% API
%%%===================================================================


-spec create() -> od_handle_service:id().
create() ->
    {ok, HServiceId} = ?assertMatch({ok, _}, ozt:rpc(handle_service_logic, create, [
        ?ROOT, ?DOI_SERVICE
    ])),
    HServiceId.


-spec create(od_handle_service:name()) -> od_handle_service:id().
create(Name) ->
    Data = ?DOI_SERVICE,
    {ok, HServiceId} = ?assertMatch({ok, _}, ozt:rpc(handle_service_logic, create, [
        ?ROOT, Data#{<<"name">> => Name}
    ])),
<<<<<<< HEAD
    HServiceId.
=======
    HServiceId.


-spec add_user(od_handle_service:id(), od_user:id()) -> ok.
add_user(HServiceId, UserId) ->
    add_user(HServiceId, UserId, privileges:handle_service_member()).

-spec add_user(od_handle_service:id(), od_user:id(), [privileges:handle_service_privilege()]) -> ok.
add_user(HServiceId, UserId, Privileges) ->
    ?assertMatch({ok, _}, ozt:rpc(handle_service_logic, add_user, [?ROOT, HServiceId, UserId, Privileges])),
    ok.


-spec add_group(od_handle_service:id(), od_group:id()) -> ok.
add_group(HServiceId, GroupId) ->
    add_group(HServiceId, GroupId, privileges:handle_service_member()).

-spec add_group(od_handle_service:id(), od_group:id(), [privileges:handle_service_privilege()]) -> ok.
add_group(HServiceId, GroupId, Privileges) ->
    ?assertMatch({ok, _}, ozt:rpc(handle_service_logic, add_group, [?ROOT, HServiceId, GroupId, Privileges])),
    ok.


create_handle(HServiceId, ShareId) ->
    {ok, HandleId} = ?assertMatch({ok, _}, ozt:rpc(handle_logic, create, [?ROOT, ?HANDLE(HServiceId, ShareId)])),
    HandleId.
>>>>>>> c70dbde7
<|MERGE_RESOLUTION|>--- conflicted
+++ resolved
@@ -19,13 +19,9 @@
 
 %% API
 -export([create/0, create/1]).
-<<<<<<< HEAD
-
-=======
 -export([add_user/2, add_user/3]).
 -export([add_group/2, add_group/3]).
 -export([create_handle/2]).
->>>>>>> c70dbde7
 
 %%%===================================================================
 %%% API
@@ -46,9 +42,6 @@
     {ok, HServiceId} = ?assertMatch({ok, _}, ozt:rpc(handle_service_logic, create, [
         ?ROOT, Data#{<<"name">> => Name}
     ])),
-<<<<<<< HEAD
-    HServiceId.
-=======
     HServiceId.
 
 
@@ -69,10 +62,4 @@
 -spec add_group(od_handle_service:id(), od_group:id(), [privileges:handle_service_privilege()]) -> ok.
 add_group(HServiceId, GroupId, Privileges) ->
     ?assertMatch({ok, _}, ozt:rpc(handle_service_logic, add_group, [?ROOT, HServiceId, GroupId, Privileges])),
-    ok.
-
-
-create_handle(HServiceId, ShareId) ->
-    {ok, HandleId} = ?assertMatch({ok, _}, ozt:rpc(handle_logic, create, [?ROOT, ?HANDLE(HServiceId, ShareId)])),
-    HandleId.
->>>>>>> c70dbde7
+    ok.