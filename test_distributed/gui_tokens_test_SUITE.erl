%%%-------------------------------------------------------------------
%%% @author Lukasz Opiola
%%% @copyright (C) 2019 ACK CYFRONET AGH
%%% This software is released under the MIT license
%%% cited in 'LICENSE.txt'.
%%% @end
%%%-------------------------------------------------------------------
%%% @doc
%%% This file contains test concerning different types of tokens.
%%% @end
%%%-------------------------------------------------------------------
-module(gui_tokens_test_SUITE).
-author("Lukasz Opiola").

-include_lib("ctool/include/aai/aai.hrl").
-include_lib("ctool/include/errors.hrl").
-include_lib("ctool/include/http/headers.hrl").
-include_lib("ctool/include/onedata.hrl").
-include_lib("ctool/include/test/assertions.hrl").
-include_lib("ctool/include/test/performance.hrl").
-include_lib("ctool/include/test/test_utils.hrl").

-include("api_test_utils.hrl").

%% API
-export([
    all/0,
    init_per_suite/1, end_per_suite/1,
    init_per_testcase/2, end_per_testcase/2
]).
-export([
    gui_tokens_are_bound_to_specific_service/1,
    gui_tokens_have_limited_api_power/1,
    gui_tokens_can_be_created_via_endpoint/1,
    gui_tokens_expire/1,
    gui_tokens_are_invalidated_upon_logout/1,
    gui_tokens_are_invalidated_when_member_leaves_a_service/1,
    gui_tokens_are_invalidated_upon_temporary_token_secret_change/1,
    gui_tokens_are_invalidated_when_user_is_deleted/1
]).

all() ->
    ?ALL([
        gui_tokens_are_bound_to_specific_service,
        gui_tokens_have_limited_api_power,
        gui_tokens_can_be_created_via_endpoint,
        gui_tokens_expire,
        gui_tokens_are_invalidated_upon_logout,
        gui_tokens_are_invalidated_when_member_leaves_a_service,
        gui_tokens_are_invalidated_upon_temporary_token_secret_change,
        gui_tokens_are_invalidated_when_user_is_deleted
    ]).

-define(EXP_AUTH(UserId, SessionId), #auth{
    subject = ?SUB(user, UserId), session_id = SessionId
}).
-define(OZW_SRV(ServiceId), ?SERVICE(?OZ_WORKER, ServiceId)).
-define(OZP_SRV(ServiceId), ?SERVICE(?OZ_PANEL, ServiceId)).
-define(OPW_SRV(ServiceId), ?SERVICE(?OP_WORKER, ServiceId)).
-define(OPP_SRV(ServiceId), ?SERVICE(?OP_PANEL, ServiceId)).

-define(assertUnverifiedService(ExpService, Term), ?assertEqual(
    ?ERROR_TOKEN_CAVEAT_UNVERIFIED(#cv_service{whitelist = [ExpService]}),
    Term
)).

%%%===================================================================
%%% Test functions
%%%===================================================================

gui_tokens_are_bound_to_specific_service(Config) ->
    {ok, UserId} = oz_test_utils:create_user(Config),
    {ok, {Session1, _Cookie1}} = oz_test_utils:log_in(Config, UserId),
    {ok, {Session2, _Cookie2}} = oz_test_utils:log_in(Config, UserId),

    % Tokens can be created only for existing sessions
    ?assertEqual(
        ?ERROR_TOKEN_SESSION_INVALID,
        create_access_token_for_gui(Config, UserId, <<"bad-session">>, ?OZW_SRV(?ONEZONE_CLUSTER_ID))
    ),

    % All users are allowed to create tokens for oz-worker
    {ok, {Token1, _}} = create_access_token_for_gui(Config, UserId, Session1, ?OZW_SRV(?ONEZONE_CLUSTER_ID)),
    ?assertMatch(
        {true, ?EXP_AUTH(UserId, Session1)},
        verify_token(Config, Token1, ?OZW_SRV(?ONEZONE_CLUSTER_ID))
    ),
    % undefined service defaults to oz-worker service
    ?assertMatch(
        {true, ?EXP_AUTH(UserId, Session1)},
        verify_token(Config, Token1, undefined)
    ),

    ?assertUnverifiedService(?OZW_SRV(?ONEZONE_CLUSTER_ID), verify_token(Config, Token1, ?OZP_SRV(?ONEZONE_CLUSTER_ID))),
    ?assertUnverifiedService(?OZW_SRV(?ONEZONE_CLUSTER_ID), verify_token(Config, Token1, ?OPW_SRV(<<"p1-a">>))),
    ?assertUnverifiedService(?OZW_SRV(?ONEZONE_CLUSTER_ID), verify_token(Config, Token1, ?OPP_SRV(<<"p1-a">>))),

    % Only users supported by a provider can create tokens for op-worker
    {ok, {ProviderId, _}} = oz_test_utils:create_provider(Config),

    ?assertMatch(
        ?ERROR_TOKEN_SERVICE_FORBIDDEN(?OPW_SRV(<<"non-existent">>)),
        create_access_token_for_gui(Config, UserId, Session2, ?OPW_SRV(<<"non-existent">>))
    ),
    ?assertMatch(
        ?ERROR_TOKEN_SERVICE_FORBIDDEN(?OPW_SRV(ProviderId)),
        create_access_token_for_gui(Config, UserId, Session2, ?OPW_SRV(ProviderId))
    ),
    {ok, SpaceId} = oz_test_utils:create_space(Config, ?USER(UserId), ?UNIQUE_STRING),
    oz_test_utils:support_space_by_provider(Config, ProviderId, SpaceId),
    oz_test_utils:ensure_entity_graph_is_up_to_date(Config),

    {ok, {Token2, _}} = create_access_token_for_gui(Config, UserId, Session2, ?OPW_SRV(ProviderId)),
    ?assertMatch(
        {true, ?EXP_AUTH(UserId, Session2)},
        verify_token(Config, Token2, ?OPW_SRV(ProviderId))
    ),
    ?assertUnverifiedService(?OPW_SRV(ProviderId), verify_token(Config, Token2, ?OZW_SRV(?ONEZONE_CLUSTER_ID))),
    ?assertUnverifiedService(?OPW_SRV(ProviderId), verify_token(Config, Token2, ?OZP_SRV(?ONEZONE_CLUSTER_ID))),
    ?assertUnverifiedService(?OPW_SRV(ProviderId), verify_token(Config, Token2, ?OPP_SRV(ProviderId))),
    ?assertUnverifiedService(?OPW_SRV(ProviderId), verify_token(Config, Token2, undefined)),

    % Only members of given cluster can generate tokens for oz/op-panel
    OzClusterId = ?ONEZONE_CLUSTER_ID,
    OpClusterId = ProviderId,

    ?assertMatch(
        ?ERROR_TOKEN_SERVICE_FORBIDDEN(?OZP_SRV(OzClusterId)),
        create_access_token_for_gui(Config, UserId, Session2, ?OZP_SRV(OzClusterId))
    ),
    ?assertMatch(
        ?ERROR_TOKEN_SERVICE_FORBIDDEN(?OPP_SRV(OpClusterId)),
        create_access_token_for_gui(Config, UserId, Session1, ?OPP_SRV(OpClusterId))
    ),
    oz_test_utils:cluster_add_user(Config, OzClusterId, UserId),
    {ok, {Token3, _}} = create_access_token_for_gui(Config, UserId, Session2, ?OZP_SRV(OzClusterId)),
    ?assertMatch(
        ?ERROR_TOKEN_SERVICE_FORBIDDEN(?OPP_SRV(OpClusterId)),
        create_access_token_for_gui(Config, UserId, Session1, ?OPP_SRV(OpClusterId))
    ),
    oz_test_utils:cluster_add_user(Config, OpClusterId, UserId),
    {ok, {Token4, _}} = create_access_token_for_gui(Config, UserId, Session1, ?OPP_SRV(OpClusterId)),

    ?assertMatch(
        {true, ?EXP_AUTH(UserId, Session2)},
        verify_token(Config, Token3, ?OZP_SRV(OzClusterId))
    ),
    ?assertUnverifiedService(?OZP_SRV(OzClusterId), verify_token(Config, Token3, ?OZW_SRV(OzClusterId))),
    ?assertUnverifiedService(?OZP_SRV(OzClusterId), verify_token(Config, Token3, ?OPW_SRV(OpClusterId))),
    ?assertUnverifiedService(?OZP_SRV(OzClusterId), verify_token(Config, Token3, ?OPP_SRV(OpClusterId))),
    ?assertUnverifiedService(?OZP_SRV(OzClusterId), verify_token(Config, Token3, undefined)),

    ?assertMatch(
        {true, ?EXP_AUTH(UserId, Session1)},
        verify_token(Config, Token4, ?OPP_SRV(OpClusterId))
    ),
    ?assertUnverifiedService(?OPP_SRV(OpClusterId), verify_token(Config, Token4, ?OZW_SRV(OzClusterId))),
    ?assertUnverifiedService(?OPP_SRV(OpClusterId), verify_token(Config, Token4, ?OZP_SRV(OzClusterId))),
    ?assertUnverifiedService(?OPP_SRV(OpClusterId), verify_token(Config, Token4, ?OPW_SRV(OpClusterId))),
    ?assertUnverifiedService(?OPP_SRV(OpClusterId), verify_token(Config, Token4, undefined)).


gui_tokens_have_limited_api_power(Config) ->
    {ok, UserId} = oz_test_utils:create_user(Config),
    {ok, {SessionId, _Cookie1}} = oz_test_utils:log_in(Config, UserId),
    {ok, {OpClusterId, _}} = oz_test_utils:create_provider(Config),
    {ok, SpaceId} = oz_test_utils:create_space(Config, ?USER(UserId)),
    OzClusterId = ?ONEZONE_CLUSTER_ID,
    oz_test_utils:support_space_by_provider(Config, OpClusterId, SpaceId),
    oz_test_utils:cluster_add_user(Config, OpClusterId, UserId),
    oz_test_utils:cluster_add_user(Config, OzClusterId, UserId),
    oz_test_utils:ensure_entity_graph_is_up_to_date(Config),

    GetUser = fun(Auth) ->
        oz_test_utils:call_oz(Config, user_logic, get, [Auth, UserId])
    end,
    RenameUser = fun(Auth) ->
        oz_test_utils:call_oz(Config, user_logic, update_full_name, [Auth, UserId, <<"new name">>])
    end,
    DeleteUser = fun(Auth) ->
        oz_test_utils:call_oz(Config, user_logic, delete, [Auth, UserId])
    end,
    CallApiWithGuiToken = fun(Service, CallApiFun) ->
        {ok, {Token, _}} = create_access_token_for_gui(Config, UserId, SessionId, Service),
        {true, Auth} = verify_token(Config, Token, Service),
        CallApiFun(Auth)
    end,

    % Different services have different available API, imposed by the service caveat
    ?assertMatch({ok, _}, CallApiWithGuiToken(?OZW_SRV(OzClusterId), GetUser)),
    ?assertMatch({ok, _}, CallApiWithGuiToken(?OZP_SRV(OzClusterId), GetUser)),
    ?assertMatch({ok, _}, CallApiWithGuiToken(?OPW_SRV(OpClusterId), GetUser)),
    ?assertMatch({ok, _}, CallApiWithGuiToken(?OPP_SRV(OpClusterId), GetUser)),

    ?assertMatch(ok, CallApiWithGuiToken(?OZW_SRV(OzClusterId), RenameUser)),
    ?assertUnverifiedService(?OZP_SRV(OzClusterId), CallApiWithGuiToken(?OZP_SRV(OzClusterId), RenameUser)),
    ?assertUnverifiedService(?OPW_SRV(OpClusterId), CallApiWithGuiToken(?OPW_SRV(OpClusterId), RenameUser)),
    ?assertUnverifiedService(?OPP_SRV(OpClusterId), CallApiWithGuiToken(?OPP_SRV(OpClusterId), RenameUser)),


    ?assertUnverifiedService(?OZP_SRV(OzClusterId), CallApiWithGuiToken(?OZP_SRV(OzClusterId), DeleteUser)),
    ?assertUnverifiedService(?OPW_SRV(OpClusterId), CallApiWithGuiToken(?OPW_SRV(OpClusterId), DeleteUser)),
    ?assertUnverifiedService(?OPP_SRV(OpClusterId), CallApiWithGuiToken(?OPP_SRV(OpClusterId), DeleteUser)),
    % Check oz_worker service at the end as this operation deletes the user
    ?assertMatch(ok, CallApiWithGuiToken(?OZW_SRV(OzClusterId), DeleteUser)).


gui_tokens_can_be_created_via_endpoint(Config) ->
    AcquireGuiToken = fun(Cookie, GuiType, ClusterId) ->
        oz_test_utils:request_gui_token(Config, Cookie, GuiType, ClusterId)
    end,

    {ok, User1} = oz_test_utils:create_user(Config),
    {ok, {SessionU1, CookieU1}} = oz_test_utils:log_in(Config, User1),

    {ok, OzwTokenU1Serialized} = ?assertMatch({ok, _}, AcquireGuiToken(CookieU1, ?OZ_WORKER_GUI, ?ONEZONE_CLUSTER_ID)),
    {ok, OzwTokenU1} = tokens:deserialize(OzwTokenU1Serialized),
    ?assertMatch(
<<<<<<< HEAD
        {true, ?EXP_AUTH(UserId, Session)},
        verify_token(Config, Token1, ?OZW_SRV(?ONEZONE_CLUSTER_ID))
=======
        {true, ?EXP_AUTH(User1, SessionU1)},
        verify_token(Config, OzwTokenU1, ?OZW_AUD(?ONEZONE_CLUSTER_ID))
>>>>>>> 4954fac3
    ),

    % The user will belong to the cluster as the provider admin
    {ok, {ProviderId, _}} = oz_test_utils:create_provider(Config, User1, ?UNIQUE_STRING),

    % The user is a member of provider cluster, but is not supported by the provider,
    % so he can't generate a token for the provider GUI.
    {ok, OppTokenU1Serialized} = ?assertMatch({ok, _}, AcquireGuiToken(CookieU1, ?ONEPANEL_GUI, ProviderId)),
    ?assertMatch(
        ?ERROR_TOKEN_SERVICE_FORBIDDEN(?SERVICE(?OP_WORKER, ProviderId)),
        AcquireGuiToken(CookieU1, ?OP_WORKER_GUI, ProviderId)
    ),

    {ok, Space1} = oz_test_utils:create_space(Config, ?USER(User1), ?UNIQUE_STRING),
    oz_test_utils:support_space_by_provider(Config, ProviderId, Space1),
    oz_test_utils:ensure_entity_graph_is_up_to_date(Config),

    % Now it should be possible for the user to generate a token
    {ok, OpwTokenU1Serialized} = ?assertMatch({ok, _}, AcquireGuiToken(CookieU1, ?OP_WORKER_GUI, ProviderId)),
    {ok, OpwTokenU1} = tokens:deserialize(OpwTokenU1Serialized),

    ?assertMatch(
<<<<<<< HEAD
        {true, ?EXP_AUTH(UserId, Session)},
        verify_token(Config, Token2, ?OPW_SRV(ProviderId))
    ),
    ?assertUnverifiedService(?OPW_SRV(ProviderId), verify_token(Config, Token2, ?OZW_SRV(?ONEZONE_CLUSTER_ID))),
    ?assertUnverifiedService(?OZW_SRV(?ONEZONE_CLUSTER_ID), verify_token(Config, Token1, ?OPW_SRV(ProviderId))),
=======
        {true, ?EXP_AUTH(User1, SessionU1)},
        verify_token(Config, OpwTokenU1, ?OPW_AUD(ProviderId))
    ),
    ?assertUnverifiedService(?OPW_AUD(ProviderId), verify_token(Config, OpwTokenU1, ?OZW_AUD(?ONEZONE_CLUSTER_ID))),
    ?assertUnverifiedService(?OZW_AUD(?ONEZONE_CLUSTER_ID), verify_token(Config, OzwTokenU1, ?OPW_AUD(ProviderId))),
>>>>>>> 4954fac3

    % A user not belonging to the provider/cluster cannot generate GUI tokens for it
    {ok, User2} = oz_test_utils:create_user(Config),
    {ok, {SessionU2, CookieU2}} = oz_test_utils:log_in(Config, User2),
    ?assertMatch(
        ?ERROR_TOKEN_SERVICE_FORBIDDEN(?SERVICE(?OP_WORKER, ProviderId)),
        AcquireGuiToken(CookieU2, ?OP_WORKER_GUI, ProviderId)
    ),

    % After becoming an effective member of the provider, he can
    {ok, Space2} = oz_test_utils:create_space(Config, ?USER(User2), <<"space">>),
    oz_test_utils:support_space_by_provider(Config, ProviderId, Space2),
    oz_test_utils:ensure_entity_graph_is_up_to_date(Config),

    {ok, OpwTokenU2Serialized} = ?assertMatch({ok, _}, AcquireGuiToken(CookieU2, ?OP_WORKER_GUI, ProviderId)),
    % ... but not for the Onepanel GUI
    ?assertMatch(
        ?ERROR_TOKEN_SERVICE_FORBIDDEN(?SERVICE(?OP_PANEL, ProviderId)),
        AcquireGuiToken(CookieU2, ?ONEPANEL_GUI, ProviderId)
    ),
    {ok, OpwTokenU2} = tokens:deserialize(OpwTokenU2Serialized),
    ?assertMatch(
<<<<<<< HEAD
        {true, ?EXP_AUTH(User2, Session2)},
        verify_token(Config, Token3, ?OPW_SRV(ProviderId))
=======
        {true, ?EXP_AUTH(User2, SessionU2)},
        verify_token(Config, OpwTokenU2, ?OPW_AUD(ProviderId))
>>>>>>> 4954fac3
    ),

    % Tokens can be generated only for existing clusters
    ?assertMatch(?ERROR_NOT_FOUND, AcquireGuiToken(CookieU2, ?OP_WORKER_GUI, <<"bad-cluster">>)),

    % Make sure provider gui tokens are properly accepted in REST
    {ok, ProviderIdentityToken} = oz_test_utils:call_oz(Config, token_logic, create_provider_temporary_token, [
        ?ROOT, ProviderId, #{
            <<"type">> => ?IDENTITY_TOKEN,
            <<"caveats">> => [#cv_time{valid_until = oz_test_utils:cluster_time_seconds(Config) + 36000}]
        }
    ]),
    {ok, SerializedProviderIdentityToken} = tokens:serialize(ProviderIdentityToken),
    {ok, _, _, UserData} = ?assertMatch({ok, 200, _, _}, http_client:get(
        ?URL(Config, [<<"/user">>]),
        #{
            ?HDR_X_AUTH_TOKEN => OpwTokenU1Serialized,
            ?HDR_X_ONEDATA_SERVICE_TOKEN => tokens:add_oneprovider_service_indication(?OP_WORKER, SerializedProviderIdentityToken)
        },
        <<"">>,
        [{ssl_options, [{cacerts, oz_test_utils:gui_ca_certs(Config)}]}]
    )),
    %% @todo VFS-6098 legacy provider access tokens should be accepted as
    %% identity tokens for backward compatibility with old providers
    LegacyProviderToken = oz_test_utils:create_legacy_access_token(Config, ?SUB(?ONEPROVIDER, ProviderId)),
    LegacyProviderTokenAuthNone = oz_test_utils:confine_token_with_legacy_auth_none_caveat(LegacyProviderToken),
    {ok, SerializedLegacyAuthNone} = tokens:serialize(LegacyProviderTokenAuthNone),
    {ok, _, _, UserData} = ?assertMatch({ok, 200, _, UserData}, http_client:get(
        ?URL(Config, [<<"/user">>]),
        #{
            ?HDR_X_AUTH_TOKEN => OpwTokenU1Serialized,
            ?HDR_X_ONEDATA_SERVICE_TOKEN => tokens:add_oneprovider_service_indication(?OP_WORKER, SerializedLegacyAuthNone)
        },
        <<"">>,
        [{ssl_options, [{cacerts, oz_test_utils:gui_ca_certs(Config)}]}]
    )),
    ?assertMatch(#{<<"userId">> := User1}, json_utils:decode(UserData)),

    ?assertMatch({ok, 200, _, UserData}, http_client:get(
        ?URL(Config, [<<"/user">>]),
        #{
            ?HDR_X_AUTH_TOKEN => OppTokenU1Serialized,
            ?HDR_X_ONEDATA_SERVICE_TOKEN => tokens:add_oneprovider_service_indication(?OP_PANEL, SerializedLegacyAuthNone)
        },
        <<"">>,
        [{ssl_options, [{cacerts, oz_test_utils:gui_ca_certs(Config)}]}]
    )).


gui_tokens_expire(Config) ->
    {ok, UserId} = oz_test_utils:create_user(Config),
    {ok, {Session1, _Cookie1}} = oz_test_utils:log_in(Config, UserId),
    {ok, {Session2, _Cookie2}} = oz_test_utils:log_in(Config, UserId),
    ProviderId = create_provider_supporting_user(Config, UserId),

    {ok, {Token1, Ttl1}} = create_access_token_for_gui(Config, UserId, Session1, ?OZW_SRV(?ONEZONE_CLUSTER_ID)),
    ValidUntil1 = oz_test_utils:get_mocked_time(Config) + Ttl1,
    oz_test_utils:simulate_time_passing(Config, 10),
    {ok, {Token2, Ttl2}} = create_access_token_for_gui(Config, UserId, Session2, ?OPW_SRV(ProviderId)),
    ValidUntil2 = oz_test_utils:get_mocked_time(Config) + Ttl2,

    ?assertMatch(
        {true, ?EXP_AUTH(UserId, Session1)},
        verify_token(Config, Token1, ?OZW_SRV(?ONEZONE_CLUSTER_ID))
    ),
    ?assertMatch(
        {true, ?EXP_AUTH(UserId, Session2)},
        verify_token(Config, Token2, ?OPW_SRV(ProviderId))
    ),

    oz_test_utils:simulate_time_passing(Config, Ttl1 - 10 + 1),

    ?assertEqual(
        ?ERROR_TOKEN_CAVEAT_UNVERIFIED(#cv_time{valid_until = ValidUntil1}),
        verify_token(Config, Token1, ?OZW_SRV(?ONEZONE_CLUSTER_ID))
    ),
    ?assertMatch(
        {true, ?EXP_AUTH(UserId, Session2)},
        verify_token(Config, Token2, ?OPW_SRV(ProviderId))
    ),

    oz_test_utils:simulate_time_passing(Config, 10),
    ?assertEqual(
        ?ERROR_TOKEN_CAVEAT_UNVERIFIED(#cv_time{valid_until = ValidUntil1}),
        verify_token(Config, Token1, ?OZW_SRV(?ONEZONE_CLUSTER_ID))
    ),
    ?assertEqual(
        ?ERROR_TOKEN_CAVEAT_UNVERIFIED(#cv_time{valid_until = ValidUntil2}),
        verify_token(Config, Token2, ?OPW_SRV(ProviderId))
    ).


gui_tokens_are_invalidated_upon_logout(Config) ->
    {ok, UserId} = oz_test_utils:create_user(Config),
    {ok, {Session1, Cookie1}} = oz_test_utils:log_in(Config, UserId),
    {ok, {Session2, Cookie2}} = oz_test_utils:log_in(Config, UserId),

    ProviderId = create_provider_supporting_user(Config, UserId),
    oz_test_utils:cluster_add_user(Config, ProviderId, UserId),
    oz_test_utils:cluster_add_user(Config, ?ONEZONE_CLUSTER_ID, UserId),

    {ok, {Token1, _}} = create_access_token_for_gui(Config, UserId, Session1, ?OZW_SRV(?ONEZONE_CLUSTER_ID)),
    {ok, {Token2, _}} = create_access_token_for_gui(Config, UserId, Session1, ?OZP_SRV(?ONEZONE_CLUSTER_ID)),
    {ok, {Token3, _}} = create_access_token_for_gui(Config, UserId, Session1, ?OPW_SRV(ProviderId)),
    {ok, {Token4, _}} = create_access_token_for_gui(Config, UserId, Session2, ?OPP_SRV(ProviderId)),

    oz_test_utils:log_out(Config, Cookie1),
    ?assertMatch(?ERROR_TOKEN_SESSION_INVALID, verify_token(Config, Token1, ?OZW_SRV(?ONEZONE_CLUSTER_ID))),
    ?assertMatch(?ERROR_TOKEN_SESSION_INVALID, verify_token(Config, Token2, ?OZP_SRV(?ONEZONE_CLUSTER_ID))),
    ?assertMatch(?ERROR_TOKEN_SESSION_INVALID, verify_token(Config, Token3, ?OPW_SRV(ProviderId))),
    ?assertMatch(
        {true, ?EXP_AUTH(UserId, Session2)},
        verify_token(Config, Token4, ?OPP_SRV(ProviderId))
    ),

    oz_test_utils:log_out(Config, Cookie2),
    ?assertMatch(?ERROR_TOKEN_SESSION_INVALID, verify_token(Config, Token1, ?OZW_SRV(?ONEZONE_CLUSTER_ID))),
    ?assertMatch(?ERROR_TOKEN_SESSION_INVALID, verify_token(Config, Token2, ?OZP_SRV(?ONEZONE_CLUSTER_ID))),
    ?assertMatch(?ERROR_TOKEN_SESSION_INVALID, verify_token(Config, Token3, ?OPW_SRV(ProviderId))),
    ?assertMatch(?ERROR_TOKEN_SESSION_INVALID, verify_token(Config, Token4, ?OPP_SRV(ProviderId))).


gui_tokens_are_invalidated_when_member_leaves_a_service(Config) ->
    {ok, UserId} = oz_test_utils:create_user(Config),
    {ok, {Session, _Cookie}} = oz_test_utils:log_in(Config, UserId),

    {ok, {ProviderId, _}} = oz_test_utils:create_provider(Config),
    {ok, StorageId} = oz_test_utils:create_storage(Config, ?PROVIDER(ProviderId), ?STORAGE_NAME1),
    {ok, SpaceId} = oz_test_utils:create_space(Config, ?USER(UserId), ?UNIQUE_STRING),
    {ok, SpaceId} = oz_test_utils:support_space(Config, ?PROVIDER(ProviderId), StorageId, SpaceId),
    oz_test_utils:cluster_add_user(Config, ProviderId, UserId),
    oz_test_utils:cluster_add_user(Config, ?ONEZONE_CLUSTER_ID, UserId),
    oz_test_utils:ensure_entity_graph_is_up_to_date(Config),

    {ok, {Token1, _}} = create_access_token_for_gui(Config, UserId, Session, ?OZW_SRV(?ONEZONE_CLUSTER_ID)),
    {ok, {Token2, _}} = create_access_token_for_gui(Config, UserId, Session, ?OZP_SRV(?ONEZONE_CLUSTER_ID)),
    {ok, {Token3, _}} = create_access_token_for_gui(Config, UserId, Session, ?OPW_SRV(ProviderId)),
    {ok, {Token4, _}} = create_access_token_for_gui(Config, UserId, Session, ?OPP_SRV(ProviderId)),

    oz_test_utils:unsupport_space(Config, StorageId, SpaceId),
    oz_test_utils:ensure_entity_graph_is_up_to_date(Config),
    ?assertMatch({true, _}, verify_token(Config, Token1, ?OZW_SRV(?ONEZONE_CLUSTER_ID))),
    ?assertMatch({true, _}, verify_token(Config, Token2, ?OZP_SRV(?ONEZONE_CLUSTER_ID))),
    ?assertMatch(
        ?ERROR_TOKEN_SERVICE_FORBIDDEN(?OPW_SRV(ProviderId)),
        verify_token(Config, Token3, ?OPW_SRV(ProviderId))
    ),
    ?assertMatch({true, _}, verify_token(Config, Token4, ?OPP_SRV(ProviderId))),

    oz_test_utils:cluster_remove_user(Config, ?ONEZONE_CLUSTER_ID, UserId),
    ?assertMatch({true, _}, verify_token(Config, Token1, ?OZW_SRV(?ONEZONE_CLUSTER_ID))),
    ?assertMatch(
        ?ERROR_TOKEN_SERVICE_FORBIDDEN(?OZP_SRV(?ONEZONE_CLUSTER_ID)),
        verify_token(Config, Token2, ?OZP_SRV(?ONEZONE_CLUSTER_ID))
    ),
    ?assertMatch(
        ?ERROR_TOKEN_SERVICE_FORBIDDEN(?OPW_SRV(ProviderId)),
        verify_token(Config, Token3, ?OPW_SRV(ProviderId))
    ),
    ?assertMatch({true, _}, verify_token(Config, Token4, ?OPP_SRV(ProviderId))),

    oz_test_utils:cluster_remove_user(Config, ProviderId, UserId),
    ?assertMatch({true, _}, verify_token(Config, Token1, ?OZW_SRV(?ONEZONE_CLUSTER_ID))),
    ?assertMatch(
        ?ERROR_TOKEN_SERVICE_FORBIDDEN(?OZP_SRV(?ONEZONE_CLUSTER_ID)),
        verify_token(Config, Token2, ?OZP_SRV(?ONEZONE_CLUSTER_ID))
    ),
    ?assertMatch(
        ?ERROR_TOKEN_SERVICE_FORBIDDEN(?OPW_SRV(ProviderId)),
        verify_token(Config, Token3, ?OPW_SRV(ProviderId))
    ),
    ?assertMatch(
        ?ERROR_TOKEN_SERVICE_FORBIDDEN(?OPP_SRV(ProviderId)),
        verify_token(Config, Token4, ?OPP_SRV(ProviderId))
    ).


gui_tokens_are_invalidated_upon_temporary_token_secret_change(Config) ->
    {ok, UserId} = oz_test_utils:create_user(Config),
    {ok, AnotherUser} = oz_test_utils:create_user(Config),
    {ok, {Session1, _Cookie1}} = oz_test_utils:log_in(Config, UserId),
    {ok, {Session2, _Cookie2}} = oz_test_utils:log_in(Config, UserId),

    ProviderId = create_provider_supporting_user(Config, UserId),
    oz_test_utils:cluster_add_user(Config, ProviderId, UserId),
    oz_test_utils:cluster_add_user(Config, ?ONEZONE_CLUSTER_ID, UserId),

    {ok, {Token1, _}} = create_access_token_for_gui(Config, UserId, Session1, ?OZW_SRV(?ONEZONE_CLUSTER_ID)),
    {ok, {Token2, _}} = create_access_token_for_gui(Config, UserId, Session2, ?OZP_SRV(?ONEZONE_CLUSTER_ID)),
    {ok, {Token3, _}} = create_access_token_for_gui(Config, UserId, Session2, ?OPW_SRV(ProviderId)),
    {ok, {Token4, _}} = create_access_token_for_gui(Config, UserId, Session2, ?OPP_SRV(ProviderId)),

    % Temporary token secret is shared per subject, so regenerating the secret of
    % AnotherUser should not affect the tested user
    oz_test_utils:call_oz(Config, temporary_token_secret, regenerate_for_subject, [?SUB(user, AnotherUser)]),
    ?assertMatch({true, _}, verify_token(Config, Token1, ?OZW_SRV(?ONEZONE_CLUSTER_ID))),
    ?assertMatch({true, _}, verify_token(Config, Token2, ?OZP_SRV(?ONEZONE_CLUSTER_ID))),
    ?assertMatch({true, _}, verify_token(Config, Token3, ?OPW_SRV(ProviderId))),
    ?assertMatch({true, _}, verify_token(Config, Token4, ?OPP_SRV(ProviderId))),

    % Make sure that this works for the tested user
    oz_test_utils:call_oz(Config, temporary_token_secret, regenerate_for_subject, [?SUB(user, UserId)]),
    ?assertMatch(?ERROR_TOKEN_REVOKED, verify_token(Config, Token1, ?OZW_SRV(?ONEZONE_CLUSTER_ID))),
    ?assertMatch(?ERROR_TOKEN_REVOKED, verify_token(Config, Token2, ?OZP_SRV(?ONEZONE_CLUSTER_ID))),
    ?assertMatch(?ERROR_TOKEN_REVOKED, verify_token(Config, Token3, ?OPW_SRV(ProviderId))),
    ?assertMatch(?ERROR_TOKEN_REVOKED, verify_token(Config, Token4, ?OPP_SRV(ProviderId))).


gui_tokens_are_invalidated_when_user_is_deleted(Config) ->
    {ok, UserId} = oz_test_utils:create_user(Config),
    {ok, {Session1, _Cookie1}} = oz_test_utils:log_in(Config, UserId),
    {ok, {Session2, _Cookie2}} = oz_test_utils:log_in(Config, UserId),

    ProviderId = create_provider_supporting_user(Config, UserId),
    oz_test_utils:cluster_add_user(Config, ProviderId, UserId),
    oz_test_utils:cluster_add_user(Config, ?ONEZONE_CLUSTER_ID, UserId),

    {ok, {Token1, _}} = create_access_token_for_gui(Config, UserId, Session1, ?OZW_SRV(?ONEZONE_CLUSTER_ID)),
    {ok, {Token2, _}} = create_access_token_for_gui(Config, UserId, Session1, ?OZP_SRV(?ONEZONE_CLUSTER_ID)),
    {ok, {Token3, _}} = create_access_token_for_gui(Config, UserId, Session1, ?OPW_SRV(ProviderId)),
    {ok, {Token4, _}} = create_access_token_for_gui(Config, UserId, Session2, ?OPP_SRV(ProviderId)),

    oz_test_utils:delete_user(Config, UserId),
    ?assertMatch(?ERROR_TOKEN_INVALID, verify_token(Config, Token1, ?OZW_SRV(?ONEZONE_CLUSTER_ID))),
    ?assertMatch(?ERROR_TOKEN_INVALID, verify_token(Config, Token2, ?OZP_SRV(?ONEZONE_CLUSTER_ID))),
    ?assertMatch(?ERROR_TOKEN_INVALID, verify_token(Config, Token3, ?OPW_SRV(ProviderId))),
    ?assertMatch(?ERROR_TOKEN_INVALID, verify_token(Config, Token4, ?OPP_SRV(ProviderId))).

%%%===================================================================
%%% Setup/teardown functions
%%%===================================================================

init_per_suite(Config) ->
    ssl:start(),
    hackney:start(),
    [{?LOAD_MODULES, [oz_test_utils]} | Config].


end_per_suite(_Config) ->
    hackney:stop(),
    ssl:stop().


init_per_testcase(_, Config) ->
    oz_test_utils:mock_time(Config),
    Config.


end_per_testcase(_, Config) ->
    oz_test_utils:unmock_time(Config),
    ok.


%%%===================================================================
%%% Helper functions
%%%===================================================================

create_access_token_for_gui(Config, UserId, SessionId, Service) ->
    oz_test_utils:call_oz(Config, token_logic, create_access_token_for_gui, [
        ?USER(UserId), UserId, SessionId, Service
    ]).


verify_token(Config, Token, Service) ->
    oz_test_utils:authenticate_by_token(Config, Token, #auth_ctx{service = Service}).


create_provider_supporting_user(Config, UserId) ->
    {ok, {ProviderId, _}} = oz_test_utils:create_provider(Config),
    {ok, SpaceId} = oz_test_utils:create_space(Config, ?USER(UserId), ?UNIQUE_STRING),
    oz_test_utils:support_space_by_provider(Config, ProviderId, SpaceId),
    oz_test_utils:ensure_entity_graph_is_up_to_date(Config),
    ProviderId.<|MERGE_RESOLUTION|>--- conflicted
+++ resolved
@@ -216,13 +216,8 @@
     {ok, OzwTokenU1Serialized} = ?assertMatch({ok, _}, AcquireGuiToken(CookieU1, ?OZ_WORKER_GUI, ?ONEZONE_CLUSTER_ID)),
     {ok, OzwTokenU1} = tokens:deserialize(OzwTokenU1Serialized),
     ?assertMatch(
-<<<<<<< HEAD
-        {true, ?EXP_AUTH(UserId, Session)},
-        verify_token(Config, Token1, ?OZW_SRV(?ONEZONE_CLUSTER_ID))
-=======
         {true, ?EXP_AUTH(User1, SessionU1)},
-        verify_token(Config, OzwTokenU1, ?OZW_AUD(?ONEZONE_CLUSTER_ID))
->>>>>>> 4954fac3
+        verify_token(Config, OZW_SRV, ?OZW_SRV(?ONEZONE_CLUSTER_ID))
     ),
 
     % The user will belong to the cluster as the provider admin
@@ -245,19 +240,11 @@
     {ok, OpwTokenU1} = tokens:deserialize(OpwTokenU1Serialized),
 
     ?assertMatch(
-<<<<<<< HEAD
-        {true, ?EXP_AUTH(UserId, Session)},
-        verify_token(Config, Token2, ?OPW_SRV(ProviderId))
-    ),
-    ?assertUnverifiedService(?OPW_SRV(ProviderId), verify_token(Config, Token2, ?OZW_SRV(?ONEZONE_CLUSTER_ID))),
-    ?assertUnverifiedService(?OZW_SRV(?ONEZONE_CLUSTER_ID), verify_token(Config, Token1, ?OPW_SRV(ProviderId))),
-=======
         {true, ?EXP_AUTH(User1, SessionU1)},
         verify_token(Config, OpwTokenU1, ?OPW_AUD(ProviderId))
     ),
     ?assertUnverifiedService(?OPW_AUD(ProviderId), verify_token(Config, OpwTokenU1, ?OZW_AUD(?ONEZONE_CLUSTER_ID))),
     ?assertUnverifiedService(?OZW_AUD(?ONEZONE_CLUSTER_ID), verify_token(Config, OzwTokenU1, ?OPW_AUD(ProviderId))),
->>>>>>> 4954fac3
 
     % A user not belonging to the provider/cluster cannot generate GUI tokens for it
     {ok, User2} = oz_test_utils:create_user(Config),
@@ -280,13 +267,8 @@
     ),
     {ok, OpwTokenU2} = tokens:deserialize(OpwTokenU2Serialized),
     ?assertMatch(
-<<<<<<< HEAD
-        {true, ?EXP_AUTH(User2, Session2)},
-        verify_token(Config, Token3, ?OPW_SRV(ProviderId))
-=======
         {true, ?EXP_AUTH(User2, SessionU2)},
         verify_token(Config, OpwTokenU2, ?OPW_AUD(ProviderId))
->>>>>>> 4954fac3
     ),
 
     % Tokens can be generated only for existing clusters
