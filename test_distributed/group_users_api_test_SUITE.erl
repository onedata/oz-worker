%%%-------------------------------------------------------------------
%%% @author Bartosz Walkowicz
%%% @copyright (C) 2017 ACK CYFRONET AGH
%%% This software is released under the MIT license
%%% cited in 'LICENSE.txt'.
%%% @end
%%%-------------------------------------------------------------------
%%% @doc
%%% This file contains tests concerning groups users API (REST + logic + gs).
%%% @end
%%%-------------------------------------------------------------------
-module(group_users_api_test_SUITE).
-author("Bartosz Walkowicz").

-include("rest.hrl").
-include("entity_logic.hrl").
-include("registered_names.hrl").
-include("datastore/oz_datastore_models.hrl").
-include_lib("ctool/include/logging.hrl").
-include_lib("ctool/include/privileges.hrl").
-include_lib("ctool/include/test/test_utils.hrl").
-include_lib("ctool/include/test/assertions.hrl").
-include_lib("ctool/include/test/performance.hrl").
-include_lib("ctool/include/api_errors.hrl").

-include("api_test_utils.hrl").


-export([
    all/0,
    init_per_suite/1, end_per_suite/1
]).
-export([
    list_users_test/1,
    create_user_invite_token_test/1,
    get_user_details_test/1,
    add_user_test/1,
    remove_user_test/1,
    list_user_privileges_test/1,
    update_user_privileges_test/1,
    list_eff_users_test/1,
    get_eff_user_details_test/1,
    list_eff_user_privileges_test/1,
    get_eff_user_membership_intermediaries/1
]).

all() ->
    ?ALL([
        list_users_test,
        create_user_invite_token_test,
        get_user_details_test,
        add_user_test,
        remove_user_test,
        list_user_privileges_test,
        update_user_privileges_test,
        list_eff_users_test,
        get_eff_user_details_test,
        list_eff_user_privileges_test,
        get_eff_user_membership_intermediaries
    ]).


%%%===================================================================
%%% Test functions
%%%===================================================================


list_users_test(Config) ->
    % create group with 2 users:
    %   U2 gets the GROUP_VIEW privilege
    %   U1 gets all remaining privileges
    {G1, U1, U2} = api_test_scenarios:create_basic_group_env(
        Config, ?GROUP_VIEW
    ),
    {ok, U3} = oz_test_utils:create_user(Config, #od_user{}),
    {ok, NonAdmin} = oz_test_utils:create_user(Config, #od_user{}),

    {ok, U3} = oz_test_utils:group_add_user(Config, G1, U3),
    ExpUsers = [U1, U2, U3],

    ApiTestSpec = #api_test_spec{
        client_spec = #client_spec{
            correct = [
                root,
                {admin, [?OZ_GROUPS_LIST_RELATIONSHIPS]},
                {user, U2},
                {user, U3}
            ],
            unauthorized = [nobody],
            forbidden = [
                {user, NonAdmin},
                {user, U1}
            ]
        },
        rest_spec = #rest_spec{
            method = get,
            path = [<<"/groups/">>, G1, <<"/users">>],
            expected_code = ?HTTP_200_OK,
            expected_body = #{<<"users">> => ExpUsers}
        },
        logic_spec = #logic_spec{
            module = group_logic,
            function = get_users,
            args = [client, G1],
            expected_result = ?OK_LIST(ExpUsers)
        }
        % TODO gs
    },
    ?assert(api_test_utils:run_tests(Config, ApiTestSpec)).


create_user_invite_token_test(Config) ->
    % create group with 2 users:
    %   U2 gets the GROUP_INVITE_USER privilege
    %   U1 gets all remaining privileges
    {G1, U1, U2} = api_test_scenarios:create_basic_group_env(
        Config, ?GROUP_INVITE_USER
    ),
    {ok, NonAdmin} = oz_test_utils:create_user(Config, #od_user{}),

    VerifyFun = api_test_scenarios:collect_unique_tokens_fun(),

    ApiTestSpec = #api_test_spec{
        client_spec = #client_spec{
            correct = [
                root,
                {admin, [?OZ_GROUPS_ADD_RELATIONSHIPS]},
                {user, U2}
            ],
            unauthorized = [nobody],
            forbidden = [
                {user, U1},
                {user, NonAdmin}
            ]
        },
        rest_spec = #rest_spec{
            method = post,
            path = [<<"/groups/">>, G1, <<"/users/token">>],
            expected_code = ?HTTP_200_OK,
<<<<<<< HEAD
            expected_body = fun(#{<<"token">> := Token}) ->
=======
            expected_body =
            fun(#{<<"token">> := Token}) ->
>>>>>>> f9497ac5
                VerifyFun(Token)
            end
        },
        logic_spec = #logic_spec{
            module = group_logic,
            function = create_user_invite_token,
            args = [client, G1],
            expected_result = ?OK_TERM(VerifyFun)
        }
        % TODO gs
    },
    ?assert(api_test_utils:run_tests(Config, ApiTestSpec)).


get_user_details_test(Config) ->
    % create group with 2 users:
    %   U2 gets the GROUP_VIEW privilege
    %   U1 gets all remaining privileges
    {G1, U1, U2} = api_test_scenarios:create_basic_group_env(
        Config, ?GROUP_VIEW
    ),
    {ok, NonAdmin} = oz_test_utils:create_user(Config, #od_user{}),

    ExpAlias = ExpName = <<"user1">>,
    {ok, U3} = oz_test_utils:create_user(Config, #od_user{
        name = ExpName,
        alias = ExpAlias
    }),
    AllGroupPrivs = oz_test_utils:all_group_privileges(Config),
    {ok, U3} = oz_test_utils:group_add_user(Config, G1, U3),
    oz_test_utils:group_set_user_privileges(Config, G1, U3, [], AllGroupPrivs),

    ExpDetails = #{
        <<"alias">> => ExpAlias,
        <<"name">> => ExpName
    },
    ApiTestSpec = #api_test_spec{
        client_spec = #client_spec{
            correct = [
                root,
                {admin, [?OZ_USERS_VIEW]},
                {user, U2},
                {user, U3}
            ],
            unauthorized = [nobody],
            forbidden = [
                {user, NonAdmin},
                {user, U1}
            ]
        },
        rest_spec = #rest_spec{
            method = get,
            path = [<<"/groups/">>, G1, <<"/users/">>, U3],
            expected_code = ?HTTP_200_OK,
            expected_body = ExpDetails#{
                <<"userId">> => U3,
                % TODO VFS-4506 deprecated, included for backward compatibility
                <<"login">> => ExpAlias
            }
        },
        logic_spec = #logic_spec{
            module = group_logic,
            function = get_user,
            args = [client, G1, U3],
            expected_result = ?OK_MAP(ExpDetails)
        },
        gs_spec = #gs_spec{
            operation = get,
            gri = #gri{
                type = od_user, id = U3, aspect = instance, scope = shared
            },
            auth_hint = ?THROUGH_GROUP(G1),
            expected_result = ?OK_MAP(ExpDetails#{
                <<"gri">> => fun(EncodedGri) ->
                    #gri{id = UserId} = oz_test_utils:decode_gri(
                        Config, EncodedGri
                    ),
                    ?assertEqual(U3, UserId)
                end,
                % TODO VFS-4506 deprecated, included for backward compatibility
                <<"login">> => ExpAlias
            })
        }
    },
    ?assert(api_test_utils:run_tests(Config, ApiTestSpec)).


add_user_test(Config) ->
    {ok, U1} = oz_test_utils:create_user(Config, #od_user{}),
    {ok, EffectiveUser} = oz_test_utils:create_user(Config, #od_user{}),
    {ok, EffectiveUserWithoutInvitePriv} = oz_test_utils:create_user(Config, #od_user{}),
    {ok, NonAdmin} = oz_test_utils:create_user(Config, #od_user{}),

    {ok, G1} = oz_test_utils:create_group(Config, ?USER(U1), ?GROUP_NAME1),

    % EffectiveUser belongs to group G1 effectively via SubGroup1, with the
    % effective privilege to INVITE_USER, so he should be able to join the parent
    % group as a user
    {ok, SubGroup1} = oz_test_utils:create_group(Config, ?USER(EffectiveUser), ?GROUP_NAME2),
    {ok, SubGroup1} = oz_test_utils:group_add_group(Config, G1, SubGroup1),
    oz_test_utils:group_set_group_privileges(Config, G1, SubGroup1, [?GROUP_INVITE_USER], []),

    % EffectiveUserWithoutInvitePriv belongs to group G1 effectively via SubGroup2,
    % but without the effective privilege to INVITE_USER, so he should NOT be able
    % to join the parent group as a user
    {ok, SubGroup2} = oz_test_utils:create_group(Config, ?USER(EffectiveUserWithoutInvitePriv), ?GROUP_NAME2),
    {ok, SubGroup2} = oz_test_utils:group_add_group(Config, G1, SubGroup2),

    VerifyEndFun =
        fun
            (true = _ShouldSucceed, _, Data) ->
                ExpPrivs = lists:sort(maps:get(<<"privileges">>, Data)),
                {ok, Privs} = oz_test_utils:group_get_user_privileges(
                    Config, G1, EffectiveUser
                ),
                ?assertEqual(ExpPrivs, lists:sort(Privs)),
                oz_test_utils:group_remove_user(Config, G1, EffectiveUser);
            (false = ShouldSucceed, _, _) ->
                {ok, Users} = oz_test_utils:group_get_users(Config, G1),
                ?assertEqual(lists:member(EffectiveUser, Users), ShouldSucceed)
        end,

    ApiTestSpec = #api_test_spec{
        client_spec = #client_spec{
            correct = [
                root,
                {admin, [?OZ_GROUPS_ADD_RELATIONSHIPS, ?OZ_USERS_ADD_RELATIONSHIPS]},
                {user, EffectiveUser}
            ],
            unauthorized = [nobody],
            forbidden = [
                {user, U1},
                {user, NonAdmin},
                {user, EffectiveUserWithoutInvitePriv}
            ]
        },
        rest_spec = #rest_spec{
            method = put,
            path = [<<"/groups/">>, G1, <<"/users/">>, EffectiveUser],
            expected_code = ?HTTP_201_CREATED,
            expected_headers = fun(#{<<"Location">> := Location} = _Headers) ->
                ExpLocation = ?URL(Config, [<<"/groups/">>, G1, <<"/users/">>, EffectiveUser]),
                ?assertEqual(ExpLocation, Location),
                true
            end
        },
        logic_spec = #logic_spec{
            module = group_logic,
            function = add_user,
            args = [client, G1, EffectiveUser, data],
            expected_result = ?OK_BINARY(EffectiveUser)
        },
        % TODO gs
        data_spec = #data_spec{
            required = [<<"privileges">>],
            correct_values = #{
                <<"privileges">> => [
                    [?GROUP_ADD_PARENT, ?GROUP_REMOVE_CHILD],
                    [?GROUP_INVITE_USER, ?GROUP_VIEW]
                ]
            },
            bad_values = [
                {<<"privileges">>, <<"">>,
                    ?ERROR_BAD_VALUE_LIST_OF_ATOMS(<<"privileges">>)}
            ]
        }
    },

    ?assert(api_test_utils:run_tests(
        Config, ApiTestSpec, undefined, undefined, VerifyEndFun
    )).


remove_user_test(Config) ->
    % create group with 2 users:
    %   U2 gets the GROUP_REMOVE_USER privilege
    %   U1 gets all remaining privileges
    {G1, U1, U2} = api_test_scenarios:create_basic_group_env(
        Config, ?GROUP_REMOVE_USER
    ),
    {ok, NonAdmin} = oz_test_utils:create_user(Config, #od_user{}),

    EnvSetUpFun = fun() ->
        {ok, U4} = oz_test_utils:create_user(Config, #od_user{}),
        {ok, U4} = oz_test_utils:group_add_user(Config, G1, U4),
        #{userId => U4}
    end,
    DeleteEntityFun = fun(#{userId := User} = _Env) ->
        oz_test_utils:group_remove_user(Config, G1, User)
    end,
    VerifyEndFun = fun(ShouldSucceed, #{userId := User} = _Env, _) ->
        {ok, Users} = oz_test_utils:group_get_users(Config, G1),
        ?assertEqual(lists:member(User, Users), not ShouldSucceed)
    end,

    ApiTestSpec = #api_test_spec{
        client_spec = #client_spec{
            correct = [
                root,
                {admin, [?OZ_GROUPS_REMOVE_RELATIONSHIPS, ?OZ_USERS_REMOVE_RELATIONSHIPS]},
                {user, U2}
            ],
            unauthorized = [nobody],
            forbidden = [
                {user, U1},
                {user, NonAdmin}
            ]
        },
        rest_spec = #rest_spec{
            method = delete,
            path = [<<"/groups/">>, G1, <<"/users/">>, userId],
            expected_code = ?HTTP_204_NO_CONTENT
        },
        logic_spec = #logic_spec{
            module = group_logic,
            function = remove_user,
            args = [client, G1, userId],
            expected_result = ?OK
        }
        % TODO gs
    },
    ?assert(api_test_scenarios:run_scenario(delete_entity,
        [Config, ApiTestSpec, EnvSetUpFun, VerifyEndFun, DeleteEntityFun]
    )).


list_user_privileges_test(Config) ->
    % create group with 2 users:
    %   U2 gets the GROUP_VIEW privilege
    %   U1 gets all remaining privileges
    {G1, U1, U2} = api_test_scenarios:create_basic_group_env(
        Config, ?GROUP_VIEW_PRIVILEGES
    ),
    {ok, NonAdmin} = oz_test_utils:create_user(Config, #od_user{}),

    % User whose privileges will be changing during test run and as such
    % should not be listed in client spec (he will sometimes has privilege
    % to get user privileges and sometimes not)
    {ok, U3} = oz_test_utils:create_user(Config, #od_user{}),
    {ok, U3} = oz_test_utils:group_add_user(Config, G1, U3),

    AllPrivs = oz_test_utils:all_group_privileges(Config),
    InitialPrivs = [?GROUP_VIEW],
    InitialPrivsBin = [atom_to_binary(Priv, utf8) || Priv <- InitialPrivs],

    SetPrivsFun = fun(PrivsToGrant, PrivsToRevoke) ->
        oz_test_utils:group_set_user_privileges(
            Config, G1, U3, PrivsToGrant, PrivsToRevoke
        )
    end,

    ApiTestSpec = #api_test_spec{
        client_spec = #client_spec{
            correct = [
                root,
                {admin, [?OZ_GROUPS_VIEW_PRIVILEGES]},
                {user, U2}
            ],
            unauthorized = [nobody],
            forbidden = [
                {user, U1},
                {user, NonAdmin}
            ]
        },
        rest_spec = #rest_spec{
            method = get,
            path = [<<"/groups/">>, G1, <<"/users/">>, U3, <<"/privileges">>],
            expected_code = ?HTTP_200_OK,
            expected_body = #{<<"privileges">> => InitialPrivsBin}
        },
        logic_spec = #logic_spec{
            module = group_logic,
            function = get_user_privileges,
            args = [client, G1, U3],
            expected_result = ?OK_LIST(InitialPrivs)
        }
        % TODO gs
    },

    ?assert(api_test_scenarios:run_scenario(get_privileges, [
        Config, ApiTestSpec, SetPrivsFun, AllPrivs, [],
        {user, U3}, ?GROUP_VIEW_PRIVILEGES
    ])).


update_user_privileges_test(Config) ->
    % create group with 2 users:
    %   U2 gets the GROUP_SET_PRIVILEGES privilege
    %   U1 gets all remaining privileges
    {G1, U1, U2} = api_test_scenarios:create_basic_group_env(
        Config, ?GROUP_SET_PRIVILEGES
    ),
    {ok, NonAdmin} = oz_test_utils:create_user(Config, #od_user{}),

    % User whose privileges will be changing during test run and as such
    % should not be listed in client spec (he will sometimes has privilege
    % to update user privileges and sometimes not)
    {ok, U3} = oz_test_utils:create_user(Config, #od_user{}),
    {ok, U3} = oz_test_utils:group_add_user(Config, G1, U3),

    AllPrivs = oz_test_utils:all_group_privileges(Config),
    SetPrivsFun = fun(PrivsToGrant, PrivsToRevoke) ->
        oz_test_utils:group_set_user_privileges(
            Config, G1, U3, PrivsToGrant, PrivsToRevoke
        )
    end,
    GetPrivsFun = fun() ->
        {ok, Privs} = oz_test_utils:group_get_user_privileges(Config, G1, U3),
        Privs
    end,

    ApiTestSpec = #api_test_spec{
        client_spec = #client_spec{
            correct = [
                root,
                {admin, [?OZ_GROUPS_SET_PRIVILEGES]},
                {user, U2}
            ],
            unauthorized = [nobody],
            forbidden = [
                {user, U1},
                {user, NonAdmin}
            ]
        },
        rest_spec = #rest_spec{
            method = patch,
            path = [<<"/groups/">>, G1, <<"/users/">>, U3, <<"/privileges">>],
            expected_code = ?HTTP_204_NO_CONTENT
        },
        logic_spec = #logic_spec{
            module = group_logic,
            function = update_user_privileges,
            args = [client, G1, U3, data],
            expected_result = ?OK
        }
        % TODO gs
    },

    ?assert(api_test_scenarios:run_scenario(update_privileges, [
        Config, ApiTestSpec, SetPrivsFun, GetPrivsFun, AllPrivs,
        {user, U3}, ?GROUP_SET_PRIVILEGES
    ])).


list_eff_users_test(Config) ->
    {
        [{G1, _} | _Groups], [{U3, _}, {U4, _}, {U5, _}, {U6, _}] = _EffUsers
    } = api_test_scenarios:create_eff_child_groups_env(Config),

    {ok, U1} = oz_test_utils:create_user(Config, #od_user{}),
    {ok, U2} = oz_test_utils:create_user(Config, #od_user{}),
    {ok, NonAdmin} = oz_test_utils:create_user(Config, #od_user{}),

    AllGroupPrivs = oz_test_utils:all_group_privileges(Config),
    {ok, U1} = oz_test_utils:group_add_user(Config, G1, U1),
    oz_test_utils:group_set_user_privileges(Config, G1, U1,
        AllGroupPrivs -- [?GROUP_VIEW], [?GROUP_VIEW]
    ),
    {ok, U2} = oz_test_utils:group_add_user(Config, G1, U2),
    oz_test_utils:group_set_user_privileges(Config, G1, U2,
        [?GROUP_VIEW], AllGroupPrivs -- [?GROUP_VIEW]
    ),

    ExpUsers = [U1, U2, U3, U4, U5, U6],
    ApiTestSpec = #api_test_spec{
        client_spec = #client_spec{
            correct = [
                root,
                {admin, [?OZ_GROUPS_LIST_RELATIONSHIPS]},
                {user, U2}
            ],
            unauthorized = [nobody],
            forbidden = [
                {user, U1},
                {user, NonAdmin}
            ]
        },
        rest_spec = #rest_spec{
            method = get,
            path = [<<"/groups/">>, G1, <<"/effective_users">>],
            expected_code = ?HTTP_200_OK,
            expected_body = #{<<"users">> => ExpUsers}
        },
        logic_spec = #logic_spec{
            module = group_logic,
            function = get_eff_users,
            args = [client, G1],
            expected_result = ?OK_LIST(ExpUsers)
        }
        % TODO gs
    },
    ?assert(api_test_utils:run_tests(Config, ApiTestSpec)),

    % Check also group_logic:has_eff_user function
    lists:foreach(
        fun(UserId) ->
            ?assert(oz_test_utils:call_oz(
                Config, group_logic, has_eff_user, [G1, UserId])
            )
        end, ExpUsers
    ),
    ?assert(not oz_test_utils:call_oz(
        Config, group_logic, has_eff_user, [G1, <<"asdiucyaie827346w">>])
    ).


get_eff_user_details_test(Config) ->
    {
        [{G1, _} | _Groups], EffUsers
    } = api_test_scenarios:create_eff_child_groups_env(Config),

    {ok, U1} = oz_test_utils:create_user(Config, #od_user{}),
    {ok, U2} = oz_test_utils:create_user(Config, #od_user{}),
    {ok, NonAdmin} = oz_test_utils:create_user(Config, #od_user{}),

    AllGroupPrivs = oz_test_utils:all_group_privileges(Config),
    {ok, U1} = oz_test_utils:group_add_user(Config, G1, U1),
    oz_test_utils:group_set_user_privileges(Config, G1, U1,
        AllGroupPrivs -- [?GROUP_VIEW], [?GROUP_VIEW]
    ),
    {ok, U2} = oz_test_utils:group_add_user(Config, G1, U2),
    oz_test_utils:group_set_user_privileges(Config, G1, U2,
        [?GROUP_VIEW], AllGroupPrivs -- [?GROUP_VIEW]
    ),

    lists:foreach(
        fun({UserId, UserDetails}) ->
            ApiTestSpec = #api_test_spec{
                client_spec = #client_spec{
                    correct = lists:usort([
                        root,
                        {admin, [?OZ_USERS_VIEW]},
                        {user, U2}
                    ]),
                    unauthorized = [nobody],
                    forbidden = [
                        {user, U1},
                        {user, NonAdmin}
                    ]
                },
                rest_spec = #rest_spec{
                    method = get,
                    path = [
                        <<"/groups/">>, G1, <<"/effective_users/">>, UserId
                    ],
                    expected_code = ?HTTP_200_OK,
                    expected_body = UserDetails#{
                        <<"userId">> => UserId,
                        % TODO VFS-4506 deprecated, included for backward compatibility
                        <<"login">> => maps:get(<<"alias">>, UserDetails)
                    }
                },
                logic_spec = #logic_spec{
                    module = group_logic,
                    function = get_eff_user,
                    args = [client, G1, UserId],
                    expected_result = ?OK_MAP(UserDetails)
                },
                gs_spec = #gs_spec{
                    operation = get,
                    gri = #gri{
                        type = od_user, id = UserId,
                        aspect = instance, scope = shared
                    },
                    auth_hint = ?THROUGH_GROUP(G1),
                    expected_result = ?OK_MAP(UserDetails#{
<<<<<<< HEAD
                        <<"login">> => maps:get(<<"alias">>, UserDetails),
=======
>>>>>>> f9497ac5
                        <<"gri">> => fun(EncodedGri) ->
                            #gri{id = UId} = oz_test_utils:decode_gri(
                                Config, EncodedGri
                            ),
                            ?assertEqual(UId, UserId)
<<<<<<< HEAD
                        end
=======
                        end,
                        % TODO VFS-4506 deprecated, included for backward compatibility
                        <<"login">> => maps:get(<<"alias">>, UserDetails)
>>>>>>> f9497ac5
                    })
                }
            },

            ?assert(api_test_utils:run_tests(Config, ApiTestSpec))

        end, EffUsers
    ).


list_eff_user_privileges_test(Config) ->
    %% Create environment with the following relations:
    %%
    %%            User2         User3
    %%               \           /
    %%         [group_view]  [~group_view]
    %%                  \      /
    %%                   Group1
    %%                  /   |  \
    %%                 /    |   \
    %%              Group2  |   Group4
    %%               /      |      |
    %%              /       |  [~group_view]
    %%            Group3    |      |
    %%              \       |     /
    %%          [all_privs] |    /
    %%                  \   |   /
    %%                    User1
    %%      <<user>>
    %%      NonAdmin

    AllPrivs = oz_test_utils:all_group_privileges(Config),
    InitialPrivs = [?GROUP_VIEW],
    InitialPrivsBin = [atom_to_binary(Priv, utf8) || Priv <- InitialPrivs],

    % User whose privileges will be changing during test run and as such
    % should not be listed in client spec (he will sometimes has privilege
    % to get group privileges and sometimes not)
    {ok, U1} = oz_test_utils:create_user(Config, #od_user{}),
    {ok, U2} = oz_test_utils:create_user(Config, #od_user{}),
    {ok, U3} = oz_test_utils:create_user(Config, #od_user{}),
    {ok, NonAdmin} = oz_test_utils:create_user(Config, #od_user{}),

    {_G3, G2, G1} = oz_test_utils:create_3_nested_groups(Config, U1),
    {ok, G4} = oz_test_utils:create_group(Config, ?ROOT, ?GROUP_NAME1),
    {ok, G4} = oz_test_utils:group_add_group(Config, G1, G4),

    {ok, U1} = oz_test_utils:group_add_user(Config, G1, U1),
    {ok, U1} = oz_test_utils:group_add_user(Config, G4, U1),
    oz_test_utils:group_set_user_privileges(Config, G4, U1,
        AllPrivs, [?GROUP_VIEW_PRIVILEGES]
    ),

    {ok, U2} = oz_test_utils:group_add_user(Config, G1, U2),
    oz_test_utils:group_set_user_privileges(Config, G1, U2, [
        ?GROUP_VIEW_PRIVILEGES
    ], []),
    {ok, U3} = oz_test_utils:group_add_user(Config, G1, U3),
    oz_test_utils:group_set_user_privileges(Config, G1, U3, [], [
        ?GROUP_VIEW_PRIVILEGES
    ]),

    oz_test_utils:ensure_entity_graph_is_up_to_date(Config),

    SetPrivsFun = fun(PrivsToGrant, PrivsToRevoke) ->
        % In case GRANT, randomly split privileges into four
        % parts and update groups with the privileges. G3 eff_privileges
        % should contain the sum of those. In case of revoke, the
        % privileges must be revoked for all 3 entities.
        #{
            1 := PrivsToGrant1, 2 := PrivsToGrant2, 3 := PrivsToGrant3
        } = lists:foldl(
            fun(Privilege, AccMap) ->
                Index = rand:uniform(3),
                AccMap#{
                    Index => [Privilege | maps:get(Index, AccMap)]
                }
            end, #{1 => [], 2 => [], 3 => []}, PrivsToGrant),

        oz_test_utils:group_set_user_privileges(
            Config, G1, U1, PrivsToGrant1, PrivsToRevoke
        ),
        oz_test_utils:group_set_group_privileges(
            Config, G1, G2, PrivsToGrant2, PrivsToRevoke
        ),
        oz_test_utils:group_set_group_privileges(
            Config, G1, G4, PrivsToGrant3, PrivsToRevoke
        )
    end,

    ApiTestSpec = #api_test_spec{
        client_spec = #client_spec{
            correct = [
                root,
                {admin, [?OZ_GROUPS_VIEW_PRIVILEGES]},
                {user, U2}
            ],
            unauthorized = [nobody],
            forbidden = [
                {user, U3},
                {user, NonAdmin}
            ]
        },
        rest_spec = #rest_spec{
            method = get,
            path = [
                <<"/groups/">>, G1,
                <<"/effective_users/">>, U1, <<"/privileges">>
            ],
            expected_code = ?HTTP_200_OK,
            expected_body = #{<<"privileges">> => InitialPrivsBin}
        },
        logic_spec = #logic_spec{
            module = group_logic,
            function = get_eff_user_privileges,
            args = [client, G1, U1],
            expected_result = ?OK_LIST(InitialPrivs)
        }
        % TODO gs
    },

    ?assert(api_test_scenarios:run_scenario(get_privileges, [
        Config, ApiTestSpec, SetPrivsFun, AllPrivs, [],
        {user, U1}, ?GROUP_VIEW_PRIVILEGES
    ])).


get_eff_user_membership_intermediaries(Config) ->
    %% Create environment with the following relations:
    %%
    %%                   Group1    Group5
    %%                  /   |  \     /
    %%                 /    |   \   /
    %%              Group2  |   Group4
    %%               /      |   /  |  \
    %%              /       |  /   |   \
    %%            Group3----|-'    |   User2 (no view privs)
    %%                \     |     /
    %%                 \    |    /
    %%                  \   |   /
    %%                    User1 (view privs)
    %%
    %%      <<user>>
    %%      NonAdmin

    {ok, U1} = oz_test_utils:create_user(Config, #od_user{}),
    {ok, U2} = oz_test_utils:create_user(Config, #od_user{}),
    {ok, NonAdmin} = oz_test_utils:create_user(Config, #od_user{}),

    {ok, G1} = oz_test_utils:create_group(Config, ?USER(U1), ?GROUP_NAME1),
    {ok, G2} = oz_test_utils:create_group(Config, ?ROOT, ?GROUP_NAME1),
    {ok, G3} = oz_test_utils:create_group(Config, ?USER(U1), ?GROUP_NAME1),
    {ok, G4} = oz_test_utils:create_group(Config, ?USER(U1), ?GROUP_NAME1),
    {ok, G5} = oz_test_utils:create_group(Config, ?ROOT, ?GROUP_NAME1),

    oz_test_utils:group_add_user(Config, G4, U2),
    oz_test_utils:group_set_user_privileges(Config, G4, U2, [], [?GROUP_VIEW]),

    oz_test_utils:group_add_group(Config, G1, G2),
    oz_test_utils:group_add_group(Config, G1, G4),
    oz_test_utils:group_add_group(Config, G2, G3),
    oz_test_utils:group_add_group(Config, G4, G3),
    oz_test_utils:group_add_group(Config, G5, G4),

    oz_test_utils:ensure_entity_graph_is_up_to_date(Config),

    % {GroupId, SubjectUser, CorrectUsers, ExpIntermediariesRaw}
    ExpectedMembershipIntermediaries = [
        {G1, U1, [U1, U2], ordsets:from_list([
            {od_group, ?SELF_INTERMEDIARY},
            {od_group, G2},
            {od_group, G4}
        ])},
        {G1, U2, [U1, U2], ordsets:from_list([
            {od_group, G4}
        ])},

        {G2, U1, [U1], ordsets:from_list([
            {od_group, G3}
        ])},

        {G3, U1, [U1], ordsets:from_list([
            {od_group, ?SELF_INTERMEDIARY}
        ])},

        {G4, U1, [U1], ordsets:from_list([
            {od_group, ?SELF_INTERMEDIARY},
            {od_group, G3}
        ])},
        {G4, U2, [U1, U2], ordsets:from_list([
            {od_group, ?SELF_INTERMEDIARY}
        ])},

        {G5, U1, [U1, U2], ordsets:from_list([
            {od_group, G4}
        ])},
        {G5, U2, [U1, U2], ordsets:from_list([
            {od_group, G4}
        ])}
    ],

    lists:foreach(fun({GroupId, SubjectUser, CorrectUsers, ExpIntermediariesRaw}) ->
        ExpIntermediaries = lists:map(fun({Type, Id}) ->
            #{<<"type">> => gs_protocol_plugin:encode_entity_type(Type), <<"id">> => Id}
        end, ExpIntermediariesRaw),
        CorrectUserClients = [{user, U} || U <- CorrectUsers],
        ApiTestSpec = #api_test_spec{
            client_spec = #client_spec{
                correct = [
                    root,
                    {admin, [?OZ_GROUPS_VIEW]}
                ] ++ CorrectUserClients,
                unauthorized = [nobody],
                forbidden = [{user, NonAdmin}, {user, U1}, {user, U2}] -- CorrectUserClients
            },
            rest_spec = #rest_spec{
                method = get,
                path = [<<"/groups/">>, GroupId, <<"/effective_users/">>, SubjectUser, <<"/membership">>],
                expected_code = ?HTTP_200_OK,
                expected_body = #{<<"intermediaries">> => ExpIntermediaries}
            },
            logic_spec = #logic_spec{
                module = group_logic,
                function = get_eff_user_membership_intermediaries,
                args = [client, GroupId, SubjectUser],
                expected_result = ?OK_LIST(ExpIntermediariesRaw)
            }
        },
        ?assert(api_test_utils:run_tests(Config, ApiTestSpec))
    end, ExpectedMembershipIntermediaries).


%%%===================================================================
%%% Setup/teardown functions
%%%===================================================================


init_per_suite(Config) ->
    ssl:start(),
    hackney:start(),
    [{?LOAD_MODULES, [oz_test_utils]} | Config].


end_per_suite(_Config) ->
    hackney:stop(),
    ssl:stop().<|MERGE_RESOLUTION|>--- conflicted
+++ resolved
@@ -137,12 +137,7 @@
             method = post,
             path = [<<"/groups/">>, G1, <<"/users/token">>],
             expected_code = ?HTTP_200_OK,
-<<<<<<< HEAD
             expected_body = fun(#{<<"token">> := Token}) ->
-=======
-            expected_body =
-            fun(#{<<"token">> := Token}) ->
->>>>>>> f9497ac5
                 VerifyFun(Token)
             end
         },
@@ -609,22 +604,14 @@
                     },
                     auth_hint = ?THROUGH_GROUP(G1),
                     expected_result = ?OK_MAP(UserDetails#{
-<<<<<<< HEAD
-                        <<"login">> => maps:get(<<"alias">>, UserDetails),
-=======
->>>>>>> f9497ac5
                         <<"gri">> => fun(EncodedGri) ->
                             #gri{id = UId} = oz_test_utils:decode_gri(
                                 Config, EncodedGri
                             ),
                             ?assertEqual(UId, UserId)
-<<<<<<< HEAD
-                        end
-=======
                         end,
                         % TODO VFS-4506 deprecated, included for backward compatibility
                         <<"login">> => maps:get(<<"alias">>, UserDetails)
->>>>>>> f9497ac5
                     })
                 }
             },
