--- conflicted
+++ resolved
@@ -203,18 +203,6 @@
             operation = create,
             gri = #gri{type = od_handle, aspect = instance},
             auth_hint = ?AS_GROUP(G1),
-<<<<<<< HEAD
-            expected_result = ?OK_MAP_CONTAINS(#{
-                <<"metadata">> => ?DC_METADATA,
-                <<"handleServiceId">> => HService,
-                <<"resourceType">> => ExpResourceType,
-                <<"resourceId">> => ShareId,
-                <<"gri">> => fun(EncodedGri) ->
-                    #gri{id = HandleId} = gri:deserialize(EncodedGri),
-                    VerifyFun(HandleId)
-                end
-            })
-=======
             expected_result = ?OK_ENV(fun(#{shareId := ShareId} = Env, _Data) ->
                 ?OK_MAP_CONTAINS(#{
                     <<"metadata">> => ?DC_METADATA,
@@ -222,14 +210,11 @@
                     <<"resourceType">> => ExpResourceType,
                     <<"resourceId">> => ShareId,
                     <<"gri">> => fun(EncodedGri) ->
-                        #gri{id = HandleId} = oz_test_utils:decode_gri(
-                            Config, EncodedGri
-                        ),
+                        #gri{id = HandleId} = gri:deserialize(EncodedGri),
                         VerifyResult(Env, HandleId)
                     end
                 })
             end)
->>>>>>> eb2428ec
         },
         data_spec = DataSpec = #data_spec{
             required = [
@@ -252,16 +237,9 @@
                         [<<"Share">>])},
                 {<<"resourceType">>, 1234,
                     ?ERROR_BAD_VALUE_BINARY(<<"resourceType">>)},
-<<<<<<< HEAD
                 {<<"resourceId">>, <<"">>, ?ERROR_BAD_VALUE_ID_NOT_FOUND(<<"resourceId">>)},
                 {<<"resourceId">>, 1234, ?ERROR_BAD_VALUE_ID_NOT_FOUND(<<"resourceId">>)},
-=======
-                % one cannot check privileges of resource
-                % if it does not exist so 403
-                {<<"resourceId">>, <<"">>, ?ERROR_FORBIDDEN},
-                {<<"resourceId">>, 1234, ?ERROR_FORBIDDEN},
                 {<<"resourceId">>, ShareIdThatAlreadyHasAHandle, ?ERROR_ALREADY_EXISTS},
->>>>>>> eb2428ec
                 {<<"metadata">>, 1234,
                     ?ERROR_BAD_VALUE_BINARY(<<"metadata">>)}
             ]
