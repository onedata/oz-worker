%%%-------------------------------------------------------------------
%%% @author Lukasz Opiola
%%% @copyright (C) 2016 ACK CYFRONET AGH
%%% This software is released under the MIT license
%%% cited in 'LICENSE.txt'.
%%% @end
%%%-------------------------------------------------------------------
%%% @doc
%%% This file contains tests concerning provider API (REST + logic).
%%% @end
%%%-------------------------------------------------------------------
-module(provider_api_test_SUITE).
-author("Lukasz Opiola").

-include("http/rest.hrl").
-include("entity_logic.hrl").
-include("registered_names.hrl").
-include("datastore/oz_datastore_models.hrl").
-include("auth/entitlement_mapping.hrl").
-include_lib("ctool/include/aai/aai.hrl").
-include_lib("ctool/include/errors.hrl").
-include_lib("ctool/include/logging.hrl").
-include_lib("ctool/include/privileges.hrl").
-include_lib("ctool/include/test/test_utils.hrl").
-include_lib("ctool/include/test/assertions.hrl").
-include_lib("ctool/include/test/performance.hrl").
-include_lib("ctool/include/global_definitions.hrl").

-include("api_test_utils.hrl").

-define(DUMMY_IDP, dummyIdP).


%% API
-export([
    all/0,
    init_per_suite/1, end_per_suite/1,
    init_per_testcase/2, end_per_testcase/2
]).
-export([
    create_test/1,
    get_test/1,
    get_self_test/1,
    list_test/1,
    update_test/1,
    delete_test/1,
    delete_self_test/1,

    list_eff_users_test/1,
    get_eff_user_test/1,
    get_eff_user_membership_intermediaries/1,
    list_eff_groups_test/1,
    get_eff_group_test/1,
    get_eff_group_membership_intermediaries/1,
    list_eff_harvesters_test/1,

    list_eff_spaces_test/1,
    list_self_spaces_test/1,
    get_eff_space_test/1,
    get_own_space_test/1,

    check_my_ports_test/1,
    check_my_ip_test/1,
    map_group_test/1,
    update_subdomain_test/1,
    update_domain_test/1,
    update_domain_is_idempotent_test/1,
    get_domain_config_test/1,
    get_own_domain_config_test/1,
    get_current_time_test/1,
    verify_provider_identity_test/1
]).

all() ->
    ?ALL([
        create_test,
        get_test,
        get_self_test,
        list_test,
        update_test,
        delete_test,
        delete_self_test,

        list_eff_users_test,
        get_eff_user_test,
        get_eff_user_membership_intermediaries,
        list_eff_groups_test,
        get_eff_group_test,
        get_eff_group_membership_intermediaries,
        list_eff_harvesters_test,

        list_eff_spaces_test,
        list_self_spaces_test,
        get_eff_space_test,
        get_own_space_test,

        check_my_ports_test,
        check_my_ip_test,
        map_group_test,
        update_subdomain_test,
        update_domain_test,
        update_domain_is_idempotent_test,
        get_domain_config_test,
        get_own_domain_config_test,
        get_current_time_test,
        verify_provider_identity_test
    ]).

%%%===================================================================
%%% Test functions
%%%===================================================================

create_test(Config) ->
    ExpName = ?CORRECT_NAME,
    {ok, CreatorUserId} = oz_test_utils:create_user(Config),
    % Create invalid tokens to verify error codes
    {ok, ClientToken} = oz_test_utils:create_client_token(Config, CreatorUserId),
    {ok, Space} = oz_test_utils:create_space(Config, ?USER(CreatorUserId), ?UNIQUE_STRING),
    {ok, SpaceInviteToken} = oz_test_utils:space_invite_user_token(Config, ?USER(CreatorUserId), Space),
    {ok, SpaceInviteTokenSerialized} = tokens:serialize(SpaceInviteToken),

    OZDomain = oz_test_utils:oz_domain(Config),

    VerifyFun = fun(ProviderId, ProviderToken, Data) ->
        ExpSubdomainDelegation = maps:get(<<"subdomainDelegation">>, Data),
        ExpAdminEmail = maps:get(<<"adminEmail">>, Data),
        ExpLatitude = maps:get(<<"latitude">>, Data, 0.0),
        ExpLongitude = maps:get(<<"longitude">>, Data, 0.0),
        {ExpSubdomain, ExpDomain} = case ExpSubdomainDelegation of
            true ->
                Subdomain = maps:get(<<"subdomain">>, Data),
                {Subdomain, <<Subdomain/binary, ".", OZDomain/binary>>};
            false ->
                {undefined, maps:get(<<"domain">>, Data)}
        end,
        ExpClusterId = ProviderId,

        % Logic returns the token in deserialized format, and REST in serialized
        SerializedToken = case is_binary(ProviderToken) of
            true ->
                ProviderToken;
            false ->
                {ok, Serialized} = tokens:serialize(ProviderToken),
                Serialized
        end,
        ?assertEqual(ok, oz_test_utils:call_oz(Config, provider_logic, verify_provider_identity, [
            ?ROOT, ProviderId, SerializedToken
        ])),
        {ok, Provider} = oz_test_utils:get_provider(Config, ProviderId),
        ?assertEqual(ExpName, Provider#od_provider.name),
        ?assertEqual(ExpDomain, Provider#od_provider.domain),
        ?assertEqual(ExpSubdomainDelegation, Provider#od_provider.subdomain_delegation),
        ?assertEqual(ExpSubdomain, Provider#od_provider.subdomain),
        ?assertEqual(ExpAdminEmail, Provider#od_provider.admin_email),
        ?assertEqual(ExpClusterId, ProviderId),
        ?assertEqual(ExpLatitude, Provider#od_provider.latitude),
        ?assertEqual(ExpLongitude, Provider#od_provider.longitude),

        {ok, Cluster} = oz_test_utils:get_cluster(Config, ExpClusterId),
        ?assertEqual(ProviderId, ExpClusterId),
        ?assertEqual(?ONEPROVIDER, Cluster#od_cluster.type),

        % check also provider_logic:get_url function
        ExpProviderURL = str_utils:format_bin("https://~s", [ExpDomain]),
        {ok, ProviderURL} = oz_test_utils:call_oz(
            Config, provider_logic, get_url, [ProviderId]
        ),
        ?assertEqual(ProviderURL, ExpProviderURL),

        {ok, UserClusters} = oz_test_utils:user_get_clusters(Config, CreatorUserId),
        ?assert(lists:member(ExpClusterId, UserClusters)),

        % delete provider to avoid "subdomain occupied" errors
        oz_test_utils:delete_provider(Config, ProviderId),
        true
    end,

    %% Create provider with subdomain delegation turned off
    oz_test_utils:set_env(Config, subdomain_delegation_supported, false),
    ApiTestSpec = #api_test_spec{
        client_spec = #client_spec{
            correct = [root, nobody]
        },
        rest_spec = #rest_spec{
            method = post,
            path = <<"/providers">>,
            expected_code = ?HTTP_200_OK,
            expected_body = ?OK_ENV(fun(_Env, Data) -> fun(Value) ->
                ProviderToken = maps:get(<<"providerRootToken">>, Value),
                %% @TODO VFS-5554 Deprecated, for backward compatibility
                ProviderToken = maps:get(<<"macaroon">>, Value),
                ProviderId = maps:get(<<"providerId">>, Value),
                VerifyFun(ProviderId, ProviderToken, Data)
            end
            end)
        },
        logic_spec = #logic_spec{
            operation = create,
            module = provider_logic,
            function = create,
            args = [auth, data],
            expected_result = ?OK_ENV(fun(_Env, Data) ->
                ?OK_TERM(fun({ProviderId, ProviderToken}) ->
                    VerifyFun(ProviderId, ProviderToken, Data)
                end)
            end)
        },
        % TODO gs
        data_spec = DataSpec = #data_spec{
            required = [
                <<"token">>, <<"name">>, <<"adminEmail">>, <<"domain">>, <<"subdomainDelegation">>
            ],
            optional = [<<"latitude">>, <<"longitude">>],
            correct_values = #{
                <<"token">> => [fun() ->
                    {ok, RegistrationToken} = oz_test_utils:create_provider_registration_token(
                        Config, ?USER(CreatorUserId), CreatorUserId
                    ),
                    {ok, Serialized} = tokens:serialize(RegistrationToken),
                    Serialized
                end],
                <<"name">> => [ExpName],
                <<"domain">> => [<<"multilevel.provider-domain.org">>],
                <<"subdomainDelegation">> => [false],
                <<"adminEmail">> => [?ADMIN_EMAIL],
                <<"latitude">> => [rand:uniform() * 90],
                <<"longitude">> => [rand:uniform() * 180]
            },
            bad_values = [
                {<<"domain">>, <<"">>, ?ERROR_BAD_VALUE_EMPTY(<<"domain">>)},
                {<<"domain">>, <<"https://domain.com">>, ?ERROR_BAD_VALUE_DOMAIN},
                {<<"domain">>, <<"domain.com:443">>, ?ERROR_BAD_VALUE_DOMAIN},
                {<<"domain">>, <<".leadingdot">>, ?ERROR_BAD_VALUE_DOMAIN},
                {<<"domain">>, <<"trailing-.hyphen">>, ?ERROR_BAD_VALUE_DOMAIN},
                {<<"subdomainDelegation">>, true, ?ERROR_SUBDOMAIN_DELEGATION_NOT_SUPPORTED},
                {<<"subdomainDelegation">>, <<"binary">>, ?ERROR_BAD_VALUE_BOOLEAN(<<"subdomainDelegation">>)},
                {<<"subdomainDelegation">>, bad_bool, ?ERROR_BAD_VALUE_BOOLEAN(<<"subdomainDelegation">>)},
                {<<"adminEmail">>, <<"adminwithoutdomain">>, ?ERROR_BAD_VALUE_EMAIL},
                {<<"latitude">>, <<"ASDASD">>, ?ERROR_BAD_VALUE_FLOAT(<<"latitude">>)},
                {<<"latitude">>, -1500, ?ERROR_BAD_VALUE_NOT_IN_RANGE(<<"latitude">>, -90, 90)},
                {<<"latitude">>, -90.1, ?ERROR_BAD_VALUE_NOT_IN_RANGE(<<"latitude">>, -90, 90)},
                {<<"latitude">>, 90.1, ?ERROR_BAD_VALUE_NOT_IN_RANGE(<<"latitude">>, -90, 90)},
                {<<"latitude">>, 1500, ?ERROR_BAD_VALUE_NOT_IN_RANGE(<<"latitude">>, -90, 90)},
                {<<"longitude">>, <<"ASDASD">>, ?ERROR_BAD_VALUE_FLOAT(<<"longitude">>)},
                {<<"longitude">>, -1500, ?ERROR_BAD_VALUE_NOT_IN_RANGE(<<"longitude">>, -180, 180)},
                {<<"longitude">>, -180.1, ?ERROR_BAD_VALUE_NOT_IN_RANGE(<<"longitude">>, -180, 180)},
                {<<"longitude">>, 180.1, ?ERROR_BAD_VALUE_NOT_IN_RANGE(<<"longitude">>, -180, 180)},
                {<<"longitude">>, 1500, ?ERROR_BAD_VALUE_NOT_IN_RANGE(<<"longitude">>, -180, 180)},
                {<<"token">>, <<"">>, ?ERROR_BAD_VALUE_EMPTY(<<"token">>)},
                {<<"token">>, <<"zxvcsadfgasdfasdf">>, ?ERROR_BAD_VALUE_TOKEN(<<"token">>, ?ERROR_BAD_TOKEN)},
                {<<"token">>, ClientToken, ?ERROR_BAD_VALUE_TOKEN(
                    <<"token">>, ?ERROR_NOT_AN_INVITE_TOKEN(?REGISTER_ONEPROVIDER, ?ACCESS_TOKEN))},
                {<<"token">>, SpaceInviteTokenSerialized, ?ERROR_BAD_VALUE_TOKEN(
                    <<"token">>, ?ERROR_NOT_AN_INVITE_TOKEN(?REGISTER_ONEPROVIDER, ?INVITE_TOKEN(?USER_JOIN_SPACE, Space)))}
                | ?BAD_VALUES_NAME(?ERROR_BAD_VALUE_NAME)
            ]
        }
    },
    ?assert(api_test_utils:run_tests(Config, ApiTestSpec)),

    %% Create provider with subdomain delegation turned on
    oz_test_utils:set_env(Config, subdomain_delegation_supported, true),
    ApiTestSpec2 = ApiTestSpec#api_test_spec{
        data_spec = #data_spec{
            required = [
                <<"token">>, <<"name">>, <<"subdomain">>, <<"ipList">>,
                <<"adminEmail">>, <<"subdomainDelegation">>
            ],
            optional = [<<"latitude">>, <<"longitude">>],
            correct_values = #{
                <<"token">> => [fun() ->
                    {ok, RegistrationToken} = oz_test_utils:create_provider_registration_token(
                        Config, ?USER(CreatorUserId), CreatorUserId
                    ),
                    {ok, Serialized} = tokens:serialize(RegistrationToken),
                    Serialized
                end],
                <<"name">> => [ExpName],
                <<"subdomainDelegation">> => [true],
                <<"subdomain">> => [<<"prov-sub">>],
                <<"ipList">> => [[<<"2.4.6.8">>, <<"255.253.251.2">>]],
                <<"adminEmail">> => [?ADMIN_EMAIL],
                <<"latitude">> => [rand:uniform() * 90],
                <<"longitude">> => [rand:uniform() * 180]
            },
            bad_values = [
                {<<"subdomain">>, <<"">>, ?ERROR_BAD_VALUE_EMPTY(<<"subdomain">>)},
                {<<"subdomain">>, <<"port:443">>, ?ERROR_BAD_VALUE_SUBDOMAIN},
                {<<"subdomain">>, <<"Uppercase">>, ?ERROR_BAD_VALUE_SUBDOMAIN},
                {<<"subdomain">>, <<"under_score">>, ?ERROR_BAD_VALUE_SUBDOMAIN},
                {<<"subdomain">>, <<"-leadinghyphen">>, ?ERROR_BAD_VALUE_SUBDOMAIN},
                {<<"subdomain">>, <<"trailingdot.">>, ?ERROR_BAD_VALUE_SUBDOMAIN},
                {<<"subdomain">>, <<"multi.part">>, ?ERROR_BAD_VALUE_SUBDOMAIN},
                {<<"subdomain">>, <<"https://protocol">>, ?ERROR_BAD_VALUE_SUBDOMAIN},
                {<<"ipList">>, [atom], ?ERROR_BAD_VALUE_LIST_OF_IPV4_ADDRESSES(<<"ipList">>)},
                {<<"ipList">>, atom, ?ERROR_BAD_VALUE_LIST_OF_IPV4_ADDRESSES(<<"ipList">>)},
                {<<"ipList">>, [<<"256.256.256.256">>], ?ERROR_BAD_VALUE_LIST_OF_IPV4_ADDRESSES(<<"ipList">>)}
            ]
        }
    },
    ?assert(api_test_utils:run_tests(Config, ApiTestSpec2)).


get_test(Config) ->
    ExpName = ?PROVIDER_NAME1,
    ExpDomain = ?UNIQUE_DOMAIN,
    ExpAdminEmail = ?ADMIN_EMAIL,
    ExpLatitude = rand:uniform() * 90,
    ExpLongitude = rand:uniform() * 180,
    PrivateProviderDetails = #{
        <<"name">> => ExpName,
        <<"adminEmail">> => ExpAdminEmail,
        <<"domain">> => ExpDomain,
        <<"latitude">> => ExpLatitude,
        <<"longitude">> => ExpLongitude
    },
    {ok, P1Creator} = oz_test_utils:create_user(Config),
    {ok, {P1, P1Token}} = oz_test_utils:create_provider(
        Config, P1Creator, PrivateProviderDetails#{<<"subdomainDelegation">> => false}
    ),
    {ok, P2Creator} = oz_test_utils:create_user(Config),
    {ok, {P2, P2Token}} = oz_test_utils:create_provider(
        Config, P2Creator, ?PROVIDER_NAME2
    ),

    Cluster1MemberNoViewPrivs = new_cluster_member_with_privs(Config, P1, [], [?CLUSTER_VIEW]),

    {ok, U1} = oz_test_utils:create_user(Config),
    {ok, NonAdmin} = oz_test_utils:create_user(Config),

    {ok, S1} = oz_test_utils:create_space(Config, ?USER(U1), ?SPACE_NAME1),

    SupportSize = oz_test_utils:minimum_support_size(Config),
    {ok, St1} = oz_test_utils:create_storage(Config, ?PROVIDER(P1), ?STORAGE_NAME1),
    {ok, S1} = oz_test_utils:support_space(Config, ?PROVIDER(P1), St1, S1, SupportSize),

    oz_test_utils:ensure_entity_graph_is_up_to_date(Config),

    % Get and check private data
    GetPrivateDataApiTestSpec = #api_test_spec{
        client_spec = #client_spec{
            correct = [
                root,
                {user, P1Creator},
                {provider, P1, P1Token},
                {admin, [?OZ_PROVIDERS_VIEW]}
            ],
            unauthorized = [nobody],
            forbidden = [
                {user, U1},
                {user, Cluster1MemberNoViewPrivs},
                {user, P2Creator},
                {user, NonAdmin},
                {provider, P2, P2Token}
            ]
        },
        logic_spec = #logic_spec{
            operation = get,
            module = provider_logic,
            function = get,
            args = [auth, P1],
            expected_result = ?OK_TERM(
                fun(#od_provider{
                    name = Name, subdomain_delegation = false,
                    domain = Domain, subdomain = undefined,
                    admin_email = AdminEmail,
                    latitude = Latitude, longitude = Longitude,
                    storages = StorageIds,
                    eff_spaces = EffSpaces, eff_users = EffUsers, eff_groups = #{}
                }) ->
                    ?assertEqual(ExpName, Name),
                    ?assertEqual(ExpDomain, Domain),
                    ?assertEqual(ExpAdminEmail, AdminEmail),
                    ?assertEqual(ExpLatitude, Latitude),
                    ?assertEqual(ExpLongitude, Longitude),
                    ?assertEqual(StorageIds, [St1]),
                    ?assertEqual(#{S1 => {SupportSize, [{od_storage, St1}]}}, EffSpaces),
                    ?assertEqual(#{U1 => [{od_storage, St1}]}, EffUsers)
                end)
        },
        gs_spec = #gs_spec{
            operation = get,
            gri = #gri{type = od_provider, id = P1, aspect = instance},
            expected_result = ?OK_MAP_CONTAINS(#{
                <<"name">> => ExpName, <<"domain">> => ExpDomain,
                <<"effectiveGroups">> => [], <<"effectiveUsers">> => [U1],
                <<"latitude">> => ExpLatitude, <<"longitude">> => ExpLongitude,
                <<"spaces">> => #{S1 => SupportSize},
                <<"storages">> => [St1],
                <<"subdomain">> => <<"undefined">>,
                <<"subdomainDelegation">> => false,
                <<"adminEmail">> => ExpAdminEmail,
                <<"gri">> => fun(EncodedGri) ->
                    #gri{id = Id} = gri:deserialize(EncodedGri),
                    ?assertEqual(P1, Id)
                end
            })
        }
    },
    ?assert(api_test_utils:run_tests(Config, GetPrivateDataApiTestSpec)),

    ExpProtectedDetails = maps:remove(<<"adminEmail">>, PrivateProviderDetails#{
        <<"online">> => true
    }),

    % Get and check protected data
    GetProtectedDataApiTestSpec = #api_test_spec{
        client_spec = #client_spec{
            correct = [
                root,
                {user, U1},
                {user, P1Creator},
                {user, Cluster1MemberNoViewPrivs},
                {admin, [?OZ_PROVIDERS_VIEW]},
                {provider, P2, P2Token}
            ],
            unauthorized = [nobody],
            forbidden = [
                {user, P2Creator},
                {user, NonAdmin}
            ]
        },
        rest_spec = #rest_spec{
            method = get,
            path = [<<"/providers/">>, P1],
            expected_code = ?HTTP_200_OK,
            expected_body = ExpProtectedDetails#{<<"providerId">> => P1}
        },
        logic_spec = #logic_spec{
            operation = get,
            module = provider_logic,
            function = get_protected_data,
            args = [auth, P1],
            expected_result = ?OK_MAP_CONTAINS(ExpProtectedDetails)
        },
        gs_spec = #gs_spec{
            operation = get,
            gri = #gri{
                type = od_provider, id = P1,
                aspect = instance, scope = protected
            },
            expected_result = ?OK_MAP_CONTAINS(ExpProtectedDetails#{
                <<"gri">> => fun(EncodedGri) ->
                    #gri{id = Id} = gri:deserialize(EncodedGri),
                    ?assertEqual(P1, Id)
                end
            })
        }
    },
    ?assert(api_test_utils:run_tests(Config, GetProtectedDataApiTestSpec)).


get_self_test(Config) ->
    ProviderDetails = ?PROVIDER_DETAILS(?PROVIDER_NAME1),
    {ok, {P1, P1Token}} = oz_test_utils:create_provider(
        Config, ProviderDetails#{<<"subdomainDelegation">> => false}
    ),

    ExpDetails = maps:remove(<<"adminEmail">>, ProviderDetails#{
        <<"name">> => ?PROVIDER_NAME1,
        <<"online">> => false
    }),
    ApiTestSpec = #api_test_spec{
        client_spec = #client_spec{
            correct = [{provider, P1, P1Token}]
        },
        rest_spec = #rest_spec{
            method = get,
            path = <<"/provider">>,
            expected_code = ?HTTP_200_OK,
            expected_body = ExpDetails#{<<"providerId">> => P1}
        },
        gs_spec = #gs_spec{
            operation = get,
            gri = #gri{
                type = od_provider, id = ?SELF,
                aspect = instance, scope = protected
            },
            expected_result = ?OK_MAP_CONTAINS(ExpDetails#{
                <<"online">> => true,
                <<"gri">> => fun(EncodedGri) ->
                    #gri{id = Id} = gri:deserialize(EncodedGri),
                    ?assertEqual(P1, Id)
                end
            })
        }
    },
    ?assert(api_test_utils:run_tests(Config, ApiTestSpec)).

list_test(Config) ->
    % Make sure that providers created in other tests are deleted.
    ok = oz_test_utils:delete_all_entities(Config),

    % Register some providers
    {ok, {P1, P1Token}} = oz_test_utils:create_provider(
        Config, <<"PROV1">>
    ),
    {ok, {P2, _}} = oz_test_utils:create_provider(Config, <<"PROV2">>),
    {ok, {P3, _}} = oz_test_utils:create_provider(Config, <<"PROV3">>),
    {ok, {P4, _}} = oz_test_utils:create_provider(Config, <<"PROV4">>),
    {ok, {P5, _}} = oz_test_utils:create_provider(Config, <<"PROV5">>),
    ExpProviders = [P1, P2, P3, P4, P5],

    % Create two users, grant one of them the privilege to list providers.
    {ok, NonAdmin} = oz_test_utils:create_user(Config),

    ApiTestSpec = #api_test_spec{
        client_spec = #client_spec{
            correct = [
                root,
                {admin, [?OZ_PROVIDERS_LIST]}
            ],
            unauthorized = [nobody],
            forbidden = [
                {user, NonAdmin},
                {provider, P1, P1Token}
            ]
        },
        rest_spec = #rest_spec{
            method = get,
            path = <<"/providers">>,
            expected_code = ?HTTP_200_OK,
            expected_body = #{<<"providers">> => ExpProviders}
        },
        logic_spec = #logic_spec{
            operation = get,
            module = provider_logic,
            function = list,
            args = [auth],
            expected_result = ?OK_LIST(ExpProviders)
        }
        % TODO gs
    },
    ?assert(api_test_utils:run_tests(Config, ApiTestSpec)),

    % check also space_logic:exist function
    lists:foreach(
        fun(ProviderId) ->
            ?assert(oz_test_utils:call_oz(
                Config, provider_logic, exists, [ProviderId])
            )
        end, ExpProviders
    ),
    ?assert(not oz_test_utils:call_oz(
        Config, provider_logic, exists, [<<"asdiucyaie827346w">>])
    ).


update_test(Config) ->
    Name = ?PROVIDER_NAME1,
    Latitude = rand:uniform() * 90,
    Longitude = rand:uniform() * 180,
    AdminEmail = <<"email@domain.com">>,
    ProviderDetails = #{
        <<"name">> => Name, <<"adminEmail">> => AdminEmail,
        <<"subdomainDelegation">> => false,
        <<"latitude">> => Latitude, <<"longitude">> => Longitude
    },

    EnvSetUpFun = fun() ->
        {ok, Cluster1Member} = oz_test_utils:create_user(Config),
        {ok, {P1, P1Token}} = oz_test_utils:create_provider(
            Config, Cluster1Member, ProviderDetails#{<<"domain">> => ?UNIQUE_DOMAIN}
        ),
        Cluster1MemberNoUpdatePrivs = new_cluster_member_with_privs(Config, P1, [], [?CLUSTER_UPDATE]),
        #{
            providerId => P1, providerClient => {provider, P1, P1Token},
            clusterMember => {user, Cluster1Member}, clusterMemberNoDeletePrivs => {user, Cluster1MemberNoUpdatePrivs}
        }
    end,
    VerifyEndFun = fun(ShouldSucceed, #{providerId := ProvId} = _Env, Data) ->
        {ok, Provider} = oz_test_utils:get_provider(Config, ProvId),
        {ExpName, ExpAdminEmail, ExpLatitude, ExpLongitude} = case ShouldSucceed of
            false ->
                {Name, AdminEmail, Latitude, Longitude};
            true ->
                {
                    maps:get(<<"name">>, Data, Name),
                    maps:get(<<"adminEmail">>, Data, AdminEmail),
                    maps:get(<<"latitude">>, Data, Latitude),
                    maps:get(<<"longitude">>, Data, Longitude)
                }
        end,
        ?assertEqual(ExpName, Provider#od_provider.name),
        ?assertEqual(ExpAdminEmail, Provider#od_provider.admin_email),
        ?assertEqual(ExpLatitude, Provider#od_provider.latitude),
        ?assertEqual(ExpLongitude, Provider#od_provider.longitude)
    end,

    ApiTestSpec = #api_test_spec{
        client_spec = ClientSpec = #client_spec{
            correct = [
                root,
                providerClient
            ]
        },
        rest_spec = #rest_spec{
            method = patch,
            path = <<"/provider">>,
            expected_code = ?HTTP_204_NO_CONTENT
        },
        data_spec = DataSpec = #data_spec{
            at_least_one = [<<"name">>, <<"adminEmail">>, <<"latitude">>, <<"longitude">>],
            correct_values = #{
                <<"name">> => [?CORRECT_NAME],
                <<"adminEmail">> => [<<"new+email@gmail.com">>],
                <<"latitude">> => [rand:uniform() * 90],
                <<"longitude">> => [rand:uniform() * 180]
            },
            bad_values = [
                {<<"adminEmail">>, 1234, ?ERROR_BAD_VALUE_BINARY(<<"adminEmail">>)},
                {<<"adminEmail">>, <<"nodomain">>, ?ERROR_BAD_VALUE_EMAIL},
                {<<"latitude">>, <<"ASDASD">>, ?ERROR_BAD_VALUE_FLOAT(<<"latitude">>)},
                {<<"latitude">>, -1500, ?ERROR_BAD_VALUE_NOT_IN_RANGE(<<"latitude">>, -90, 90)},
                {<<"latitude">>, -90.1, ?ERROR_BAD_VALUE_NOT_IN_RANGE(<<"latitude">>, -90, 90)},
                {<<"latitude">>, 90.1, ?ERROR_BAD_VALUE_NOT_IN_RANGE(<<"latitude">>, -90, 90)},
                {<<"latitude">>, 1500, ?ERROR_BAD_VALUE_NOT_IN_RANGE(<<"latitude">>, -90, 90)},
                {<<"longitude">>, <<"ASDASD">>, ?ERROR_BAD_VALUE_FLOAT(<<"longitude">>)},
                {<<"longitude">>, -1500, ?ERROR_BAD_VALUE_NOT_IN_RANGE(<<"longitude">>, -180, 180)},
                {<<"longitude">>, -180.1, ?ERROR_BAD_VALUE_NOT_IN_RANGE(<<"longitude">>, -180, 180)},
                {<<"longitude">>, 180.1, ?ERROR_BAD_VALUE_NOT_IN_RANGE(<<"longitude">>, -180, 180)},
                {<<"longitude">>, 1500, ?ERROR_BAD_VALUE_NOT_IN_RANGE(<<"longitude">>, -180, 180)}
                | ?BAD_VALUES_NAME(?ERROR_BAD_VALUE_NAME)
            ]
        }
    },
    ?assert(api_test_utils:run_tests(
        Config, ApiTestSpec, EnvSetUpFun, undefined, VerifyEndFun
    )),

    % Check that clients can't make request on behalf of other client
    {ok, U1} = oz_test_utils:create_user(Config),
    oz_test_utils:user_set_oz_privileges(Config, U1, [
        ?OZ_PROVIDERS_LIST
    ], []),

    {ok, Cluster2Member} = oz_test_utils:create_user(Config),
    {ok, {P2, P2Token}} = oz_test_utils:create_provider(
        Config, Cluster2Member, ?PROVIDER_NAME2
    ),
    Cluster2MemberNoUpdatePrivs = new_cluster_member_with_privs(Config, P2, [], [?CLUSTER_UPDATE]),

    ApiTestSpec2 = #api_test_spec{
        client_spec = ClientSpec#client_spec{
            correct = [
                clusterMember,
                {admin, [?OZ_PROVIDERS_UPDATE]}
            ],
            unauthorized = [nobody],
            forbidden = [
                clusterMemberNoDeletePrivs,
                {user, U1},
                {user, Cluster2MemberNoUpdatePrivs},
                {provider, P2, P2Token}
            ]
        },
        logic_spec = #logic_spec{
            module = provider_logic,
            function = update,
            args = [auth, providerId, data],
            expected_result = ?OK_RES
        },
        gs_spec = #gs_spec{
            operation = update,
            gri = #gri{type = od_provider, id = providerId, aspect = instance},
            expected_result = ?OK_RES
        },
        data_spec = DataSpec
    },
    ?assert(api_test_utils:run_tests(
        Config, ApiTestSpec2, EnvSetUpFun, undefined, VerifyEndFun
    )).


delete_test(Config) ->
    {ok, {P2, P2Token}} = oz_test_utils:create_provider(
        Config, ?PROVIDER_NAME2
    ),
    {ok, NonAdmin} = oz_test_utils:create_user(Config),

    EnvSetUpFun = fun() ->
        {ok, Cluster1Member} = oz_test_utils:create_user(Config),
        {ok, {P1, P1Token}} = oz_test_utils:create_provider(
            Config, Cluster1Member, ?PROVIDER_NAME1
        ),
        Cluster1MemberNoDeletePrivs = new_cluster_member_with_privs(Config, P1, [], [?CLUSTER_DELETE]),
        #{
            providerId => P1, providerClient => {provider, P1, P1Token},
            clusterId => P1,
            clusterMember => {user, Cluster1Member}, clusterMemberNoDeletePrivs => {user, Cluster1MemberNoDeletePrivs}
        }
    end,
    DeleteEntityFun = fun(#{providerId := ProviderId} = _Env) ->
        oz_test_utils:delete_provider(Config, ProviderId)
    end,
    VerifyEndFun = fun(ShouldSucceed, #{providerId := ProviderId, clusterId := ClusterId} = _Env, _) ->
        {ok, Providers} = oz_test_utils:list_providers(Config),
        {ok, Clusters} = oz_test_utils:list_clusters(Config),
        ?assertEqual(not ShouldSucceed, lists:member(ProviderId, Providers)),
        ?assertEqual(not ShouldSucceed, lists:member(ClusterId, Clusters))
    end,

    ApiTestSpec = #api_test_spec{
        client_spec = #client_spec{
            correct = [
                clusterMember,
                root,
                {admin, [?OZ_PROVIDERS_DELETE]}
            ],
            unauthorized = [nobody],
            forbidden = [
                clusterMemberNoDeletePrivs,
                {user, NonAdmin},
                {provider, P2, P2Token}
            ]
        },
        rest_spec = #rest_spec{
            method = delete,
            path = [<<"/providers/">>, providerId],
            expected_code = ?HTTP_204_NO_CONTENT
        },
        logic_spec = #logic_spec{
            module = provider_logic,
            function = delete,
            args = [auth, providerId],
            expected_result = ?OK_RES
        },
        gs_spec = #gs_spec{
            operation = delete,
            gri = #gri{type = od_provider, id = providerId, aspect = instance},
            expected_result = ?OK_RES
        }
    },
    ?assert(api_test_scenarios:run_scenario(delete_entity,
        [Config, ApiTestSpec, EnvSetUpFun, VerifyEndFun, DeleteEntityFun]
    )),

    % Also check that provider can delete himself
    ApiTestSpec2 = ApiTestSpec#api_test_spec{
        client_spec = #client_spec{correct = [providerClient]}
    },
    ?assert(api_test_utils:run_tests(
        Config, ApiTestSpec2, EnvSetUpFun, undefined, VerifyEndFun
    )).


delete_self_test(Config) ->
    EnvSetUpFun = fun() ->
        {ok, {P1, P1Token}} = oz_test_utils:create_provider(
            Config, ?PROVIDER_NAME1
        ),
        #{providerId => P1, providerClient => {provider, P1, P1Token}}
    end,
    VerifyEndFun = fun(ShouldSucceed, #{providerId := ProviderId} = _Env, _) ->
        {ok, Providers} = oz_test_utils:list_providers(Config),
        ?assertEqual(lists:member(ProviderId, Providers), not ShouldSucceed)
    end,

    ApiTestSpec = #api_test_spec{
        client_spec = #client_spec{
            correct = [providerClient]
        },
        rest_spec = #rest_spec{
            method = delete,
            path = <<"/provider">>,
            expected_code = ?HTTP_204_NO_CONTENT
        },
        gs_spec = #gs_spec{
            operation = delete,
            gri = #gri{type = od_provider, id = ?SELF, aspect = instance},
            expected_result = ?OK_RES
        }
    },
    ?assert(api_test_utils:run_tests(
        Config, ApiTestSpec, EnvSetUpFun, undefined, VerifyEndFun
    )).


list_eff_users_test(Config) ->
    {
        {P1, P1Token}, _S1, _Groups, Users, {U1, U2, NonAdmin}
    } = api_test_scenarios:create_provider_eff_users_env(Config),

    {ok, {P2, P2Token}} = oz_test_utils:create_provider(
        Config, ?PROVIDER_NAME2
    ),

    Cluster1Member = new_cluster_member_with_privs(Config, P1, [?CLUSTER_VIEW], []),
    Cluster1MemberNoViewPrivs = new_cluster_member_with_privs(Config, P1, [], [?CLUSTER_VIEW]),

    [{U3, _}, {U4, _}, {U5, _}, {U6, _}] = Users,
    ExpUsers = [U1, U2, U3, U4, U5, U6],

    ApiTestSpec = #api_test_spec{
        client_spec = #client_spec{
            correct = [
                root,
                {user, Cluster1Member},
                {admin, [?OZ_PROVIDERS_LIST_RELATIONSHIPS]},
                {provider, P1, P1Token}
            ],
            unauthorized = [nobody],
            forbidden = [
                {user, Cluster1MemberNoViewPrivs},
                {user, U1},
                {user, U2},
                {user, NonAdmin},
                {provider, P2, P2Token}
            ]
        },
        rest_spec = #rest_spec{
            method = get,
            path = [<<"/providers/">>, P1, <<"/effective_users">>],
            expected_code = ?HTTP_200_OK,
            expected_body = #{<<"users">> => ExpUsers}
        },
        logic_spec = #logic_spec{
            module = provider_logic,
            function = get_eff_users,
            args = [auth, P1],
            expected_result = ?OK_LIST(ExpUsers)
        }
        % TODO gs
    },
    ?assert(api_test_utils:run_tests(Config, ApiTestSpec)),

    % check also space_logic:has_eff_user function
    lists:foreach(
        fun(UserId) ->
            ?assert(oz_test_utils:call_oz(
                Config, provider_logic, has_eff_user, [P1, UserId])
            )
        end, ExpUsers
    ),
    ?assert(not oz_test_utils:call_oz(
        Config, provider_logic, has_eff_user, [P1, <<"asdiucyaie827346w">>])
    ).


get_eff_user_test(Config) ->
    {
        {P1, P1Token}, S1, _Groups, EffUsers, {U1, U2, NonAdmin}
    } = api_test_scenarios:create_provider_eff_users_env(Config),

    {ok, {P2, P2Token}} = oz_test_utils:create_provider(
        Config, ?PROVIDER_NAME2
    ),
    Cluster1Member = new_cluster_member_with_privs(Config, P1, [?CLUSTER_VIEW], []),
    Cluster1MemberNoViewPrivs = new_cluster_member_with_privs(Config, P1, [], [?CLUSTER_VIEW]),

    {ok, S1} = oz_test_utils:support_space_by_provider(Config, P2, S1),

    lists:foreach(
        fun({UserId, UserDetails}) ->
            ExpDetails = UserDetails#{
                <<"emails">> => [],
                <<"linkedAccounts">> => []
            },

            ApiTestSpec = #api_test_spec{
                client_spec = #client_spec{
                    correct = [
                        root,
                        {user, Cluster1Member},
                        {admin, [?OZ_USERS_VIEW]},
                        {provider, P1, P1Token}
                    ],
                    unauthorized = [nobody],
                    forbidden = [
                        {user, Cluster1MemberNoViewPrivs},
                        {user, U1},
                        {user, U2},
                        {user, NonAdmin},
                        {provider, P2, P2Token}
                    ]
                },
                rest_spec = #rest_spec{
                    method = get,
                    path = [
                        <<"/providers/">>, P1, <<"/effective_users/">>, UserId
                    ],
                    expected_code = ?HTTP_200_OK,
                    expected_body = ExpDetails#{
                        <<"userId">> => UserId,
                        <<"basicAuthEnabled">> => false,

                        % TODO VFS-4506 deprecated, included for backward compatibility
                        <<"name">> => maps:get(<<"fullName">>, UserDetails),
                        <<"login">> => maps:get(<<"username">>, UserDetails),
                        <<"alias">> => maps:get(<<"username">>, UserDetails),
                        <<"emailList">> => maps:get(<<"emails">>, ExpDetails)
                    }
                },
                logic_spec = #logic_spec{
                    module = provider_logic,
                    function = get_eff_user,
                    args = [auth, P1, UserId],
                    expected_result = ?OK_MAP_CONTAINS(ExpDetails)
                },
                gs_spec = #gs_spec{
                    operation = get,
                    gri = #gri{
                        type = od_user, id = UserId,
                        aspect = instance, scope = protected
                    },
                    auth_hint = ?THROUGH_PROVIDER(P1),
                    expected_result = ?OK_MAP_CONTAINS(ExpDetails#{
                        <<"gri">> => fun(EncodedGri) ->
                            #gri{id = Id} = gri:deserialize(EncodedGri),
                            ?assertEqual(Id, UserId)
                        end,

                        % TODO VFS-4506 deprecated, included for backward compatibility
                        <<"name">> => maps:get(<<"fullName">>, UserDetails),
                        <<"login">> => maps:get(<<"username">>, UserDetails),
                        <<"alias">> => maps:get(<<"username">>, UserDetails),
                        <<"emailList">> => maps:get(<<"emails">>, ExpDetails)
                    })
                }
            },
            ?assert(api_test_utils:run_tests(Config, ApiTestSpec))

        end, EffUsers
    ).


get_eff_user_membership_intermediaries(Config) ->
    %% Create environment with the following relations:
    %%
    %%          Provider1    Provider2    Provider3
    %%              |            |            |
    %%           Storage1     Storage2   Storage3
    %%            |     \    /       \    /
    %%       Space1      Space2     Space3
    %%      /  |  \     /   |  \     /
    %%  User2  |   \   /    |   \   /
    %%          \   Group2  |   Group3
    %%           \   /      |   /  |
    %%            \ /       |  /   |
    %%            Group1----|-'    |
    %%                \     |     /
    %%                 \    |    /
    %%                  \   |   /
    %%                    User1
    %%      <<user>>
    %%      NonAdmin

    {ok, U1} = oz_test_utils:create_user(Config),
    {ok, U2} = oz_test_utils:create_user(Config),
    {ok, NonAdmin} = oz_test_utils:create_user(Config),

    {ok, G1} = oz_test_utils:create_group(Config, ?USER(U1), ?GROUP_NAME1),
    {ok, G2} = oz_test_utils:create_group(Config, ?ROOT, ?GROUP_NAME1),
    {ok, G3} = oz_test_utils:create_group(Config, ?USER(U1), ?GROUP_NAME1),

    {ok, S1} = oz_test_utils:create_space(Config, ?ROOT, ?SPACE_NAME1),
    {ok, S2} = oz_test_utils:create_space(Config, ?USER(U1), ?SPACE_NAME1),
    {ok, S3} = oz_test_utils:create_space(Config, ?ROOT, ?SPACE_NAME1),

    {ok, Cluster1Member} = oz_test_utils:create_user(Config),
    {ok, Cluster2Member} = oz_test_utils:create_user(Config),
    {ok, Cluster3Member} = oz_test_utils:create_user(Config),
    {ok, {P1, P1Auth}} = oz_test_utils:create_provider(Config, Cluster1Member, ?PROVIDER_NAME1),
    {ok, {P2, P2Auth}} = oz_test_utils:create_provider(Config, Cluster2Member, ?PROVIDER_NAME1),
    {ok, {P3, P3Auth}} = oz_test_utils:create_provider(Config, Cluster3Member, ?PROVIDER_NAME1),
    Cluster1MemberNoViewPrivs = new_cluster_member_with_privs(Config, P1, [], [?CLUSTER_VIEW]),
    Cluster2MemberNoViewPrivs = new_cluster_member_with_privs(Config, P2, [], [?CLUSTER_VIEW]),
    Cluster3MemberNoViewPrivs = new_cluster_member_with_privs(Config, P3, [], [?CLUSTER_VIEW]),

    {ok, St1} = oz_test_utils:create_storage(Config, ?PROVIDER(P1), ?STORAGE_NAME1),
    {ok, St2} = oz_test_utils:create_storage(Config, ?PROVIDER(P2), ?STORAGE_NAME1),
    {ok, St3} = oz_test_utils:create_storage(Config, ?PROVIDER(P3), ?STORAGE_NAME1),

    oz_test_utils:space_add_user(Config, S1, U2),

    oz_test_utils:group_add_group(Config, G2, G1),
    oz_test_utils:group_add_group(Config, G3, G1),

    oz_test_utils:space_add_group(Config, S1, G1),
    oz_test_utils:space_add_group(Config, S1, G2),
    oz_test_utils:space_add_group(Config, S2, G2),
    oz_test_utils:space_add_group(Config, S2, G3),
    oz_test_utils:space_add_group(Config, S3, G3),

    SupportSize = oz_test_utils:minimum_support_size(Config),
    {ok, S1} = oz_test_utils:support_space(Config, ?PROVIDER(P1), St1, S1, SupportSize),
    {ok, S2} = oz_test_utils:support_space(Config, ?PROVIDER(P1), St1, S2, SupportSize),
    {ok, S2} = oz_test_utils:support_space(Config, ?PROVIDER(P2), St2, S2, SupportSize),
    {ok, S3} = oz_test_utils:support_space(Config, ?PROVIDER(P2), St2, S3, SupportSize),
    {ok, S3} = oz_test_utils:support_space(Config, ?PROVIDER(P3), St3, S3, SupportSize),

    oz_test_utils:ensure_entity_graph_is_up_to_date(Config),

    % {ProviderId, SubjectUser, CorrectClients, ExpIntermediariesRaw}
    ExpectedMembershipIntermediaries = [
        {P1, U1, [{provider, P1, P1Auth}, {user, Cluster1Member}, {user, U1}], ordsets:from_list([
            {od_storage, St1}
        ])},
        {P1, U2, [{provider, P1, P1Auth}, {user, Cluster1Member}, {user, U2}], ordsets:from_list([
            {od_storage, St1}
        ])},

        {P2, U1, [{provider, P2, P2Auth}, {user, Cluster2Member}, {user, U1}], ordsets:from_list([
            {od_storage, St2}
        ])},

        {P3, U1, [{provider, P3, P3Auth}, {user, Cluster3Member}, {user, U1}], ordsets:from_list([
            {od_storage, St3}
        ])}
    ],

    lists:foreach(fun({ProviderId, SubjectUser, CorrectClients, ExpIntermediariesRaw}) ->
        ExpIntermediaries = lists:map(fun({Type, Id}) ->
            #{<<"type">> => gri:serialize_type(Type, regular), <<"id">> => Id}
        end, ExpIntermediariesRaw),
        ApiTestSpec = #api_test_spec{
            client_spec = #client_spec{
                correct = [
                    root,
                    {admin, [?OZ_PROVIDERS_VIEW]}
                ] ++ CorrectClients,
                unauthorized = [nobody],
                forbidden = [
                    {user, NonAdmin}, {user, U1}, {user, U2},
                    {provider, P1, P1Auth}, {provider, P2, P2Auth}, {provider, P3, P3Auth},
                    {user, Cluster1Member}, {user, Cluster2Member}, {user, Cluster3Member},
                    {user, Cluster1MemberNoViewPrivs}, {user, Cluster2MemberNoViewPrivs}, {user, Cluster3MemberNoViewPrivs}
                ] -- CorrectClients
            },
            rest_spec = #rest_spec{
                method = get,
                path = [<<"/providers/">>, ProviderId, <<"/effective_users/">>, SubjectUser, <<"/membership">>],
                expected_code = ?HTTP_200_OK,
                expected_body = #{<<"intermediaries">> => ExpIntermediaries}
            },
            logic_spec = #logic_spec{
                module = provider_logic,
                function = get_eff_user_membership_intermediaries,
                args = [auth, ProviderId, SubjectUser],
                expected_result = ?OK_LIST(ExpIntermediariesRaw)
            }
        },
        ?assert(api_test_utils:run_tests(Config, ApiTestSpec))
    end, ExpectedMembershipIntermediaries).


list_eff_groups_test(Config) ->
    {
        {P1, P1Token}, _S1, Groups, _Users, {U1, U2, NonAdmin}
    } = api_test_scenarios:create_provider_eff_users_env(Config),

    {ok, {P2, P2Token}} = oz_test_utils:create_provider(
        Config, ?PROVIDER_NAME2
    ),
    Cluster1Member = new_cluster_member_with_privs(Config, P1, [?CLUSTER_VIEW], []),
    Cluster1MemberNoViewPrivs = new_cluster_member_with_privs(Config, P1, [], [?CLUSTER_VIEW]),

    [{G1, _}, {G2, _}, {G3, _}, {G4, _}, {G5, _}, {G6, _}] = Groups,
    ExpGroups = [G1, G2, G3, G4, G5, G6],

    ApiTestSpec = #api_test_spec{
        client_spec = #client_spec{
            correct = [
                root,
                {user, Cluster1Member},
                {admin, [?OZ_PROVIDERS_LIST_RELATIONSHIPS]},
                {provider, P1, P1Token}
            ],
            unauthorized = [nobody],
            forbidden = [
                {user, Cluster1MemberNoViewPrivs},
                {user, U1},
                {user, U2},
                {user, NonAdmin},
                {provider, P2, P2Token}
            ]
        },
        rest_spec = #rest_spec{
            method = get,
            path = [<<"/providers/">>, P1, <<"/effective_groups">>],
            expected_code = ?HTTP_200_OK,
            expected_body = #{<<"groups">> => ExpGroups}
        },
        logic_spec = #logic_spec{
            module = provider_logic,
            function = get_eff_groups,
            args = [auth, P1],
            expected_result = ?OK_LIST(ExpGroups)
        }
        % TODO gs
    },
    ?assert(api_test_utils:run_tests(Config, ApiTestSpec)),

    % check also space_logic:has_eff_group function
    lists:foreach(
        fun(GroupId) ->
            ?assert(oz_test_utils:call_oz(
                Config, provider_logic, has_eff_group, [P1, GroupId])
            )
        end, ExpGroups
    ),
    ?assert(not oz_test_utils:call_oz(
        Config, provider_logic, has_eff_group, [P1, <<"asdiucyaie827346w">>])
    ).


get_eff_group_test(Config) ->
    {
        {P1, P1Token}, S1, EffGroups, _Users, {U1, U2, NonAdmin}
    } = api_test_scenarios:create_provider_eff_users_env(Config),

    {ok, {P2, P2Token}} = oz_test_utils:create_provider(
        Config, ?PROVIDER_NAME2
    ),
    Cluster1Member = new_cluster_member_with_privs(Config, P1, [?CLUSTER_VIEW], []),
    Cluster1MemberNoViewPrivs = new_cluster_member_with_privs(Config, P1, [], [?CLUSTER_VIEW]),

    {ok, S1} = oz_test_utils:support_space_by_provider(Config, P2, S1),

    lists:foreach(
        fun({GroupId, GroupDetails}) ->
            GroupDetailsBinary = GroupDetails#{
                <<"type">> => atom_to_binary(
                    maps:get(<<"type">>, GroupDetails), utf8
                )
            },

            ApiTestSpec = #api_test_spec{
                client_spec = #client_spec{
                    correct = [
                        root,
                        {user, Cluster1Member},
                        {admin, [?OZ_GROUPS_VIEW]},
                        {provider, P1, P1Token}
                    ],
                    unauthorized = [nobody],
                    forbidden = [
                        {user, Cluster1MemberNoViewPrivs},
                        {user, U1},
                        {user, U2},
                        {user, NonAdmin},
                        {provider, P2, P2Token}
                    ]
                },
                rest_spec = #rest_spec{
                    method = get,
                    path = [
                        <<"/providers/">>, P1, <<"/effective_groups/">>, GroupId
                    ],
                    expected_code = ?HTTP_200_OK,
                    expected_body = GroupDetailsBinary#{
                        <<"groupId">> => GroupId
                    }
                },
                logic_spec = #logic_spec{
                    module = provider_logic,
                    function = get_eff_group,
                    args = [auth, P1, GroupId],
                    expected_result = ?OK_MAP_CONTAINS(GroupDetails)
                },
                gs_spec = #gs_spec{
                    operation = get,
                    gri = #gri{
                        type = od_group, id = GroupId,
                        aspect = instance, scope = protected
                    },
                    auth_hint = ?THROUGH_PROVIDER(P1),
                    expected_result = ?OK_MAP_CONTAINS(GroupDetailsBinary#{
                        <<"gri">> => fun(EncodedGri) ->
                            #gri{id = Id} = gri:deserialize(EncodedGri),
                            ?assertEqual(Id, GroupId)
                        end
                    })
                }
            },
            ?assert(api_test_utils:run_tests(Config, ApiTestSpec))

        end, EffGroups
    ).


get_eff_group_membership_intermediaries(Config) ->
    %% Create environment with the following relations:
    %%
    %%          Provider1    Provider2    Provider3
    %%              |            |            |
    %%           Storage1    Storage2     Storage3
    %%            |     \    /       \    /     \
    %%       Space1      Space2     Space3     Space4
    %%      /  |  \     /   |  \     /            \
    %%  User2  |   \   /    |   \   /            Group4
    %%          \   Group2  |   Group3              \
    %%           \   /      |   /  |               User2
    %%            \ /       |  /   |        (the same as in Space1)
    %%            Group1----|-'    |
    %%                \     |     /
    %%                 \    |    /
    %%                  \   |   /
    %%                  UserGroup
    %%                      |
    %%                    User1
    %%
    %%      <<user>>
    %%      NonAdmin

    {ok, U1} = oz_test_utils:create_user(Config),
    {ok, U2} = oz_test_utils:create_user(Config),
    {ok, NonAdmin} = oz_test_utils:create_user(Config),

    {ok, UserGroup} = oz_test_utils:create_group(Config, ?USER(U1), ?GROUP_NAME1),
    {ok, G1} = oz_test_utils:create_group(Config, ?ROOT, ?GROUP_NAME1),
    {ok, G2} = oz_test_utils:create_group(Config, ?ROOT, ?GROUP_NAME1),
    {ok, G3} = oz_test_utils:create_group(Config, ?ROOT, ?GROUP_NAME1),
    {ok, G4} = oz_test_utils:create_group(Config, ?ROOT, ?GROUP_NAME1),

    {ok, S1} = oz_test_utils:create_space(Config, ?ROOT, ?SPACE_NAME1),
    {ok, S2} = oz_test_utils:create_space(Config, ?ROOT, ?SPACE_NAME1),
    {ok, S3} = oz_test_utils:create_space(Config, ?ROOT, ?SPACE_NAME1),
    {ok, S4} = oz_test_utils:create_space(Config, ?ROOT, ?SPACE_NAME1),

    {ok, Cluster1Member} = oz_test_utils:create_user(Config),
    {ok, Cluster2Member} = oz_test_utils:create_user(Config),
    {ok, Cluster3Member} = oz_test_utils:create_user(Config),
    {ok, {P1, P1Auth}} = oz_test_utils:create_provider(Config, Cluster1Member, ?PROVIDER_NAME1),
    {ok, {P2, P2Auth}} = oz_test_utils:create_provider(Config, Cluster2Member, ?PROVIDER_NAME1),
    {ok, {P3, P3Auth}} = oz_test_utils:create_provider(Config, Cluster3Member, ?PROVIDER_NAME1),
    Cluster1MemberNoViewPrivs = new_cluster_member_with_privs(Config, P1, [], [?CLUSTER_VIEW]),
    Cluster2MemberNoViewPrivs = new_cluster_member_with_privs(Config, P2, [], [?CLUSTER_VIEW]),
    Cluster3MemberNoViewPrivs = new_cluster_member_with_privs(Config, P3, [], [?CLUSTER_VIEW]),

    {ok, St1} = oz_test_utils:create_storage(Config, ?PROVIDER(P1), ?STORAGE_NAME1),
    {ok, St2} = oz_test_utils:create_storage(Config, ?PROVIDER(P2), ?STORAGE_NAME1),
    {ok, St3} = oz_test_utils:create_storage(Config, ?PROVIDER(P3), ?STORAGE_NAME1),

    oz_test_utils:group_add_user(Config, G4, U2),
    oz_test_utils:space_add_user(Config, S1, U2),

    oz_test_utils:group_add_group(Config, G1, UserGroup),
    oz_test_utils:group_add_group(Config, G2, G1),
    oz_test_utils:group_add_group(Config, G3, G1),
    oz_test_utils:group_add_group(Config, G3, UserGroup),

    oz_test_utils:space_add_group(Config, S1, G1),
    oz_test_utils:space_add_group(Config, S1, G2),
    oz_test_utils:space_add_group(Config, S2, UserGroup),
    oz_test_utils:space_add_group(Config, S2, G2),
    oz_test_utils:space_add_group(Config, S2, G3),
    oz_test_utils:space_add_group(Config, S3, G3),
    oz_test_utils:space_add_group(Config, S4, G4),

    SupportSize = oz_test_utils:minimum_support_size(Config),
    {ok, S1} = oz_test_utils:support_space(Config, ?PROVIDER(P1), St1, S1, SupportSize),
    {ok, S2} = oz_test_utils:support_space(Config, ?PROVIDER(P1), St1, S2, SupportSize),
    {ok, S2} = oz_test_utils:support_space(Config, ?PROVIDER(P2), St2, S2, SupportSize),
    {ok, S3} = oz_test_utils:support_space(Config, ?PROVIDER(P2), St2, S3, SupportSize),
    {ok, S3} = oz_test_utils:support_space(Config, ?PROVIDER(P3), St3, S3, SupportSize),
    {ok, S4} = oz_test_utils:support_space(Config, ?PROVIDER(P3), St3, S4, SupportSize),

    oz_test_utils:ensure_entity_graph_is_up_to_date(Config),

    ExpectedMembershipIntermediaries = [
        {P1, UserGroup, [{provider, P1, P1Auth}, {user, Cluster1Member}, {user, U1}], ordsets:from_list([
            {od_storage, St1}
        ])},
        {P1, G1, [{provider, P1, P1Auth}, {user, Cluster1Member}, {user, U1}], ordsets:from_list([
            {od_storage, St1}
        ])},
        {P1, G2, [{provider, P1, P1Auth}, {user, Cluster1Member}, {user, U1}], ordsets:from_list([
            {od_storage, St1}
        ])},
        {P1, G3, [{provider, P1, P1Auth}, {user, Cluster1Member}, {user, U1}], ordsets:from_list([
            {od_storage, St1}
        ])},

        {P2, UserGroup, [{provider, P2, P2Auth}, {user, Cluster2Member}, {user, U1}], ordsets:from_list([
            {od_storage, St2}
        ])},
        {P2, G1, [{provider, P2, P2Auth}, {user, Cluster2Member}, {user, U1}], ordsets:from_list([
            {od_storage, St2}
        ])},
        {P2, G2, [{provider, P2, P2Auth}, {user, Cluster2Member}, {user, U1}], ordsets:from_list([
            {od_storage, St2}
        ])},
        {P2, G3, [{provider, P2, P2Auth}, {user, Cluster2Member}, {user, U1}], ordsets:from_list([
            {od_storage, St2}
        ])},

        {P3, UserGroup, [{provider, P3, P3Auth}, {user, Cluster3Member}, {user, U1}], ordsets:from_list([
            {od_storage, St3}
        ])},
        {P3, G3, [{provider, P3, P3Auth}, {user, Cluster3Member}, {user, U1}], ordsets:from_list([
            {od_storage, St3}
        ])},
        {P3, G4, [{provider, P3, P3Auth}, {user, Cluster3Member}, {user, U2}], ordsets:from_list([
            {od_storage, St3}
        ])}
    ],

    lists:foreach(fun({ProviderId, SubjectGroup, CorrectClients, ExpIntermediariesRaw}) ->
        ExpIntermediaries = lists:map(fun({Type, Id}) ->
            #{<<"type">> => gri:serialize_type(Type, regular), <<"id">> => Id}
        end, ExpIntermediariesRaw),
        ApiTestSpec = #api_test_spec{
            client_spec = #client_spec{
                correct = [
                    root,
                    {admin, [?OZ_PROVIDERS_VIEW]}
                ] ++ CorrectClients,
                unauthorized = [nobody],
                forbidden = [
                    {user, NonAdmin}, {user, U1}, {user, U2},
                    {provider, P1, P1Auth}, {provider, P2, P2Auth}, {provider, P3, P3Auth},
                    {user, Cluster1Member}, {user, Cluster2Member}, {user, Cluster3Member},
                    {user, Cluster1MemberNoViewPrivs}, {user, Cluster2MemberNoViewPrivs}, {user, Cluster3MemberNoViewPrivs}
                ] -- CorrectClients
            },
            rest_spec = #rest_spec{
                method = get,
                path = [<<"/providers/">>, ProviderId, <<"/effective_groups/">>, SubjectGroup, <<"/membership">>],
                expected_code = ?HTTP_200_OK,
                expected_body = #{<<"intermediaries">> => ExpIntermediaries}
            },
            logic_spec = #logic_spec{
                module = provider_logic,
                function = get_eff_group_membership_intermediaries,
                args = [auth, ProviderId, SubjectGroup],
                expected_result = ?OK_LIST(ExpIntermediariesRaw)
            }
        },
        ?assert(api_test_utils:run_tests(Config, ApiTestSpec))
    end, ExpectedMembershipIntermediaries).


list_eff_harvesters_test(Config) ->
    %% Create environment with the following relations:
    %%
    %%             Provider1   
    %%              /      \  
    %%           Space1   Space2      
    %%           /   \    /    \      
    %% Harvester1     \  /      Harvester3         
    %%     |       Harvester2       |
    %%   User1         |          User1
    %%               User1   
    %%      <<user>>
    %%      NonAdmin

    {ok, U1} = oz_test_utils:create_user(Config),
    oz_test_utils:user_set_oz_privileges(Config, U1, [?OZ_HARVESTERS_CREATE], []),
    {ok, NonAdmin} = oz_test_utils:create_user(Config),

    {ok, {P1, P1Token}} = oz_test_utils:create_provider(
        Config, ?PROVIDER_NAME1
    ),
    {ok, {P2, P2Token}} = oz_test_utils:create_provider(
        Config, ?PROVIDER_NAME2
    ),

    {ok, S1} = oz_test_utils:create_space(Config, ?ROOT, ?SPACE_NAME1),
    {ok, S2} = oz_test_utils:create_space(Config, ?ROOT, ?SPACE_NAME1),

    oz_test_utils:support_space_by_provider(Config, P1, S1),
    oz_test_utils:support_space_by_provider(Config, P1, S2),

    {ok, H1} = oz_test_utils:create_harvester(Config, ?USER(U1), ?HARVESTER_CREATE_DATA),
    {ok, H2} = oz_test_utils:create_harvester(Config, ?USER(U1), ?HARVESTER_CREATE_DATA),
    {ok, H3} = oz_test_utils:create_harvester(Config, ?USER(U1), ?HARVESTER_CREATE_DATA),

    oz_test_utils:harvester_add_space(Config, H1, S1),
    oz_test_utils:harvester_add_space(Config, H2, S1),
    oz_test_utils:harvester_add_space(Config, H2, S2),
    oz_test_utils:harvester_add_space(Config, H3, S2),

    oz_test_utils:ensure_entity_graph_is_up_to_date(Config),

    ExpHarvesters = [H1, H2, H3],

    ApiTestSpec = #api_test_spec{
        client_spec = #client_spec{
            correct = [
                root,
                {admin, [?OZ_PROVIDERS_LIST_RELATIONSHIPS]},
                {provider, P1, P1Token}
            ],
            unauthorized = [nobody],
            forbidden = [
                {user, NonAdmin},
                {user, U1},
                {provider, P2, P2Token}
            ]
        },
        logic_spec = #logic_spec{
            module = provider_logic,
            function = get_eff_harvesters,
            args = [auth, P1],
            expected_result = ?OK_LIST(ExpHarvesters)
        }
    },
    ?assert(api_test_utils:run_tests(Config, ApiTestSpec)),

    % check also provider_logic:has_eff_harvester function
    lists:foreach(
        fun(HarvesterId) ->
            ?assert(oz_test_utils:call_oz(
                Config, provider_logic, has_eff_harvester, [P1, HarvesterId])
            )
        end, ExpHarvesters
    ),
    ?assert(not oz_test_utils:call_oz(
        Config, provider_logic, has_eff_harvester, [P1, <<"asdiucyaie827346w">>])
    ).


list_eff_spaces_test(Config) ->
    {
        {P1, P1Token}, {P2, P2Token},
        [{S1, _}, {S2, _}, {S3, _}, {S4, _}, {S5, _}], _Storages
    } = create_2_providers_and_5_supported_spaces(Config),
    Cluster1Member = new_cluster_member_with_privs(Config, P1, [?CLUSTER_VIEW], []),
    Cluster1MemberNoViewPrivs = new_cluster_member_with_privs(Config, P1, [], [?CLUSTER_VIEW]),

    {ok, NonAdmin} = oz_test_utils:create_user(Config),
    oz_test_utils:ensure_entity_graph_is_up_to_date(Config),

    ExpSpaces = [S1, S2, S3, S4, S5],
    ApiTestSpec = #api_test_spec{
        client_spec = #client_spec{
            correct = [
                root,
                {user, Cluster1Member},
                {admin, [?OZ_PROVIDERS_LIST_RELATIONSHIPS]},
                {provider, P1, P1Token}
            ],
            unauthorized = [nobody],
            forbidden = [
                {user, Cluster1MemberNoViewPrivs},
                {user, NonAdmin},
                {provider, P2, P2Token}
            ]
        },
        rest_spec = #rest_spec{
            method = get,
            path = [<<"/providers/">>, P1, <<"/spaces">>],
            expected_code = ?HTTP_200_OK,
            expected_body = #{<<"spaces">> => ExpSpaces}
        },
        logic_spec = #logic_spec{
            operation = get,
            module = provider_logic,
            function = get_eff_spaces,
            args = [auth, P1],
            expected_result = ?OK_LIST(ExpSpaces)
        }
        % TODO gs
    },
    ?assert(api_test_utils:run_tests(Config, ApiTestSpec)).


list_self_spaces_test(Config) ->
    {
        {P1, P1Token}, _,
        [{S1, _}, {S2, _}, {S3, _}, {S4, _}, {S5, _}], _Storages
    } = create_2_providers_and_5_supported_spaces(Config),
    oz_test_utils:ensure_entity_graph_is_up_to_date(Config),

    oz_test_utils:ensure_entity_graph_is_up_to_date(Config),

    ExpSpaces = [S1, S2, S3, S4, S5],
    ApiTestSpec = #api_test_spec{
        client_spec = #client_spec{
            correct = [{provider, P1, P1Token}]
        },
        rest_spec = #rest_spec{
            method = get,
            path = <<"/provider/spaces">>,
            expected_code = ?HTTP_200_OK,
            expected_body = #{<<"spaces">> => ExpSpaces}
        }
    },
    ?assert(api_test_utils:run_tests(Config, ApiTestSpec)).


get_eff_space_test(Config) ->
    {
        {P1, P1Token}, {P2, P2Token}, Spaces, _Storages
    } = create_2_providers_and_5_supported_spaces(Config),
    Cluster1Member = new_cluster_member_with_privs(Config, P1, [?CLUSTER_VIEW], []),
    Cluster1MemberNoViewPrivs = new_cluster_member_with_privs(Config, P1, [], [?CLUSTER_VIEW]),

    {ok, NonAdmin} = oz_test_utils:create_user(Config),

    oz_test_utils:ensure_entity_graph_is_up_to_date(Config),

    lists:foreach(
        fun({SpaceId, SpaceDetails}) ->
            ApiTestSpec = #api_test_spec{
                client_spec = #client_spec{
                    correct = [
                        root,
                        {user, Cluster1Member},
                        {admin, [?OZ_SPACES_VIEW]},
                        {provider, P1, P1Token}
                    ],
                    unauthorized = [nobody],
                    forbidden = [
                        {user, Cluster1MemberNoViewPrivs},
                        {user, NonAdmin},
                        {provider, P2, P2Token}
                    ]
                },
                rest_spec = #rest_spec{
                    method = get,
                    path = [<<"/providers/">>, P1, <<"/spaces/">>, SpaceId],
                    expected_code = ?HTTP_200_OK,
                    expected_body = SpaceDetails#{<<"spaceId">> => SpaceId}
                },
                logic_spec = #logic_spec{
                    operation = get,
                    module = provider_logic,
                    function = get_eff_space,
                    args = [auth, P1, SpaceId],
                    expected_result = ?OK_MAP_CONTAINS(SpaceDetails)
                },
                gs_spec = #gs_spec{
                    operation = get,
                    gri = #gri{
                        type = od_space, id = SpaceId,
                        aspect = instance, scope = protected
                    },
                    auth_hint = ?THROUGH_PROVIDER(P1),
                    expected_result = ?OK_MAP_CONTAINS(SpaceDetails#{
                        <<"gri">> => fun(EncodedGri) ->
                            #gri{id = Id} = gri:deserialize(EncodedGri),
                            ?assertEqual(Id, SpaceId)
                        end
                    })
                }
            },
            ?assert(api_test_utils:run_tests(Config, ApiTestSpec))

        end, Spaces
    ).


get_own_space_test(Config) ->
    {
        {P1, P1Token}, _, Spaces, _Storages
    } = create_2_providers_and_5_supported_spaces(Config),

    oz_test_utils:ensure_entity_graph_is_up_to_date(Config),

    lists:foreach(
        fun({SpaceId, SpaceDetails}) ->
            ApiTestSpec = #api_test_spec{
                client_spec = #client_spec{
                    correct = [{provider, P1, P1Token}]
                },
                rest_spec = #rest_spec{
                    method = get,
                    path = [<<"/provider/spaces/">>, SpaceId],
                    expected_code = ?HTTP_200_OK,
                    expected_body = SpaceDetails#{<<"spaceId">> => SpaceId}
                }
            },
            ?assert(api_test_utils:run_tests(Config, ApiTestSpec))

        end, Spaces
    ).


<<<<<<< HEAD
support_space_test(Config) ->
    MinSupportSize = oz_test_utils:minimum_support_size(Config),
    {ok, Cluster1Member} = oz_test_utils:create_user(Config),
    {ok, {P1, P1Token}} = oz_test_utils:create_provider(
        Config, Cluster1Member, ?PROVIDER_NAME1
    ),
    Cluster1MemberNoUpdatePriv = new_cluster_member_with_privs(Config, P1, [], [?CLUSTER_UPDATE]),
    {ok, {P2, P2Token}} = oz_test_utils:create_provider(
        Config, ?PROVIDER_NAME2
    ),
    {ok, U1} = oz_test_utils:create_user(Config),
    {ok, S1} = oz_test_utils:create_space(Config, ?USER(U1), ?SPACE_NAME1),
    {ok, BadInviteToken} = oz_test_utils:space_invite_user_token(Config, ?USER(U1), S1),
    {ok, BadInviteTokenSerialized} = tokens:serialize(BadInviteToken),

    % Reused in all specs
    BadValues = [
        {<<"token">>, <<"bad-token">>, ?ERROR_BAD_VALUE_TOKEN(<<"token">>, ?ERROR_BAD_TOKEN)},
        {<<"token">>, 1234, ?ERROR_BAD_VALUE_TOKEN(<<"token">>, ?ERROR_BAD_TOKEN)},
        {<<"token">>, BadInviteTokenSerialized, ?ERROR_BAD_VALUE_TOKEN(
            <<"token">>, ?ERROR_NOT_AN_INVITE_TOKEN(?SUPPORT_SPACE, ?INVITE_TOKEN(?USER_JOIN_SPACE, S1))
        )},
        {<<"size">>, <<"binary">>, ?ERROR_BAD_VALUE_INTEGER(<<"size">>)},
        {<<"size">>, 0, ?ERROR_BAD_VALUE_TOO_LOW(<<"size">>, MinSupportSize)},
        {<<"size">>, -1000, ?ERROR_BAD_VALUE_TOO_LOW(<<"size">>, MinSupportSize)},
        {<<"size">>, MinSupportSize - 1, ?ERROR_BAD_VALUE_TOO_LOW(<<"size">>, MinSupportSize)}
    ],

    VerifyFun = fun(SpaceId) ->
        % Should return space id of the newly supported space
        {ok, #od_space{
            providers = Providers
        }} = oz_test_utils:get_space(Config, SpaceId),

        % Test also provider_logic:supports_space fun
        DoesP1Supports = oz_test_utils:call_oz(
            Config, provider_logic, supports_space, [P1, SpaceId]
        ) andalso maps:is_key(P1, Providers),
        DoesP2Supports = oz_test_utils:call_oz(
            Config, provider_logic, supports_space, [P2, SpaceId]
        ) andalso maps:is_key(P2, Providers),

        DoesP1Supports orelse DoesP2Supports
    end,

    % Check only REST first
    ApiTestSpec = #api_test_spec{
        client_spec = #client_spec{
            % Both providers are correct clients, as this is an endpoint
            % dedicated for provider that presents its authorization
            correct = [
                {provider, P1, P1Token},
                {provider, P2, P2Token}
            ]
        },
        rest_spec = #rest_spec{
            method = post,
            path = <<"/provider/spaces/support">>,
            expected_code = ?HTTP_201_CREATED,
            expected_headers = fun(#{<<"Location">> := Location} = _Headers) ->
                BaseURL = ?URL(Config, [<<"/provider/spaces/">>]),
                [SpaceId] = binary:split(Location, [BaseURL], [global, trim_all]),
                VerifyFun(SpaceId)
            end
        },
        data_spec = #data_spec{
            required = [<<"token">>, <<"size">>],
            correct_values = #{
                <<"token">> => [fun() ->
                    % Create a new space and token for every test case
                    % (this value is reused multiple times as many cases of
                    % the api test must be checked).
                    {ok, Space} = oz_test_utils:create_space(
                        Config, ?USER(U1), ?SPACE_NAME2
                    ),
                    {ok, SpInvProvToken} = oz_test_utils:space_invite_provider_token(
                        Config, ?USER(U1), Space
                    ),
                    element(2, {ok, _} = tokens:serialize(SpInvProvToken))
                end],
                <<"size">> => [MinSupportSize]
            },
            bad_values = BadValues
        }
    },
    ?assert(api_test_utils:run_tests(Config, ApiTestSpec)),

    % Check logic endpoints - here we have to specify provider Id, so
    % different clients will be authorized.
    ApiTestSpec2 = ApiTestSpec#api_test_spec{
        client_spec = #client_spec{
            % Only provider 1 is authorized to perform support operation on
            % behalf of provider 1.
            correct = [
                {provider, P1, P1Token}
            ],
            unauthorized = [nobody],
            forbidden = [
                {user, U1},
                % Only provider itself can perform the support operation as it
                % requires some operations to be performed in its database.
                {user, Cluster1Member},
                {user, Cluster1MemberNoUpdatePriv},
                {provider, P2, P2Token}
            ]
        },
        rest_spec = undefined,
        logic_spec = #logic_spec{
            module = provider_logic,
            function = support_space,
            args = [auth, P1, data],
            expected_result = ?OK_TERM(VerifyFun)
        }
        % TODO gs
    },
    ?assert(api_test_utils:run_tests(Config, ApiTestSpec2)),

    % provider_logic should also allow using non-serialized tokens, check it
    {ok, BadToken3} = oz_test_utils:space_invite_user_token(
        Config, ?USER(U1), S1
    ),
    ApiTestSpec3 = ApiTestSpec2#api_test_spec{
        % client_spec and logic_spec are inherited from ApiTestSpec
        data_spec = #data_spec{
            required = [<<"token">>, <<"size">>],
            correct_values = #{
                <<"token">> => [fun() ->
                    % Create a new space and token for every test case
                    % (this value is reused multiple times as many cases of
                    % the api test must be checked).
                    {ok, Space} = oz_test_utils:create_space(
                        Config, ?USER(U1), <<"space">>
                    ),
                    {ok, SpInvProvToken} = oz_test_utils:space_invite_provider_token(
                        Config, ?USER(U1), Space
                    ),
                    SpInvProvToken
                end],
                <<"size">> => [MinSupportSize]
            },
            bad_values = BadValues ++ [
                {<<"token">>, BadToken3, ?ERROR_BAD_VALUE_TOKEN(
                    <<"token">>, ?ERROR_NOT_AN_INVITE_TOKEN(?SUPPORT_SPACE, ?INVITE_TOKEN(?USER_JOIN_SPACE, S1))
                )}
            ]
        }
    },
    ?assert(api_test_utils:run_tests(Config, ApiTestSpec3)).


update_support_size_test(Config) ->
    MinSupportSize = oz_test_utils:minimum_support_size(Config),
    {ok, Cluster1Member} = oz_test_utils:create_user(Config),
    {ok, {P1, P1Token}} = oz_test_utils:create_provider(
        Config, Cluster1Member, ?PROVIDER_NAME1
    ),
    Cluster1MemberNoUpdatePriv = new_cluster_member_with_privs(Config, P1, [], [?CLUSTER_UPDATE]),
    {ok, {P2, P2Token}} = oz_test_utils:create_provider(
        Config, ?PROVIDER_NAME2
    ),
    {ok, U1} = oz_test_utils:create_user(Config),

    EnvSetUpFun = fun() ->
        {ok, S1} = oz_test_utils:create_space(Config, ?USER(U1), ?SPACE_NAME1),
        {ok, S1} = oz_test_utils:support_space(Config, P1, S1, MinSupportSize),
        {ok, S1} = oz_test_utils:support_space(Config, P2, S1, MinSupportSize),
        #{spaceId => S1}
    end,
    VerifyEndFun = fun(ShouldSucceed, #{spaceId := SpaceId} = _Env, Data) ->
        {ok, #od_space{
            providers = #{P1 := SupportSize}
        }} = oz_test_utils:get_space(Config, SpaceId),

        ExpSupportSize = case ShouldSucceed of
            true -> maps:get(<<"size">>, Data);
            false -> MinSupportSize
        end,
        ?assertEqual(SupportSize, ExpSupportSize)
    end,

    % Check only REST first
    ApiTestSpec = #api_test_spec{
        client_spec = #client_spec{
            correct = [{provider, P1, P1Token}]
        },
        rest_spec = #rest_spec{
            method = patch,
            path = [<<"/provider/spaces/">>, spaceId],
            expected_code = ?HTTP_204_NO_CONTENT
        },
        data_spec = #data_spec{
            required = [<<"size">>],
            correct_values = #{
                <<"size">> => [MinSupportSize]
            },
            bad_values = [
                {<<"size">>, <<"binary">>, ?ERROR_BAD_VALUE_INTEGER(<<"size">>)},
                {<<"size">>, 0, ?ERROR_BAD_VALUE_TOO_LOW(<<"size">>, MinSupportSize)},
                {<<"size">>, -1000, ?ERROR_BAD_VALUE_TOO_LOW(<<"size">>, MinSupportSize)},
                {<<"size">>, MinSupportSize - 1, ?ERROR_BAD_VALUE_TOO_LOW(<<"size">>, MinSupportSize)}
            ]
        }
    },
    ?assert(api_test_utils:run_tests(
        Config, ApiTestSpec, EnvSetUpFun, undefined, VerifyEndFun
    )),

    % Check logic endpoints - here we have to specify provider Id, so
    % different clients will be authorized.
    ApiTestSpec2 = ApiTestSpec#api_test_spec{
        client_spec = #client_spec{
            correct = [
                root,
                {user, Cluster1Member},
                {provider, P1, P1Token}
            ],
            unauthorized = [nobody],
            forbidden = [
                {user, U1},
                {user, Cluster1MemberNoUpdatePriv},
                {provider, P2, P2Token}
            ]
        },
        rest_spec = undefined,
        logic_spec = #logic_spec{
            module = provider_logic,
            function = update_support_size,
            args = [auth, P1, spaceId, data],
            expected_result = ?OK_RES
        }
        % TODO gs
    },
    ?assert(api_test_utils:run_tests(
        Config, ApiTestSpec2, EnvSetUpFun, undefined, VerifyEndFun
    )).


revoke_support_test(Config) ->
    MinSupportSize = oz_test_utils:minimum_support_size(Config),
    {ok, Cluster1Member} = oz_test_utils:create_user(Config),
    {ok, {P1, P1Token}} = oz_test_utils:create_provider(
        Config, Cluster1Member, ?PROVIDER_NAME1
    ),
    Cluster1MemberNoUpdatePriv = new_cluster_member_with_privs(Config, P1, [], [?CLUSTER_UPDATE]),
    {ok, {P2, P2Token}} = oz_test_utils:create_provider(
        Config, ?PROVIDER_NAME2
    ),
    {ok, U1} = oz_test_utils:create_user(Config),

    EnvSetUpFun = fun() ->
        {ok, S1} = oz_test_utils:create_space(Config, ?USER(U1), ?SPACE_NAME1),
        {ok, S1} = oz_test_utils:support_space(Config, P1, S1, MinSupportSize),
        {ok, S1} = oz_test_utils:support_space(Config, P2, S1, MinSupportSize),
        #{spaceId => S1}
    end,
    DeleteEntityFun = fun(#{spaceId := SpaceId} = _Env) ->
        oz_test_utils:unsupport_space(Config, P1, SpaceId)
    end,
    VerifyEndFun = fun(ShouldSucceed, #{spaceId := SpaceId} = _Env, _Data) ->
        {ok, #od_space{
            providers = Providers
        }} = oz_test_utils:get_space(Config, SpaceId),
        ?assertEqual(not ShouldSucceed, maps:is_key(P1, Providers))
    end,

    % Check only REST first, and only one correct client at once as a space
    % can only be unsupported once.
    ApiTestSpec = #api_test_spec{
        client_spec = #client_spec{
            % This is an endpoint dedicated for the provider that presents
            % its authorization, no need to check other providers
            correct = [{provider, P1, P1Token}]
        },
        rest_spec = #rest_spec{
            method = delete,
            path = [<<"/provider/spaces/">>, spaceId],
            expected_code = ?HTTP_204_NO_CONTENT
        }
    },
    ?assert(api_test_scenarios:run_scenario(delete_entity,
        [Config, ApiTestSpec, EnvSetUpFun, VerifyEndFun, DeleteEntityFun]
    )),

    % Check logic endpoint (here provider id must be provided)
    % Check all correct clients one by one
    ApiTestSpec2 = #api_test_spec{
        client_spec = #client_spec{
            correct = [
                root,
                {user, Cluster1Member},
                {provider, P1, P1Token}
            ],
            unauthorized = [nobody],
            forbidden = [
                {user, U1},
                {user, Cluster1MemberNoUpdatePriv},
                {provider, P2, P2Token}
            ]
        },
        logic_spec = #logic_spec{
            module = provider_logic,
            function = revoke_support,
            args = [auth, P1, spaceId],
            expected_result = ?OK_RES
        }
        % TODO gs
    },
    ?assert(api_test_scenarios:run_scenario(delete_entity,
        [Config, ApiTestSpec2, EnvSetUpFun, VerifyEndFun, DeleteEntityFun]
    )).

=======
>>>>>>> f0828418

check_my_ports_test(Config) ->
    {ok, {P1, P1Token}} = oz_test_utils:create_provider(
        Config, ?PROVIDER_NAME1
    ),
    CorrectData = #{
        <<"undefined">> => <<"http://url1.com">>,
        <<"service1">> => <<"http://service1.com">>,
        <<"service2">> => <<"http://service2.com">>,
        <<"service3">> => <<"http://service3.com">>
    },
    RequiredKeys = maps:keys(CorrectData),
    ExpectedBody = #{
        <<"http://url1.com">> => ok,
        <<"http://service1.com">> => ok,
        <<"http://service2.com">> => error,
        <<"http://service3.com">> => error
    },

    % http_client is mocked in init_per_testcase to return proper values.
    ApiTestSpec = #api_test_spec{
        client_spec = #client_spec{
            correct = [root, nobody, {provider, P1, P1Token}]
        },
        rest_spec = #rest_spec{
            method = post,
            path = <<"/provider/public/check_my_ports">>,
            expected_code = ?HTTP_200_OK,
            % Convert atoms to binaries in expected body for REST
            expected_body = maps:map(fun(_, ValAtom) ->
                atom_to_binary(ValAtom, utf8)
            end, ExpectedBody)
        },
        logic_spec = #logic_spec{
            module = provider_logic,
            function = check_my_ports,
            args = [auth, data],
            expected_result = ?OK_TERM(fun(Result) ->
                Result =:= ExpectedBody
            end)
        },
        % TODO gs
        data_spec = #data_spec{
            required = RequiredKeys,
            correct_values = maps:map(
                fun(_, Val) ->
                    [Val]
                end, CorrectData)
        }
    },
    ?assert(api_test_utils:run_tests(Config, ApiTestSpec)).


check_my_ip_test(Config) ->
    {ok, {P1, P1Token}} = oz_test_utils:create_provider(
        Config, ?PROVIDER_NAME1
    ),
    ClientIP = list_to_binary(os:cmd("hostname -i") -- "\n"),

    ApiTestSpec = #api_test_spec{
        client_spec = #client_spec{
            correct = [
                root,
                nobody,
                {provider, P1, P1Token}
            ]
        },
        % This endpoint makes sense only via REST
        rest_spec = #rest_spec{
            method = get,
            path = <<"/provider/public/check_my_ip">>,
            expected_code = ?HTTP_200_OK,
            expected_body = json_utils:encode(ClientIP)
        }
    },
    ?assert(api_test_utils:run_tests(Config, ApiTestSpec)).


map_group_test(Config) ->
    {ok, {P1, P1Token}} = oz_test_utils:create_provider(
        Config, ?PROVIDER_NAME1
    ),

    oz_test_utils:overwrite_auth_config(Config, #{
        openidConfig => #{
            enabled => true
        },
        supportedIdps => [
            {?DUMMY_IDP, #{
                protocol => openid,
                protocolConfig => #{
                    plugin => default_oidc_plugin,
                    entitlementMapping => #{
                        enabled => true,
                        parser => nested_entitlement_parser,
                        parserConfig => #{
                            splitWith => "/",
                            topGroupType => unit,
                            topGroupPrivilegesInVo => member,
                            subGroupsType => team,
                            subGroupsPrivilegesInParent => member,
                            userPrivileges => member
                        }
                    }
                }
            }}
        ]
    }),

    RawEntitlement = <<"my-unit/my-team/my-subteam">>,
    ExpIdPEntitlement = #idp_entitlement{
        idp = ?DUMMY_IDP,
        privileges = member,
        path = [
            #idp_group{type = unit, name = <<"my-unit">>, privileges = member},
            #idp_group{type = team, name = <<"my-team">>, privileges = member},
            #idp_group{type = team, name = <<"my-subteam">>, privileges = member}
        ]
    },
    ExpGroupId = entitlement_mapping:gen_group_id(ExpIdPEntitlement),

    ApiTestSpec = #api_test_spec{
        client_spec = #client_spec{
            correct = [
                {provider, P1, P1Token}
            ]
        },
        rest_spec = #rest_spec{
            method = post,
            path = <<"/provider/public/map_idp_group">>,
            expected_code = ?HTTP_200_OK,
            expected_body = #{<<"groupId">> => ExpGroupId}
        },
        data_spec = #data_spec{
            required = [<<"idp">>, <<"groupId">>],
            correct_values = #{
                <<"idp">> => [atom_to_binary(?DUMMY_IDP, utf8)],
                <<"groupId">> => [RawEntitlement]
            },
            bad_values = [
                {<<"idp">>, bad_idp_name, ?ERROR_BAD_VALUE_ID_NOT_FOUND(<<"idp">>)}
            ]
        }
    },
    ?assert(api_test_utils:run_tests(Config, ApiTestSpec)).


update_subdomain_test(Config) ->
    OZDomain = oz_test_utils:oz_domain(Config),
    Subdomain = <<"proper-subdomain">>,
    IPs = [<<"1.2.3.4">>, <<"5.6.7.8">>],

    {ok, NonAdmin} = oz_test_utils:create_user(Config),
    {ok, {P2, P2Token}} = oz_test_utils:create_provider(
        Config, ?PROVIDER_NAME2
    ),

    Domain = ?UNIQUE_DOMAIN,

    EnvSetUpFun = fun() ->
        {ok, Cluster1Member} = oz_test_utils:create_user(Config),
        {ok, {P1, P1Token}} = oz_test_utils:create_provider(
            Config, Cluster1Member, ?PROVIDER_DETAILS(?PROVIDER_NAME1, Domain)#{<<"subdomainDelegation">> => false}
        ),
        Cluster1MemberNoUpdatePriv = new_cluster_member_with_privs(Config, P1, [], [?CLUSTER_UPDATE]),
        #{
            providerId => P1, providerClient => {provider, P1, P1Token},
            clusterMember => {user, Cluster1Member}, clusterMemberNoUpdatePriv => {user, Cluster1MemberNoUpdatePriv}
        }
    end,
    EnvTearDownFun = fun(#{providerId := ProviderId} = _Env) ->
        % delete provider to avoid "subdomain occupied" errors
        oz_test_utils:delete_provider(Config, ProviderId)
    end,
    VerifyEndFun = fun(ShouldSucceed, #{providerId := ProviderId} = _Env, _) ->
        {ExpSubdomain, ExpDomain} = case ShouldSucceed of
            false -> {undefined, Domain};
            true -> {Subdomain, <<Subdomain/binary, ".", OZDomain/binary>>}
        end,
        {ok, Provider} = oz_test_utils:get_provider(Config, ProviderId),
        ?assertEqual(ExpDomain, Provider#od_provider.domain),
        ?assertEqual(ExpSubdomain, Provider#od_provider.subdomain),
        ?assertEqual(ShouldSucceed, Provider#od_provider.subdomain_delegation),
        true
    end,

    ApiTestSpec = #api_test_spec{
        client_spec = #client_spec{
            correct = [
                root,
                clusterMember,
                providerClient
            ],
            unauthorized = [nobody],
            forbidden = [
                clusterMemberNoUpdatePriv,
                {user, NonAdmin},
                {provider, P2, P2Token}
            ]
        },
        logic_spec = #logic_spec{
            module = provider_logic,
            function = update_domain_config,
            args = [auth, providerId, data],
            expected_result = ?OK_RES
        },
        gs_spec = #gs_spec{
            operation = update,
            gri = #gri{
                type = od_provider, id = providerId, aspect = domain_config
            },
            expected_result = ?OK_RES
        },
        data_spec = DataSpec = #data_spec{
            required = [
                <<"subdomainDelegation">>, <<"subdomain">>, <<"ipList">>
            ],
            correct_values = #{
                <<"subdomainDelegation">> => [true],
                <<"subdomain">> => [Subdomain],
                <<"ipList">> => [IPs]
            },
            bad_values = [
                {<<"subdomainDelegation">>, bad_bool, ?ERROR_BAD_VALUE_BOOLEAN(<<"subdomainDelegation">>)},
                {<<"subdomain">>, <<"">>, ?ERROR_BAD_VALUE_EMPTY(<<"subdomain">>)},
                {<<"subdomain">>, <<"port:443">>, ?ERROR_BAD_VALUE_SUBDOMAIN},
                {<<"subdomain">>, <<"Uppercase">>, ?ERROR_BAD_VALUE_SUBDOMAIN},
                {<<"subdomain">>, <<"under_score">>, ?ERROR_BAD_VALUE_SUBDOMAIN},
                {<<"subdomain">>, <<".leadingdot">>, ?ERROR_BAD_VALUE_SUBDOMAIN},
                {<<"subdomain">>, <<"trailingdot.">>, ?ERROR_BAD_VALUE_SUBDOMAIN},
                {<<"subdomain">>, <<"multi.part">>, ?ERROR_BAD_VALUE_SUBDOMAIN},
                {<<"subdomain">>, <<"https://protocol">>, ?ERROR_BAD_VALUE_SUBDOMAIN},
                {<<"ipList">>, [atom], ?ERROR_BAD_VALUE_LIST_OF_IPV4_ADDRESSES(<<"ipList">>)},
                {<<"ipList">>, atom, ?ERROR_BAD_VALUE_LIST_OF_IPV4_ADDRESSES(<<"ipList">>)},
                {<<"ipList">>, [<<"256.256.256.256">>], ?ERROR_BAD_VALUE_LIST_OF_IPV4_ADDRESSES(<<"ipList">>)}
            ]
        }
    },
    ?assert(api_test_utils:run_tests(
        Config, ApiTestSpec, EnvSetUpFun, EnvTearDownFun, VerifyEndFun
    )),

    % Logic can also accept IPs as tuples,
    % check if they are also properly validated.
    ApiTestSpec2 = ApiTestSpec#api_test_spec{
        gs_spec = undefined,
        data_spec = DataSpec#data_spec{
            bad_values = [
                {<<"ipList">>, [{256, 256, 256, 256}], ?ERROR_BAD_VALUE_LIST_OF_IPV4_ADDRESSES(<<"ipList">>)},
                {<<"ipList">>, [{-1, -1, -1, -1}], ?ERROR_BAD_VALUE_LIST_OF_IPV4_ADDRESSES(<<"ipList">>)},
                {<<"ipList">>, [{1, 1, 1, 1, 1}], ?ERROR_BAD_VALUE_LIST_OF_IPV4_ADDRESSES(<<"ipList">>)}
            ]
        }
    },
    ?assert(api_test_utils:run_tests(
        Config, ApiTestSpec2, EnvSetUpFun, EnvTearDownFun, VerifyEndFun
    )).


update_domain_test(Config) ->
    Subdomain = <<"prov-sub">>,
    ProviderDetails = #{
        <<"name">> => ?PROVIDER_NAME1,
        <<"adminEmail">> => <<"admin@onezone.example.com">>,
        <<"subdomain">> => Subdomain,
        <<"ipList">> => [<<"2.4.6.8">>, <<"255.253.251.2">>],
        <<"subdomainDelegation">> => true
    },
    OZDomain = oz_test_utils:oz_domain(Config),

    {ok, {P2, P2Token}} = oz_test_utils:create_provider(
        Config, ?PROVIDER_NAME2
    ),

    EnvSetUpFun = fun() ->
        {ok, Cluster1Member} = oz_test_utils:create_user(Config),
        {ok, {P1, P1Token}} = oz_test_utils:create_provider(
            Config, Cluster1Member, ProviderDetails
        ),
        Cluster1MemberNoUpdatePriv = new_cluster_member_with_privs(Config, P1, [], [?CLUSTER_UPDATE]),

        % Disable subdomain delegation in onezone to test
        % ERROR_SUBDOMAIN_DELEGATION_NOT_SUPPORTED
        oz_test_utils:set_env(Config, subdomain_delegation_supported, false),

        #{
            providerId => P1, providerClient => {provider, P1, P1Token},
            clusterMember => {user, Cluster1Member}, clusterMemberNoUpdatePriv => {user, Cluster1MemberNoUpdatePriv}
        }
    end,
    EnvTearDownFun = fun(#{providerId := ProviderId} = _Env) ->
        oz_test_utils:set_env(Config, subdomain_delegation_supported, true),
        % delete provider to avoid "subdomain occupied" errors
        oz_test_utils:delete_provider(Config, ProviderId)
    end,
    VerifyEndFun = fun(ShouldSucceed, #{providerId := ProviderId} = _Env, Data) ->
        {ExpSubdomain, ExpDomain} = case ShouldSucceed of
            true -> {undefined, maps:get(<<"domain">>, Data)};
            false -> {Subdomain, <<Subdomain/binary, ".", OZDomain/binary>>}
        end,
        {ok, Provider} = oz_test_utils:get_provider(Config, ProviderId),
        ?assertEqual(ExpDomain, Provider#od_provider.domain),
        ?assertEqual(ExpSubdomain, Provider#od_provider.subdomain),
        ?assertEqual(not ShouldSucceed, Provider#od_provider.subdomain_delegation),
        true
    end,

    ApiTestSpec = #api_test_spec{
        client_spec = #client_spec{
            correct = [
                root,
                clusterMember,
                providerClient
            ],
            unauthorized = [nobody],
            forbidden = [
                clusterMemberNoUpdatePriv,
                {provider, P2, P2Token}
            ]
        },
        logic_spec = #logic_spec{
            module = provider_logic,
            function = update_domain_config,
            args = [auth, providerId, data],
            expected_result = ?OK_RES
        },
        gs_spec = #gs_spec{
            operation = update,
            gri = #gri{
                type = od_provider, id = providerId, aspect = domain_config
            },
            expected_result = ?OK_RES
        },
        data_spec = #data_spec{
            required = [<<"subdomainDelegation">>, <<"domain">>],
            correct_values = #{
                <<"subdomainDelegation">> => [false],
                <<"domain">> => [<<"changed.pl">>, <<"172.17.0.5">>]
            },
            bad_values = [
                {<<"subdomainDelegation">>, bad_bool,
                    ?ERROR_BAD_VALUE_BOOLEAN(<<"subdomainDelegation">>)},
                {<<"subdomainDelegation">>, true,
                    ?ERROR_SUBDOMAIN_DELEGATION_NOT_SUPPORTED},
                {<<"domain">>, <<"https://hasprotocol">>, ?ERROR_BAD_VALUE_DOMAIN}
            ]
        }
    },
    ?assert(api_test_utils:run_tests(
        Config, ApiTestSpec, EnvSetUpFun, EnvTearDownFun, VerifyEndFun
    )).


%%--------------------------------------------------------------------
%% @doc
%% Checks that the same data can be used for update twice without error
%% (issue VFS-4615)
%% @end
%%--------------------------------------------------------------------
update_domain_is_idempotent_test(Config) ->
    Domain = ?UNIQUE_DOMAIN,
    NewDomain = <<"newdomain.com">>,
    ProviderDetails = #{
        <<"name">> => ?PROVIDER_NAME1,
        <<"adminEmail">> => <<"admin@onezone.example.com">>,
        <<"domain">> => Domain,
        <<"subdomainDelegation">> => false
    },
    {ok, Cluster1Member} = oz_test_utils:create_user(Config),
    {ok, {P1, P1Token}} = oz_test_utils:create_provider(
        Config, Cluster1Member, ProviderDetails
    ),

    EnvSetUpFun = fun() ->
        #{providerId => P1, providerClient => {provider, P1, P1Token}}
    end,
    VerifyEndFun = fun(true = _ShouldSucceed, #{providerId := ProviderId} = _Env, _Data) ->
        {ok, Provider} = oz_test_utils:get_provider(Config, ProviderId),
        ?assertEqual(NewDomain, Provider#od_provider.domain),
        ?assertEqual(undefined, Provider#od_provider.subdomain),
        ?assertEqual(false, Provider#od_provider.subdomain_delegation),
        true
    end,
    EnvTearDownFun = fun(_Env) -> ok end,
    ApiTestSpec = #api_test_spec{
        client_spec = #client_spec{
            correct = [
                root,
                {user, Cluster1Member},
                providerClient
            ],
            unauthorized = [],
            forbidden = []
        },
        logic_spec = #logic_spec{
            module = provider_logic,
            function = update_domain_config,
            args = [auth, providerId, data],
            expected_result = ?OK_RES
        },
        gs_spec = #gs_spec{
            operation = update,
            gri = #gri{
                type = od_provider, id = providerId, aspect = domain_config
            },
            expected_result = ?OK_RES
        },
        data_spec = #data_spec{
            required = [<<"subdomainDelegation">>, <<"domain">>],
            correct_values = #{
                <<"subdomainDelegation">> => [false],
                % provided twice to ensure setting same domain twice works (issue VFS-4615)
                <<"domain">> => [NewDomain, NewDomain]
            },
            bad_values = []
        }
    },
    ?assert(api_test_utils:run_tests(
        Config, ApiTestSpec, EnvSetUpFun, EnvTearDownFun, VerifyEndFun
    )).


get_domain_config_test(Config) ->
    % Test without delegated subdomain

    ExpDomain = ?UNIQUE_DOMAIN,

    {ok, Cluster1Member} = oz_test_utils:create_user(Config),
    {ok, {P1, P1Token}} = oz_test_utils:create_provider(
        Config, Cluster1Member, ?PROVIDER_DETAILS(?PROVIDER_NAME1, ExpDomain)#{<<"subdomainDelegation">> => false}
    ),
    Cluster1MemberNoViewPriv = new_cluster_member_with_privs(Config, P1, [], [?CLUSTER_VIEW]),
    {ok, {P2, P2Token}} = oz_test_utils:create_provider(
        Config, ?PROVIDER_DETAILS(?PROVIDER_NAME2, ?UNIQUE_DOMAIN)#{<<"subdomainDelegation">> => false}
    ),

    {ok, NonAdmin} = oz_test_utils:create_user(Config),

    ExpBody = #{
        <<"subdomainDelegation">> => false,
        <<"domain">> => ExpDomain,
        <<"ipList">> => [],
        <<"subdomain">> => null
    },
    ApiTestSpec = #api_test_spec{
        client_spec = #client_spec{
            correct = [
                root,
                {user, Cluster1Member},
                {provider, P1, P1Token},
                {admin, [?OZ_PROVIDERS_VIEW]}
            ],
            unauthorized = [nobody],
            forbidden = [
                {user, NonAdmin},
                {user, Cluster1MemberNoViewPriv},
                {provider, P2, P2Token}
            ]
        },
        logic_spec = LogicSpec = #logic_spec{
            module = provider_logic,
            function = get_domain_config,
            args = [auth, P1],
            expected_result = ?OK_MAP_CONTAINS(ExpBody)
        },
        rest_spec = RestSpec = #rest_spec{
            method = get,
            path = [<<"/providers/">>, P1, <<"/domain_config">>],
            expected_code = ?HTTP_200_OK,
            expected_body = {contains, ExpBody}
        },
        gs_spec = GsSpec = #gs_spec{
            operation = get,
            gri = #gri{type = od_provider, id = P1, aspect = domain_config},
            expected_result = ?OK_MAP_CONTAINS(ExpBody#{
                <<"gri">> => fun(EncodedGri) ->
                    #gri{id = Id} = gri:deserialize(EncodedGri),
                    ?assertEqual(Id, P1)
                end
            })
        }
    },
    ?assert(api_test_utils:run_tests(Config, ApiTestSpec)),

    % test enabled subdomain delegation
    ExpSubdomain = <<"subdomain">>,
    ExpIPs = [{5, 8, 2, 4}, {10, 12, 255, 255}],
    ExpIPsBin = [<<"5.8.2.4">>, <<"10.12.255.255">>],
    OZDomain = oz_test_utils:oz_domain(Config),
    ExpDomain2 = <<ExpSubdomain/binary, ".", OZDomain/binary>>,

    oz_test_utils:enable_subdomain_delegation(Config, P1, ExpSubdomain, ExpIPs),

    ExpBody2 = #{
        <<"subdomainDelegation">> => true,
        <<"domain">> => ExpDomain2,
        <<"ipList">> => ExpIPs,
        <<"subdomain">> => ExpSubdomain
    },
    ExpBody2Bin = ExpBody2#{<<"ipList">> => ExpIPsBin},
    ApiTestSpec2 = ApiTestSpec#api_test_spec{
        logic_spec = LogicSpec#logic_spec{expected_result = ?OK_MAP(ExpBody2)},
        rest_spec = RestSpec#rest_spec{expected_body = {contains, ExpBody2Bin}},
        gs_spec = GsSpec#gs_spec{
            expected_result = ?OK_MAP_CONTAINS(ExpBody2Bin#{
                <<"gri">> => fun(EncodedGri) ->
                    #gri{id = Id} = gri:deserialize(EncodedGri),
                    ?assertEqual(Id, P1)
                end
            })
        }
    },
    ?assert(api_test_utils:run_tests(Config, ApiTestSpec2)).


get_own_domain_config_test(Config) ->
    ExpDomain = ?UNIQUE_DOMAIN,
    {ok, {P1, P1Token}} = oz_test_utils:create_provider(
        Config, ?PROVIDER_DETAILS(?PROVIDER_NAME1, ExpDomain)#{<<"subdomainDelegation">> => false}
    ),
    ExpBody = #{
        <<"subdomainDelegation">> => false,
        <<"domain">> => ExpDomain,
        <<"ipList">> => [],
        <<"subdomain">> => null
    },
    ApiTestSpec = #api_test_spec{
        client_spec = #client_spec{
            correct = [
                {provider, P1, P1Token}
            ]
        },
        rest_spec = #rest_spec{
            method = get,
            path = [<<"/provider/domain_config">>],
            expected_code = ?HTTP_200_OK,
            expected_body = {contains, ExpBody}
        },
        gs_spec = #gs_spec{
            operation = get,
            gri = #gri{type = od_provider, id = ?SELF, aspect = domain_config},
            expected_result = ?OK_MAP_CONTAINS(ExpBody#{
                <<"gri">> => fun(EncodedGri) ->
                    #gri{id = Id} = gri:deserialize(EncodedGri),
                    ?assertEqual(Id, P1)
                end
            })
        }
    },
    ?assert(api_test_utils:run_tests(Config, ApiTestSpec)).


get_current_time_test(Config) ->
    {ok, {P1, P1Token}} = oz_test_utils:create_provider(
        Config, ?PROVIDER_NAME1
    ),

    ApiTestSpec = #api_test_spec{
        client_spec = #client_spec{
            correct = [
                root,
                nobody,
                {provider, P1, P1Token}
            ]
        },
        rest_spec = #rest_spec{
            method = get,
            path = <<"/provider/public/get_current_time">>,
            expected_code = ?HTTP_200_OK,
            expected_body = fun(Value) ->
                maps:get(<<"timeMillis">>, Value) > 0
            end
        },
        logic_spec = #logic_spec{
            module = provider_logic,
            function = get_current_time,
            args = [auth],
            expected_result = ?OK_TERM(fun(Result) ->
                Result > 0
            end)
        }
        % TODO gs
    },
    ?assert(api_test_utils:run_tests(Config, ApiTestSpec)).


verify_provider_identity_test(Config) ->
    {ok, {P1, P1Token}} = oz_test_utils:create_provider(
        Config, ?PROVIDER_NAME1
    ),
    {ok, {P2, _}} = oz_test_utils:create_provider(
        Config, ?PROVIDER_NAME2
    ),

    {ok, DeserializedToken} = tokens:deserialize(P1Token),
    Timestamp = oz_test_utils:call_oz(
        Config, time_utils, cluster_time_seconds, []
    ),
    TokenNoAuth = tokens:confine(
        DeserializedToken, #cv_authorization_none{}
    ),
    TokenNotExpired = tokens:confine(
        TokenNoAuth, #cv_time{valid_until = Timestamp + 100}
    ),
    TokenExpired = tokens:confine(
        TokenNoAuth, #cv_time{valid_until = Timestamp - 200}
    ),
    {ok, TokenNoAuthBin} = tokens:serialize(TokenNoAuth),
    {ok, TokenNotExpiredBin} = tokens:serialize(TokenNotExpired),
    {ok, TokenExpiredBin} = tokens:serialize(TokenExpired),

    ApiTestSpec = #api_test_spec{
        client_spec = #client_spec{
            correct = [
                root,
                nobody,
                {provider, P1, P1Token}
            ]
        },
        rest_spec = #rest_spec{
            method = post,
            path = <<"/provider/public/verify_provider_identity">>,
            expected_code = ?HTTP_204_NO_CONTENT
        },
        logic_spec = #logic_spec{
            module = provider_logic,
            function = verify_provider_identity,
            args = [auth, data],
            expected_result = ?OK_RES
        },
        % TODO gs
        data_spec = #data_spec{
            required = [
                <<"providerId">>, <<"token">>
            ],
            correct_values = #{
                <<"providerId">> => [P1],
                <<"token">> => [TokenNoAuthBin, TokenNotExpiredBin]
            },
            bad_values = [
                {<<"providerId">>, <<"">>, ?ERROR_BAD_VALUE_ID_NOT_FOUND(<<"providerId">>)},
                {<<"providerId">>, 1234, ?ERROR_BAD_VALUE_ID_NOT_FOUND(<<"providerId">>)},
                {<<"providerId">>, <<"sdfagh2345qwefg">>, ?ERROR_BAD_VALUE_ID_NOT_FOUND(<<"providerId">>)},
                {<<"providerId">>, P2, ?ERROR_TOKEN_INVALID},

                {<<"token">>, <<"">>, ?ERROR_BAD_VALUE_EMPTY(<<"token">>)},
                {<<"token">>, 1234, ?ERROR_BAD_VALUE_TOKEN(<<"token">>, ?ERROR_BAD_TOKEN)},
                {<<"token">>, TokenExpiredBin, ?ERROR_TOKEN_CAVEAT_UNVERIFIED(
                    #cv_time{valid_until = Timestamp - 200}
                )}
            ]
        }
    },
    ?assert(api_test_utils:run_tests(Config, ApiTestSpec)),

    % Make sure "macaroon" field is accepted too (for backward compatibility)
    ApiTestSpec2 = ApiTestSpec#api_test_spec{
        data_spec = #data_spec{
            required = [
                <<"providerId">>, <<"macaroon">>
            ],
            correct_values = #{
                <<"providerId">> => [P1],
                <<"macaroon">> => [TokenNoAuthBin, TokenNotExpiredBin]
            },
            bad_values = [
                {<<"providerId">>, <<"">>, ?ERROR_BAD_VALUE_ID_NOT_FOUND(<<"providerId">>)},
                {<<"providerId">>, 1234, ?ERROR_BAD_VALUE_ID_NOT_FOUND(<<"providerId">>)},
                {<<"providerId">>, <<"sdfagh2345qwefg">>, ?ERROR_BAD_VALUE_ID_NOT_FOUND(<<"providerId">>)},
                {<<"providerId">>, P2, ?ERROR_TOKEN_INVALID},

                {<<"macaroon">>, <<"">>, ?ERROR_BAD_VALUE_EMPTY(<<"macaroon">>)},
                {<<"macaroon">>, 1234, ?ERROR_BAD_VALUE_TOKEN(<<"macaroon">>, ?ERROR_BAD_TOKEN)},
                {<<"macaroon">>, TokenExpiredBin, ?ERROR_TOKEN_CAVEAT_UNVERIFIED(
                    #cv_time{valid_until = Timestamp - 200}
                )}
            ]
        }
    },
    ?assert(api_test_utils:run_tests(Config, ApiTestSpec2)).


%%%===================================================================
%%% Setup/teardown functions
%%%===================================================================


init_per_suite(Config) ->
    ssl:start(),
    hackney:start(),
    [{?LOAD_MODULES, [oz_test_utils]} | Config].


end_per_suite(_Config) ->
    hackney:stop(),
    ssl:stop().


init_per_testcase(check_my_ports_test, Config) ->
    Nodes = ?config(oz_worker_nodes, Config),
    ok = test_utils:mock_new(Nodes, http_client, [passthrough]),
    ok = test_utils:mock_expect(Nodes, http_client, get,
        fun(Url, Headers, Body, Options) ->
            case Url of
                <<"http://url1.com">> ->
                    {ok, 200, [], <<"whatever body">>};
                <<"http://service1.com">> ->
                    {ok, 200, [], <<"service1">>};
                <<"http://service2.com">> ->
                    {ok, 200, [], <<"body not matching service name">>};
                <<"http://service3.com">> ->
                    {ok, 304, [], <<"">>};
                _ ->
                    meck:passthrough([Url, Headers, Body, Options])
            end
        end),
    init_per_testcase(default, Config);
init_per_testcase(list_eff_harvesters_test, Config) ->
    oz_test_utils:mock_harvester_plugins(Config, ?HARVESTER_MOCK_PLUGIN),
    init_per_testcase(default, Config);
init_per_testcase(_, Config) ->
    Config.


end_per_testcase(check_my_ports_test, Config) ->
    Nodes = ?config(oz_worker_nodes, Config),
    test_utils:mock_unload(Nodes, http_client),
    end_per_testcase(default, Config);
end_per_testcase(list_eff_harvesters_test, Config) ->
    oz_test_utils:unmock_harvester_plugins(Config, ?HARVESTER_MOCK_PLUGIN),
    end_per_testcase(default, Config);
end_per_testcase(_, Config) ->
    oz_test_utils:set_env(Config, require_token_for_provider_registration, false),
    oz_test_utils:set_env(Config, subdomain_delegation_supported, true),
    ok.


%%%===================================================================
%%% Helper functions
%%%===================================================================


create_2_providers_and_5_supported_spaces(Config) ->
    {ok, {P1, P1Token}} = oz_test_utils:create_provider(Config, ?PROVIDER_NAME1),
    {ok, {P2, P2Token}} = oz_test_utils:create_provider(Config, ?PROVIDER_NAME2),
    {ok, St1} = oz_test_utils:create_storage(Config, ?PROVIDER(P1), ?STORAGE_NAME1),
    {ok, St2} = oz_test_utils:create_storage(Config, ?PROVIDER(P2), ?STORAGE_NAME1),
    SupportSize = oz_test_utils:minimum_support_size(Config),

    Spaces = lists:map(
        fun(_) ->
            Name = ?UNIQUE_STRING,
            {ok, SpaceId} = oz_test_utils:create_space(Config, ?ROOT, Name),
            {ok, SpaceId} = oz_test_utils:support_space(Config, ?PROVIDER(P1), St1, SpaceId, SupportSize),
            {ok, SpaceId} = oz_test_utils:support_space(Config, ?PROVIDER(P2), St2, SpaceId, SupportSize),
            SpaceDetails = #{
                <<"name">> => Name,
                <<"providers">> => #{P1 => SupportSize, P2 => SupportSize}
            },
            {SpaceId, SpaceDetails}
        end, lists:seq(1, 5)
    ),

    {{P1, P1Token}, {P2, P2Token}, Spaces, [St1, St2]}.


new_cluster_member_with_privs(Config, ProviderId, ToGrant, ToRevoke) ->
    ClusterId = ProviderId,
    {ok, NewMember} = oz_test_utils:create_user(Config),
    oz_test_utils:cluster_add_user(Config, ClusterId, NewMember),
    oz_test_utils:cluster_set_user_privileges(
        Config, ClusterId, NewMember, ToGrant, ToRevoke
    ),
    NewMember.<|MERGE_RESOLUTION|>--- conflicted
+++ resolved
@@ -206,7 +206,7 @@
             end)
         },
         % TODO gs
-        data_spec = DataSpec = #data_spec{
+        data_spec = #data_spec{
             required = [
                 <<"token">>, <<"name">>, <<"adminEmail">>, <<"domain">>, <<"subdomainDelegation">>
             ],
@@ -1568,7 +1568,6 @@
     ).
 
 
-<<<<<<< HEAD
 support_space_test(Config) ->
     MinSupportSize = oz_test_utils:minimum_support_size(Config),
     {ok, Cluster1Member} = oz_test_utils:create_user(Config),
@@ -1600,7 +1599,7 @@
     VerifyFun = fun(SpaceId) ->
         % Should return space id of the newly supported space
         {ok, #od_space{
-            providers = Providers
+            eff_providers = Providers
         }} = oz_test_utils:get_space(Config, SpaceId),
 
         % Test also provider_logic:supports_space fun
@@ -1614,51 +1613,9 @@
         DoesP1Supports orelse DoesP2Supports
     end,
 
-    % Check only REST first
-    ApiTestSpec = #api_test_spec{
-        client_spec = #client_spec{
-            % Both providers are correct clients, as this is an endpoint
-            % dedicated for provider that presents its authorization
-            correct = [
-                {provider, P1, P1Token},
-                {provider, P2, P2Token}
-            ]
-        },
-        rest_spec = #rest_spec{
-            method = post,
-            path = <<"/provider/spaces/support">>,
-            expected_code = ?HTTP_201_CREATED,
-            expected_headers = fun(#{<<"Location">> := Location} = _Headers) ->
-                BaseURL = ?URL(Config, [<<"/provider/spaces/">>]),
-                [SpaceId] = binary:split(Location, [BaseURL], [global, trim_all]),
-                VerifyFun(SpaceId)
-            end
-        },
-        data_spec = #data_spec{
-            required = [<<"token">>, <<"size">>],
-            correct_values = #{
-                <<"token">> => [fun() ->
-                    % Create a new space and token for every test case
-                    % (this value is reused multiple times as many cases of
-                    % the api test must be checked).
-                    {ok, Space} = oz_test_utils:create_space(
-                        Config, ?USER(U1), ?SPACE_NAME2
-                    ),
-                    {ok, SpInvProvToken} = oz_test_utils:space_invite_provider_token(
-                        Config, ?USER(U1), Space
-                    ),
-                    element(2, {ok, _} = tokens:serialize(SpInvProvToken))
-                end],
-                <<"size">> => [MinSupportSize]
-            },
-            bad_values = BadValues
-        }
-    },
-    ?assert(api_test_utils:run_tests(Config, ApiTestSpec)),
-
     % Check logic endpoints - here we have to specify provider Id, so
     % different clients will be authorized.
-    ApiTestSpec2 = ApiTestSpec#api_test_spec{
+    ApiTestSpec = #api_test_spec{
         client_spec = #client_spec{
             % Only provider 1 is authorized to perform support operation on
             % behalf of provider 1.
@@ -1681,16 +1638,35 @@
             function = support_space,
             args = [auth, P1, data],
             expected_result = ?OK_TERM(VerifyFun)
+        },
+        data_spec = #data_spec{
+            required = [<<"token">>, <<"size">>],
+            correct_values = #{
+                <<"token">> => [fun() ->
+                    % Create a new space and token for every test case
+                    % (this value is reused multiple times as many cases of
+                    % the api test must be checked).
+                    {ok, Space} = oz_test_utils:create_space(
+                        Config, ?USER(U1), ?SPACE_NAME2
+                    ),
+                    {ok, SpInvProvToken} = oz_test_utils:create_space_support_token(
+                        Config, ?USER(U1), Space
+                    ),
+                    element(2, {ok, _} = tokens:serialize(SpInvProvToken))
+                end],
+                <<"size">> => [MinSupportSize]
+            },
+            bad_values = BadValues
         }
         % TODO gs
     },
-    ?assert(api_test_utils:run_tests(Config, ApiTestSpec2)),
+    ?assert(api_test_utils:run_tests(Config, ApiTestSpec)),
 
     % provider_logic should also allow using non-serialized tokens, check it
     {ok, BadToken3} = oz_test_utils:space_invite_user_token(
         Config, ?USER(U1), S1
     ),
-    ApiTestSpec3 = ApiTestSpec2#api_test_spec{
+    ApiTestSpec2 = ApiTestSpec#api_test_spec{
         % client_spec and logic_spec are inherited from ApiTestSpec
         data_spec = #data_spec{
             required = [<<"token">>, <<"size">>],
@@ -1702,7 +1678,7 @@
                     {ok, Space} = oz_test_utils:create_space(
                         Config, ?USER(U1), <<"space">>
                     ),
-                    {ok, SpInvProvToken} = oz_test_utils:space_invite_provider_token(
+                    {ok, SpInvProvToken} = oz_test_utils:create_space_support_token(
                         Config, ?USER(U1), Space
                     ),
                     SpInvProvToken
@@ -1716,7 +1692,7 @@
             ]
         }
     },
-    ?assert(api_test_utils:run_tests(Config, ApiTestSpec3)).
+    ?assert(api_test_utils:run_tests(Config, ApiTestSpec2)).
 
 
 update_support_size_test(Config) ->
@@ -1735,11 +1711,12 @@
         {ok, S1} = oz_test_utils:create_space(Config, ?USER(U1), ?SPACE_NAME1),
         {ok, S1} = oz_test_utils:support_space(Config, P1, S1, MinSupportSize),
         {ok, S1} = oz_test_utils:support_space(Config, P2, S1, MinSupportSize),
+        oz_test_utils:ensure_entity_graph_is_up_to_date(Config),
         #{spaceId => S1}
     end,
     VerifyEndFun = fun(ShouldSucceed, #{spaceId := SpaceId} = _Env, Data) ->
         {ok, #od_space{
-            providers = #{P1 := SupportSize}
+            eff_providers = #{P1 := SupportSize}
         }} = oz_test_utils:get_space(Config, SpaceId),
 
         ExpSupportSize = case ShouldSucceed of
@@ -1822,6 +1799,7 @@
         {ok, S1} = oz_test_utils:create_space(Config, ?USER(U1), ?SPACE_NAME1),
         {ok, S1} = oz_test_utils:support_space(Config, P1, S1, MinSupportSize),
         {ok, S1} = oz_test_utils:support_space(Config, P2, S1, MinSupportSize),
+        oz_test_utils:ensure_entity_graph_is_up_to_date(Config),
         #{spaceId => S1}
     end,
     DeleteEntityFun = fun(#{spaceId := SpaceId} = _Env) ->
@@ -1829,7 +1807,7 @@
     end,
     VerifyEndFun = fun(ShouldSucceed, #{spaceId := SpaceId} = _Env, _Data) ->
         {ok, #od_space{
-            providers = Providers
+            eff_providers = Providers
         }} = oz_test_utils:get_space(Config, SpaceId),
         ?assertEqual(not ShouldSucceed, maps:is_key(P1, Providers))
     end,
@@ -1880,8 +1858,6 @@
         [Config, ApiTestSpec2, EnvSetUpFun, VerifyEndFun, DeleteEntityFun]
     )).
 
-=======
->>>>>>> f0828418
 
 check_my_ports_test(Config) ->
     {ok, {P1, P1Token}} = oz_test_utils:create_provider(
