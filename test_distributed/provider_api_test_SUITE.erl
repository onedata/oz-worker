%%%-------------------------------------------------------------------
%%% @author Lukasz Opiola
%%% @copyright (C) 2016 ACK CYFRONET AGH
%%% This software is released under the MIT license
%%% cited in 'LICENSE.txt'.
%%% @end
%%%-------------------------------------------------------------------
%%% @doc
%%% This file contains tests concerning provider API (REST + logic).
%%% @end
%%%-------------------------------------------------------------------
-module(provider_api_test_SUITE).
-author("Lukasz Opiola").

-include("rest.hrl").
-include("entity_logic.hrl").
-include("registered_names.hrl").
-include("datastore/oz_datastore_models.hrl").
-include_lib("ctool/include/logging.hrl").
-include_lib("ctool/include/privileges.hrl").
-include_lib("ctool/include/test/test_utils.hrl").
-include_lib("ctool/include/test/assertions.hrl").
-include_lib("ctool/include/test/performance.hrl").
-include_lib("ctool/include/auth/onedata_macaroons.hrl").
-include_lib("ctool/include/api_errors.hrl").

-include("api_test_utils.hrl").

-define(MAP_GROUP_TEST_AUTH, test_auth).
-define(MAP_GROUP_TEST_AUTH_BIN, atom_to_binary(?MAP_GROUP_TEST_AUTH, latin1)).
-define(MAP_GROUP_TEST_AUTH_MODULE, test_auth_module).
-define(MAPPED_MEMBERSHIP_SPEC, <<"mapped_group1/user:member">>).
-define(MAPPED_GROUP_SPEC, <<"mapped_group1">>).


%% API
-export([
    all/0,
    init_per_suite/1, end_per_suite/1,
    init_per_testcase/2, end_per_testcase/2
]).
-export([
    create_test/1,
    get_test/1,
    get_self_test/1,
    list_test/1,
    update_test/1,
    delete_test/1,
    delete_self_test/1,

    list_eff_users_test/1,
    get_eff_user_test/1,
    list_eff_groups_test/1,
    get_eff_group_test/1,

    list_spaces_test/1,
    list_self_spaces_test/1,
    get_space_test/1,
    get_self_space_test/1,
    support_space_test/1,
    update_support_size_test/1,
    revoke_support_test/1,

    check_my_ports_test/1,
    check_my_ip_test/1,
    map_group_test/1,
    update_subdomain_test/1,
    update_domain_test/1,
    get_domain_config_test/1,
    get_current_time_test/1,
    verify_provider_identity_test/1
]).

all() ->
    ?ALL([
        create_test,
        get_test,
        get_self_test,
        list_test,
        update_test,
        delete_test,
        delete_self_test,

        list_eff_users_test,
        get_eff_user_test,
        list_eff_groups_test,
        get_eff_group_test,

        list_spaces_test,
        list_self_spaces_test,
        get_space_test,
        get_self_space_test,
        support_space_test,
        update_support_size_test,
        revoke_support_test,

        check_my_ports_test,
        check_my_ip_test,
        map_group_test,
        update_subdomain_test,
        update_domain_test,
        get_domain_config_test,
        get_current_time_test
    ]).

%%%===================================================================
%%% Test functions
%%%===================================================================


create_test(Config) ->
    ExpName = ?PROVIDER_NAME1,

    {ok, OZDomainString} = oz_test_utils:get_oz_domain(Config),
    OZDomain = list_to_binary(OZDomainString),

    VerifyFun = fun(ProviderId, Macaroon, Data) ->
        ExpLatitude = maps:get(<<"latitude">>, Data, 0.0),
        ExpLongitude = maps:get(<<"longitude">>, Data, 0.0),
        ExpSubdomainDelegation = maps:get(<<"subdomainDelegation">>, Data),
        {ExpSubdomain, ExpDomain} = case ExpSubdomainDelegation of
            true ->
                Subdomain = maps:get(<<"subdomain">>, Data),
                {Subdomain, <<Subdomain/binary, ".", OZDomain/binary>>};
            false ->
                {undefined, maps:get(<<"domain">>, Data)}
        end,

        % Logic returns the macaroon in deserialized format, and REST in serialized
        MacaroonBin = case is_binary(Macaroon) of
            true ->
                Macaroon;
            false ->
                {ok, Serialized} = onedata_macaroons:serialize(Macaroon),
                Serialized
        end,
        ?assertEqual(ok, oz_test_utils:call_oz(Config, provider_logic, verify_provider_identity, [
            ?ROOT, ProviderId, MacaroonBin
        ])),
        {ok, Provider} = oz_test_utils:get_provider(Config, ProviderId),
        ?assertEqual(ExpName, Provider#od_provider.name),
        ?assertEqual(ExpDomain, Provider#od_provider.domain),
        ?assertEqual(ExpSubdomainDelegation, Provider#od_provider.subdomain_delegation),
        ?assertEqual(ExpSubdomain, Provider#od_provider.subdomain),
        ?assertEqual(ExpLatitude, Provider#od_provider.latitude),
        ?assertEqual(ExpLongitude, Provider#od_provider.longitude),

        % check also provider_logic:get_url function
        ExpProviderURL = str_utils:format_bin("https://~s", [ExpDomain]),
        {ok, ProviderURL} = oz_test_utils:call_oz(
            Config, provider_logic, get_url, [ProviderId]
        ),
        ?assertEqual(ProviderURL, ExpProviderURL),

        % delete provider to avoid "subdomain occupied" errors
        oz_test_utils:delete_provider(Config, ProviderId),
        true
    end,

    %% Create provider with subdomain delegation turned off
    ApiTestSpec = #api_test_spec{
        client_spec = #client_spec{
            correct = [root, nobody]
        },
        rest_spec = #rest_spec{
            method = post,
            path = <<"/providers">>,
            expected_code = ?HTTP_200_OK,
            expected_body = ?OK_ENV(fun(_Env, Data) -> fun(Value) ->
                Macaroon = maps:get(<<"macaroon">>, Value),
                ProviderId = maps:get(<<"providerId">>, Value),
                VerifyFun(ProviderId, Macaroon, Data)
            end
            end)
        },
        logic_spec = #logic_spec{
            operation = create,
            module = provider_logic,
            function = create,
            args = [client, data],
            expected_result = ?OK_ENV(fun(_Env, Data) ->
                ?OK_TERM(fun({ProviderId, Macaroon}) ->
                    VerifyFun(ProviderId, Macaroon, Data)
                end)
            end)
        },
        % TODO gs
        data_spec = #data_spec{
            required = [
<<<<<<< HEAD
                <<"name">>, <<"domain">>, <<"subdomainDelegation">>, <<"csr">>
=======
                <<"clientName">>, <<"domain">>, <<"subdomainDelegation">>
>>>>>>> 91ff6a75
            ],
            optional = [<<"latitude">>, <<"longitude">>],
            correct_values = #{
                <<"name">> => [ExpName],
                <<"domain">> => [<<"multilevel.provider-domain.org">>],
                <<"subdomainDelegation">> => [false],
                <<"latitude">> => [rand:uniform() * 90],
                <<"longitude">> => [rand:uniform() * 180]
            },
            bad_values = [
                {<<"name">>, <<"">>, ?ERROR_BAD_VALUE_EMPTY(<<"name">>)},
                {<<"name">>, 1234, ?ERROR_BAD_VALUE_BINARY(<<"name">>)},
                {<<"domain">>, <<"">>, ?ERROR_BAD_VALUE_EMPTY(<<"domain">>)},
                {<<"domain">>, <<"https://domain.com">>, ?ERROR_BAD_VALUE_DOMAIN(<<"domain">>)},
                {<<"domain">>, <<"domain.com:443">>, ?ERROR_BAD_VALUE_DOMAIN(<<"domain">>)},
                {<<"domain">>, <<".leadingdot">>, ?ERROR_BAD_VALUE_DOMAIN(<<"domain">>)},
                {<<"domain">>, <<"trailing-.hyphen">>, ?ERROR_BAD_VALUE_DOMAIN(<<"domain">>)},
                {<<"subdomainDelegation">>, <<"binary">>, ?ERROR_BAD_VALUE_BOOLEAN(<<"subdomainDelegation">>)},
                {<<"subdomainDelegation">>, bad_bool, ?ERROR_BAD_VALUE_BOOLEAN(<<"subdomainDelegation">>)},
                {<<"latitude">>, <<"ASDASD">>, ?ERROR_BAD_VALUE_FLOAT(<<"latitude">>)},
                {<<"latitude">>, -1500, ?ERROR_BAD_VALUE_NOT_IN_RANGE(<<"latitude">>, -90, 90)},
                {<<"latitude">>, -90.1, ?ERROR_BAD_VALUE_NOT_IN_RANGE(<<"latitude">>, -90, 90)},
                {<<"latitude">>, 90.1, ?ERROR_BAD_VALUE_NOT_IN_RANGE(<<"latitude">>, -90, 90)},
                {<<"latitude">>, 1500, ?ERROR_BAD_VALUE_NOT_IN_RANGE(<<"latitude">>, -90, 90)},
                {<<"longitude">>, <<"ASDASD">>, ?ERROR_BAD_VALUE_FLOAT(<<"longitude">>)},
                {<<"longitude">>, -1500, ?ERROR_BAD_VALUE_NOT_IN_RANGE(<<"longitude">>, -180, 180)},
                {<<"longitude">>, -180.1, ?ERROR_BAD_VALUE_NOT_IN_RANGE(<<"longitude">>, -180, 180)},
                {<<"longitude">>, 180.1, ?ERROR_BAD_VALUE_NOT_IN_RANGE(<<"longitude">>, -180, 180)},
                {<<"longitude">>, 1500, ?ERROR_BAD_VALUE_NOT_IN_RANGE(<<"longitude">>, -180, 180)}
            ]
        }
    },
    ?assert(api_test_utils:run_tests(Config, ApiTestSpec)),

    %% Create provider with subdomain delegation turned on
    ApiTestSpec2 = ApiTestSpec#api_test_spec{
        data_spec = #data_spec{
            required = [
<<<<<<< HEAD
                <<"name">>, <<"subdomain">>, <<"ipList">>,
                <<"subdomainDelegation">>, <<"csr">>
=======
                <<"clientName">>, <<"subdomain">>, <<"ipList">>,
                <<"subdomainDelegation">>
>>>>>>> 91ff6a75
            ],
            optional = [<<"latitude">>, <<"longitude">>],
            correct_values = #{
                <<"name">> => [ExpName],
                <<"subdomainDelegation">> => [true],
                <<"subdomain">> => [<<"prov-sub">>],
                <<"ipList">> => [[<<"2.4.6.8">>, <<"255.253.251.2">>]],
                <<"latitude">> => [rand:uniform() * 90],
                <<"longitude">> => [rand:uniform() * 180]
            },
            bad_values = [
                {<<"subdomain">>, <<"">>, ?ERROR_BAD_VALUE_EMPTY(<<"subdomain">>)},
                {<<"subdomain">>, <<"port:443">>, ?ERROR_BAD_VALUE_SUBDOMAIN},
                {<<"subdomain">>, <<"Uppercase">>, ?ERROR_BAD_VALUE_SUBDOMAIN},
                {<<"subdomain">>, <<"under_score">>, ?ERROR_BAD_VALUE_SUBDOMAIN},
                {<<"subdomain">>, <<"-leadinghyphen">>, ?ERROR_BAD_VALUE_SUBDOMAIN},
                {<<"subdomain">>, <<"trailingdot.">>, ?ERROR_BAD_VALUE_SUBDOMAIN},
                {<<"subdomain">>, <<"multi.part">>, ?ERROR_BAD_VALUE_SUBDOMAIN},
                {<<"subdomain">>, <<"https://protocol">>, ?ERROR_BAD_VALUE_SUBDOMAIN},
                {<<"ipList">>, [atom], ?ERROR_BAD_VALUE_LIST_OF_IPV4_ADDRESSES(<<"ipList">>)},
                {<<"ipList">>, atom, ?ERROR_BAD_VALUE_LIST_OF_IPV4_ADDRESSES(<<"ipList">>)},
                {<<"ipList">>, [<<"256.256.256.256">>], ?ERROR_BAD_VALUE_LIST_OF_IPV4_ADDRESSES(<<"ipList">>)}
            ]
        }
    },
    ?assert(api_test_utils:run_tests(Config, ApiTestSpec2)).


get_test(Config) ->
    ExpName = ?PROVIDER_NAME1,
    ExpDomain = ?DOMAIN,
    ExpLatitude = rand:uniform() * 90,
    ExpLongitude = rand:uniform() * 180,
    ProviderDetails = #{
        <<"name">> => ExpName,
        <<"domain">> => ExpDomain,
        <<"latitude">> => ExpLatitude,
        <<"longitude">> => ExpLongitude
    },
    {ok, {P1, P1Macaroon}} = oz_test_utils:create_provider(
        Config, ProviderDetails#{<<"subdomainDelegation">> => false}
    ),
    {ok, {P2, P2Macaroon}} = oz_test_utils:create_provider(
        Config, ?PROVIDER_NAME2
    ),

    {ok, U1} = oz_test_utils:create_user(Config, #od_user{}),
    {ok, NonAdmin} = oz_test_utils:create_user(Config, #od_user{}),
    {ok, Admin} = oz_test_utils:create_user(Config, #od_user{}),
    oz_test_utils:user_set_oz_privileges(Config, Admin, grant, [
        ?OZ_PROVIDERS_LIST
    ]),

    {ok, S1} = oz_test_utils:create_space(Config, ?USER(U1), ?SPACE_NAME1),
    SupportSize = oz_test_utils:minimum_support_size(Config),
    {ok, S1} = oz_test_utils:support_space(Config, P1, S1, SupportSize),

    ExpDetails = ProviderDetails#{<<"online">> => true},

    % Get and check private data
    GetPrivateDataApiTestSpec = #api_test_spec{
        client_spec = #client_spec{
            correct = [
                root,
                {provider, P1, P1Macaroon}
            ],
            unauthorized = [nobody],
            forbidden = [
                {user, U1},
                {user, Admin},
                {user, NonAdmin},
                {provider, P2, P2Macaroon}
            ]
        },
        logic_spec = #logic_spec{
            operation = get,
            module = provider_logic,
            function = get,
            args = [client, P1],
            expected_result = ?OK_TERM(
                fun(#od_provider{
                    name = Name, subdomain_delegation = false,
                    domain = Domain, subdomain = undefined,
                    latitude = Latitude, longitude = Longitude,
                    spaces = Spaces, eff_users = EffUsers, eff_groups = #{}
                }) ->
                    ?assertEqual(Name, ExpName),
                    ?assertEqual(Domain, ExpDomain),
                    ?assertEqual(Latitude, ExpLatitude),
                    ?assertEqual(Longitude, ExpLongitude),
                    ?assertEqual(Spaces, #{S1 => SupportSize}),
                    ?assertEqual(EffUsers, #{U1 => [{od_space, S1}]})
                end)
        },
        gs_spec = #gs_spec{
            operation = get,
            gri = #gri{type = od_provider, id = P1, aspect = instance},
            expected_result = ?OK_MAP(#{
                <<"online">> => true,
                <<"name">> => ExpName, <<"domain">> => ExpDomain,
                <<"effectiveGroups">> => [], <<"effectiveUsers">> => [U1],
                <<"latitude">> => ExpLatitude, <<"longitude">> => ExpLongitude,
                <<"spaces">> => #{S1 => SupportSize},
                <<"subdomain">> => <<"undefined">>,
                <<"subdomainDelegation">> => false,
                <<"gri">> => fun(EncodedGri) ->
                    #gri{id = Id} = oz_test_utils:decode_gri(
                        Config, EncodedGri
                    ),
                    ?assertEqual(P1, Id)
                end
            })
        }
    },
    ?assert(api_test_utils:run_tests(Config, GetPrivateDataApiTestSpec)),

    % Get and check protected data
    GetProtectedDataApiTestSpec = #api_test_spec{
        client_spec = #client_spec{
            correct = [
                root,
                {user, U1},
                {user, Admin},
                {provider, P2, P2Macaroon}
            ],
            unauthorized = [nobody],
            forbidden = [
                {user, NonAdmin}
            ]
        },
        rest_spec = #rest_spec{
            method = get,
            path = [<<"/providers/">>, P1],
            expected_code = ?HTTP_200_OK,
            expected_body = ExpDetails#{<<"providerId">> => P1}
        },
        logic_spec = #logic_spec{
            operation = get,
            module = provider_logic,
            function = get_protected_data,
            args = [client, P1],
            expected_result = ?OK_MAP(ExpDetails)
        },
        gs_spec = #gs_spec{
            operation = get,
            gri = #gri{
                type = od_provider, id = P1,
                aspect = instance, scope = protected
            },
            expected_result = ?OK_MAP(ExpDetails#{
                <<"gri">> => fun(EncodedGri) ->
                    #gri{id = Id} = oz_test_utils:decode_gri(
                        Config, EncodedGri
                    ),
                    ?assertEqual(P1, Id)
                end
            })
        }
    },
    ?assert(api_test_utils:run_tests(Config, GetProtectedDataApiTestSpec)).


get_self_test(Config) ->
    ProviderDetails = ?PROVIDER_DETAILS(?PROVIDER_NAME1),
    {ok, {P1, P1Macaroon}} = oz_test_utils:create_provider(
        Config, ProviderDetails#{<<"subdomainDelegation">> => false}
    ),

    ExpDetails = ProviderDetails#{
        <<"name">> => ?PROVIDER_NAME1,
        <<"online">> => false
    },
    ApiTestSpec = #api_test_spec{
        client_spec = #client_spec{
            correct = [{provider, P1, P1Macaroon}]
        },
        rest_spec = #rest_spec{
            method = get,
            path = <<"/provider">>,
            expected_code = ?HTTP_200_OK,
            expected_body = ExpDetails#{<<"providerId">> => P1}
        },
        gs_spec = #gs_spec{
            operation = get,
            gri = #gri{
                type = od_provider, id = ?SELF,
                aspect = instance, scope = protected
            },
            expected_result = ?OK_MAP(ExpDetails#{
                <<"online">> => true,
                <<"gri">> => fun(EncodedGri) ->
                    #gri{id = Id} = oz_test_utils:decode_gri(
                        Config, EncodedGri
                    ),
                    ?assertEqual(P1, Id)
                end
            })
        }
    },
    ?assert(api_test_utils:run_tests(Config, ApiTestSpec)).


list_test(Config) ->
    % Make sure that providers created in other tests are deleted.
    ok = oz_test_utils:delete_all_entities(Config),

    % Register some providers
    {ok, {P1, P1Macaroon}} = oz_test_utils:create_provider(
        Config, <<"P1">>
    ),
    {ok, {P2, _}} = oz_test_utils:create_provider(Config, <<"P2">>),
    {ok, {P3, _}} = oz_test_utils:create_provider(Config, <<"P3">>),
    {ok, {P4, _}} = oz_test_utils:create_provider(Config, <<"P4">>),
    {ok, {P5, _}} = oz_test_utils:create_provider(Config, <<"P5">>),
    ExpProviders = [P1, P2, P3, P4, P5],

    % Create two users, grant one of them the privilege to list providers.
    {ok, NonAdmin} = oz_test_utils:create_user(Config, #od_user{}),
    {ok, Admin} = oz_test_utils:create_user(Config, #od_user{}),
    oz_test_utils:user_set_oz_privileges(Config, Admin, grant, [
        ?OZ_PROVIDERS_LIST
    ]),

    ApiTestSpec = #api_test_spec{
        client_spec = #client_spec{
            correct = [
                root,
                {user, Admin}
            ],
            unauthorized = [nobody],
            forbidden = [
                {user, NonAdmin},
                {provider, P1, P1Macaroon}
            ]
        },
        rest_spec = #rest_spec{
            method = get,
            path = <<"/providers">>,
            expected_code = ?HTTP_200_OK,
            expected_body = #{<<"providers">> => ExpProviders}
        },
        logic_spec = #logic_spec{
            operation = get,
            module = provider_logic,
            function = list,
            args = [client],
            expected_result = ?OK_LIST(ExpProviders)
        }
        % TODO gs
    },
    ?assert(api_test_utils:run_tests(Config, ApiTestSpec)),

    % check also space_logic:exist function
    lists:foreach(
        fun(ProviderId) ->
            ?assert(oz_test_utils:call_oz(
                Config, provider_logic, exists, [ProviderId])
            )
        end, ExpProviders
    ),
    ?assert(not oz_test_utils:call_oz(
        Config, provider_logic, exists, [<<"asdiucyaie827346w">>])
    ).


update_test(Config) ->
    Name = ?PROVIDER_NAME1,
    Latitude = rand:uniform() * 90,
    Longitude = rand:uniform() * 180,
    ProviderDetails = #{
        <<"name">> => Name, <<"domain">> => ?DOMAIN,
        <<"subdomainDelegation">> => false,
        <<"latitude">> => Latitude, <<"longitude">> => Longitude
    },

    EnvSetUpFun = fun() ->
        {ok, {P1, P1Macaroon}} = oz_test_utils:create_provider(
            Config, ProviderDetails
        ),
        #{providerId => P1, providerClient => {provider, P1, P1Macaroon}}
    end,
    VerifyEndFun = fun(ShouldSucceed, #{providerId := ProvId} = _Env, Data) ->
        {ok, Provider} = oz_test_utils:get_provider(Config, ProvId),
        {ExpName, ExpLatitude, ExpLongitude} = case ShouldSucceed of
            false ->
                {Name, Latitude, Longitude};
            true ->
                {
                    maps:get(<<"name">>, Data, Name),
                    maps:get(<<"latitude">>, Data, Latitude),
                    maps:get(<<"longitude">>, Data, Longitude)
                }
        end,
        ?assertEqual(ExpName, Provider#od_provider.name),
        ?assertEqual(ExpLatitude, Provider#od_provider.latitude),
        ?assertEqual(ExpLongitude, Provider#od_provider.longitude)
    end,

    ApiTestSpec = #api_test_spec{
        client_spec = ClientSpec = #client_spec{
            correct = [
                root,
                providerClient
            ]
        },
        rest_spec = #rest_spec{
            method = patch,
            path = <<"/provider">>,
            expected_code = ?HTTP_204_NO_CONTENT
        },
        data_spec = DataSpec = #data_spec{
            at_least_one = [<<"name">>, <<"latitude">>, <<"longitude">>],
            correct_values = #{
                <<"name">> => [?PROVIDER_NAME2],
                <<"latitude">> => [rand:uniform() * 90],
                <<"longitude">> => [rand:uniform() * 180]
            },
            bad_values = [
                {<<"name">>, <<"">>, ?ERROR_BAD_VALUE_EMPTY(<<"name">>)},
                {<<"name">>, 1234, ?ERROR_BAD_VALUE_BINARY(<<"name">>)},
                {<<"latitude">>, <<"ASDASD">>, ?ERROR_BAD_VALUE_FLOAT(<<"latitude">>)},
                {<<"latitude">>, -1500, ?ERROR_BAD_VALUE_NOT_IN_RANGE(<<"latitude">>, -90, 90)},
                {<<"latitude">>, -90.1, ?ERROR_BAD_VALUE_NOT_IN_RANGE(<<"latitude">>, -90, 90)},
                {<<"latitude">>, 90.1, ?ERROR_BAD_VALUE_NOT_IN_RANGE(<<"latitude">>, -90, 90)},
                {<<"latitude">>, 1500, ?ERROR_BAD_VALUE_NOT_IN_RANGE(<<"latitude">>, -90, 90)},
                {<<"longitude">>, <<"ASDASD">>, ?ERROR_BAD_VALUE_FLOAT(<<"longitude">>)},
                {<<"longitude">>, -1500, ?ERROR_BAD_VALUE_NOT_IN_RANGE(<<"longitude">>, -180, 180)},
                {<<"longitude">>, -180.1, ?ERROR_BAD_VALUE_NOT_IN_RANGE(<<"longitude">>, -180, 180)},
                {<<"longitude">>, 180.1, ?ERROR_BAD_VALUE_NOT_IN_RANGE(<<"longitude">>, -180, 180)},
                {<<"longitude">>, 1500, ?ERROR_BAD_VALUE_NOT_IN_RANGE(<<"longitude">>, -180, 180)}
            ]
        }
    },
    ?assert(api_test_utils:run_tests(
        Config, ApiTestSpec, EnvSetUpFun, undefined, VerifyEndFun
    )),

    % Check that clients can't make request on behalf of other client
    {ok, Admin} = oz_test_utils:create_user(Config, #od_user{}),
    oz_test_utils:user_set_oz_privileges(Config, Admin, grant, [
        ?OZ_PROVIDERS_LIST
    ]),
    {ok, {P2, P2Macaroon}} = oz_test_utils:create_provider(
        Config, ?PROVIDER_NAME2
    ),
    ApiTestSpec2 = #api_test_spec{
        client_spec = ClientSpec#client_spec{
            unauthorized = [nobody],
            forbidden = [
                {user, Admin},
                {provider, P2, P2Macaroon}
            ]
        },
        logic_spec = #logic_spec{
            module = provider_logic,
            function = update,
            args = [client, providerId, data],
            expected_result = ?OK
        },
        gs_spec = #gs_spec{
            operation = update,
            gri = #gri{type = od_provider, id = providerId, aspect = instance},
            expected_result = ?OK
        },
        data_spec = DataSpec
    },
    ?assert(api_test_utils:run_tests(
        Config, ApiTestSpec2, EnvSetUpFun, undefined, VerifyEndFun
    )).


delete_test(Config) ->
    {ok, {P2, P2Macaroon}} = oz_test_utils:create_provider(
        Config, ?PROVIDER_NAME2
    ),
    {ok, NonAdmin} = oz_test_utils:create_user(Config, #od_user{}),
    {ok, Admin} = oz_test_utils:create_user(Config, #od_user{}),
    oz_test_utils:user_set_oz_privileges(Config, Admin, grant, [
        ?OZ_PROVIDERS_DELETE
    ]),

    EnvSetUpFun = fun() ->
        {ok, {P1, P1Macaroon}} = oz_test_utils:create_provider(
            Config, ?PROVIDER_NAME1
        ),
        #{providerId => P1, providerClient => {provider, P1, P1Macaroon}}
    end,
    DeleteEntityFun = fun(#{providerId := ProviderId} = _Env) ->
        oz_test_utils:delete_provider(Config, ProviderId)
    end,
    VerifyEndFun = fun(ShouldSucceed, #{providerId := ProviderId} = _Env, _) ->
        {ok, Providers} = oz_test_utils:list_providers(Config),
        ?assertEqual(lists:member(ProviderId, Providers), not ShouldSucceed)
    end,

    ApiTestSpec = #api_test_spec{
        client_spec = #client_spec{
            correct = [
                root,
                {user, Admin}
            ],
            unauthorized = [nobody],
            forbidden = [
                {user, NonAdmin},
                {provider, P2, P2Macaroon}
            ]
        },
        rest_spec = #rest_spec{
            method = delete,
            path = [<<"/providers/">>, providerId],
            expected_code = ?HTTP_204_NO_CONTENT
        },
        logic_spec = #logic_spec{
            module = provider_logic,
            function = delete,
            args = [client, providerId],
            expected_result = ?OK
        }
        % TODO VFS-3902
%%        gs_spec = #gs_spec{
%%            operation = delete,
%%            gri = #gri{type = od_provider, id = providerId, aspect = instance},
%%            expected_result = ?OK
%%        }
    },
    ?assert(api_test_scenarios:run_scenario(delete_entity,
        [Config, ApiTestSpec, EnvSetUpFun, VerifyEndFun, DeleteEntityFun]
    )),

    % Also check that provider can delete himself
    ApiTestSpec2 = ApiTestSpec#api_test_spec{
        client_spec = #client_spec{correct = [providerClient]}
    },
    ?assert(api_test_utils:run_tests(
        Config, ApiTestSpec2, EnvSetUpFun, undefined, VerifyEndFun
    )).


delete_self_test(Config) ->
    EnvSetUpFun = fun() ->
        {ok, {P1, P1Macaroon}} = oz_test_utils:create_provider(
            Config, ?PROVIDER_NAME1
        ),
        #{providerId => P1, providerClient => {provider, P1, P1Macaroon}}
    end,
    VerifyEndFun = fun(ShouldSucceed, #{providerId := ProviderId} = _Env, _) ->
        {ok, Providers} = oz_test_utils:list_providers(Config),
        ?assertEqual(lists:member(ProviderId, Providers), not ShouldSucceed)
    end,

    ApiTestSpec = #api_test_spec{
        client_spec = #client_spec{
            correct = [providerClient]
        },
        rest_spec = #rest_spec{
            method = delete,
            path = <<"/provider">>,
            expected_code = ?HTTP_204_NO_CONTENT
        }
        % TODO VFS-3902
%%        gs_spec = #gs_spec{
%%            operation = delete,
%%            gri = #gri{type = od_provider, id = ?SELF, aspect = instance},
%%            expected_result = ?OK
%%        }
    },
    ?assert(api_test_utils:run_tests(
        Config, ApiTestSpec, EnvSetUpFun, undefined, VerifyEndFun
    )).


list_eff_users_test(Config) ->
    {
        {P1, P1Macaroon}, _S1, _Groups, Users, {U1, U2, NonAdmin}
    } = api_test_scenarios:create_provider_eff_users_env(Config),

    {ok, {P2, P2Macaroon}} = oz_test_utils:create_provider(
        Config, ?PROVIDER_NAME2
    ),
    {ok, Admin} = oz_test_utils:create_user(Config, #od_user{}),
    oz_test_utils:user_set_oz_privileges(Config, Admin, grant, [
        ?OZ_PROVIDERS_LIST_USERS
    ]),

    [{U3, _}, {U4, _}, {U5, _}, {U6, _}] = Users,
    ExpUsers = [U1, U2, U3, U4, U5, U6],

    ApiTestSpec = #api_test_spec{
        client_spec = #client_spec{
            correct = [
                root,
                {user, Admin},
                {provider, P1, P1Macaroon}
            ],
            unauthorized = [nobody],
            forbidden = [
                {user, U1},
                {user, U2},
                {user, NonAdmin},
                {provider, P2, P2Macaroon}
            ]
        },
        rest_spec = #rest_spec{
            method = get,
            path = [<<"/providers/">>, P1, <<"/effective_users">>],
            expected_code = ?HTTP_200_OK,
            expected_body = #{<<"users">> => ExpUsers}
        },
        logic_spec = #logic_spec{
            module = provider_logic,
            function = get_eff_users,
            args = [client, P1],
            expected_result = ?OK_LIST(ExpUsers)
        }
        % TODO gs
    },
    ?assert(api_test_utils:run_tests(Config, ApiTestSpec)),

    % check also space_logic:has_eff_user function
    lists:foreach(
        fun(UserId) ->
            ?assert(oz_test_utils:call_oz(
                Config, provider_logic, has_eff_user, [P1, UserId])
            )
        end, ExpUsers
    ),
    ?assert(not oz_test_utils:call_oz(
        Config, provider_logic, has_eff_user, [P1, <<"asdiucyaie827346w">>])
    ).


get_eff_user_test(Config) ->
    {
        {P1, P1Macaroon}, S1, _Groups, EffUsers, {U1, U2, NonAdmin}
    } = api_test_scenarios:create_provider_eff_users_env(Config),

    {ok, {P2, P2Macaroon}} = oz_test_utils:create_provider(
        Config, ?PROVIDER_NAME2
    ),
    {ok, S1} = oz_test_utils:support_space(
        Config, P2, S1, oz_test_utils:minimum_support_size(Config)
    ),

    {ok, Admin} = oz_test_utils:create_user(Config, #od_user{}),
    oz_test_utils:user_set_oz_privileges(Config, Admin, grant, [
        ?OZ_PROVIDERS_LIST_USERS
    ]),

    lists:foreach(
        fun({UserId, UserDetails}) ->
            ExpDetails = UserDetails#{
                <<"emailList">> => [],
                <<"linkedAccounts">> => []
            },
            ExpDetailsWithoutAlias = maps:remove(<<"alias">>, ExpDetails),

            ApiTestSpec = #api_test_spec{
                client_spec = #client_spec{
                    correct = [
                        root,
                        {user, Admin},
                        {provider, P1, P1Macaroon}
                    ],
                    unauthorized = [nobody],
                    forbidden = [
                        {user, U1},
                        {user, U2},
                        {user, NonAdmin},
                        {provider, P2, P2Macaroon}
                    ]
                },
                rest_spec = #rest_spec{
                    method = get,
                    path = [
                        <<"/providers/">>, P1, <<"/effective_users/">>, UserId
                    ],
                    expected_code = ?HTTP_200_OK,
                    expected_body = ExpDetails#{<<"userId">> => UserId}
                },
                logic_spec = #logic_spec{
                    module = provider_logic,
                    function = get_eff_user,
                    args = [client, P1, UserId],
                    expected_result = ?OK_MAP(ExpDetails)
                },
                gs_spec = #gs_spec{
                    operation = get,
                    gri = #gri{
                        type = od_user, id = UserId,
                        aspect = instance, scope = protected
                    },
                    auth_hint = ?THROUGH_PROVIDER(P1),
                    expected_result = ?OK_MAP(ExpDetailsWithoutAlias#{
                        <<"gri">> => fun(EncodedGri) ->
                            #gri{id = Id} = oz_test_utils:decode_gri(
                                Config, EncodedGri
                            ),
                            ?assertEqual(Id, UserId)
                        end
                    })
                }
            },
            ?assert(api_test_utils:run_tests(Config, ApiTestSpec))

        end, EffUsers
    ).


list_eff_groups_test(Config) ->
    {
        {P1, P1Macaroon}, _S1, Groups, _Users, {U1, U2, NonAdmin}
    } = api_test_scenarios:create_provider_eff_users_env(Config),

    {ok, {P2, P2Macaroon}} = oz_test_utils:create_provider(
        Config, ?PROVIDER_NAME2
    ),
    {ok, Admin} = oz_test_utils:create_user(Config, #od_user{}),
    oz_test_utils:user_set_oz_privileges(Config, Admin, grant, [
        ?OZ_PROVIDERS_LIST_GROUPS
    ]),

    [{G1, _}, {G2, _}, {G3, _}, {G4, _}, {G5, _}, {G6, _}] = Groups,
    ExpGroups = [G1, G2, G3, G4, G5, G6],

    ApiTestSpec = #api_test_spec{
        client_spec = #client_spec{
            correct = [
                root,
                {user, Admin},
                {provider, P1, P1Macaroon}
            ],
            unauthorized = [nobody],
            forbidden = [
                {user, U1},
                {user, U2},
                {user, NonAdmin},
                {provider, P2, P2Macaroon}
            ]
        },
        rest_spec = #rest_spec{
            method = get,
            path = [<<"/providers/">>, P1, <<"/effective_groups">>],
            expected_code = ?HTTP_200_OK,
            expected_body = #{<<"groups">> => ExpGroups}
        },
        logic_spec = #logic_spec{
            module = provider_logic,
            function = get_eff_groups,
            args = [client, P1],
            expected_result = ?OK_LIST(ExpGroups)
        }
        % TODO gs
    },
    ?assert(api_test_utils:run_tests(Config, ApiTestSpec)),

    % check also space_logic:has_eff_group function
    lists:foreach(
        fun(GroupId) ->
            ?assert(oz_test_utils:call_oz(
                Config, provider_logic, has_eff_group, [P1, GroupId])
            )
        end, ExpGroups
    ),
    ?assert(not oz_test_utils:call_oz(
        Config, provider_logic, has_eff_group, [P1, <<"asdiucyaie827346w">>])
    ).


get_eff_group_test(Config) ->
    {
        {P1, P1Macaroon}, S1, EffGroups, _Users, {U1, U2, NonAdmin}
    } = api_test_scenarios:create_provider_eff_users_env(Config),

    {ok, {P2, P2Macaroon}} = oz_test_utils:create_provider(
        Config, ?PROVIDER_NAME2
    ),
    {ok, S1} = oz_test_utils:support_space(
        Config, P2, S1, oz_test_utils:minimum_support_size(Config)
    ),

    {ok, Admin} = oz_test_utils:create_user(Config, #od_user{}),
    oz_test_utils:user_set_oz_privileges(Config, Admin, grant, [
        ?OZ_PROVIDERS_LIST_GROUPS
    ]),

    lists:foreach(
        fun({GroupId, GroupDetails}) ->
            GroupDetailsBinary = GroupDetails#{
                <<"type">> => atom_to_binary(
                    maps:get(<<"type">>, GroupDetails), utf8
                )
            },

            ApiTestSpec = #api_test_spec{
                client_spec = #client_spec{
                    correct = [
                        root,
                        {user, Admin},
                        {provider, P1, P1Macaroon}
                    ],
                    unauthorized = [nobody],
                    forbidden = [
                        {user, U1},
                        {user, U2},
                        {user, NonAdmin},
                        {provider, P2, P2Macaroon}
                    ]
                },
                rest_spec = #rest_spec{
                    method = get,
                    path = [
                        <<"/providers/">>, P1, <<"/effective_groups/">>, GroupId
                    ],
                    expected_code = ?HTTP_200_OK,
                    expected_body = GroupDetailsBinary#{
                        <<"groupId">> => GroupId
                    }
                },
                logic_spec = #logic_spec{
                    module = provider_logic,
                    function = get_eff_group,
                    args = [client, P1, GroupId],
                    expected_result = ?OK_MAP(GroupDetails)
                },
                gs_spec = #gs_spec{
                    operation = get,
                    gri = #gri{
                        type = od_group, id = GroupId,
                        aspect = instance, scope = protected
                    },
                    auth_hint = ?THROUGH_PROVIDER(P1),
                    expected_result = ?OK_MAP(GroupDetailsBinary#{
                        <<"gri">> => fun(EncodedGri) ->
                            #gri{id = Id} = oz_test_utils:decode_gri(
                                Config, EncodedGri
                            ),
                            ?assertEqual(Id, GroupId)
                        end
                    })
                }
            },
            ?assert(api_test_utils:run_tests(Config, ApiTestSpec))

        end, EffGroups
    ).


list_spaces_test(Config) ->
    {
        {P1, P1Macaroon}, {P2, P2Macaroon},
        [{S1, _}, {S2, _}, {S3, _}, {S4, _}, {S5, _}]
    } = create_2_providers_and_5_supported_spaces(Config),

    {ok, NonAdmin} = oz_test_utils:create_user(Config, #od_user{}),
    {ok, Admin} = oz_test_utils:create_user(Config, #od_user{}),
    oz_test_utils:user_set_oz_privileges(Config, Admin, grant, [
        ?OZ_PROVIDERS_LIST_SPACES
    ]),

    ExpSpaces = [S1, S2, S3, S4, S5],
    ApiTestSpec = #api_test_spec{
        client_spec = #client_spec{
            correct = [
                root,
                {user, Admin},
                {provider, P1, P1Macaroon}
            ],
            unauthorized = [nobody],
            forbidden = [
                {user, NonAdmin},
                {provider, P2, P2Macaroon}
            ]
        },
        rest_spec = #rest_spec{
            method = get,
            path = [<<"/providers/">>, P1, <<"/spaces">>],
            expected_code = ?HTTP_200_OK,
            expected_body = #{<<"spaces">> => ExpSpaces}
        },
        logic_spec = #logic_spec{
            operation = get,
            module = provider_logic,
            function = get_spaces,
            args = [client, P1],
            expected_result = ?OK_LIST(ExpSpaces)
        }
        % TODO gs
    },
    ?assert(api_test_utils:run_tests(Config, ApiTestSpec)).


list_self_spaces_test(Config) ->
    {
        {P1, P1Macaroon}, _,
        [{S1, _}, {S2, _}, {S3, _}, {S4, _}, {S5, _}]
    } = create_2_providers_and_5_supported_spaces(Config),

    ExpSpaces = [S1, S2, S3, S4, S5],
    ApiTestSpec = #api_test_spec{
        client_spec = #client_spec{
            correct = [{provider, P1, P1Macaroon}]
        },
        rest_spec = #rest_spec{
            method = get,
            path = <<"/provider/spaces">>,
            expected_code = ?HTTP_200_OK,
            expected_body = #{<<"spaces">> => ExpSpaces}
        }
    },
    ?assert(api_test_utils:run_tests(Config, ApiTestSpec)).


get_space_test(Config) ->
    {
        {P1, P1Macaroon}, {P2, P2Macaroon}, Spaces
    } = create_2_providers_and_5_supported_spaces(Config),

    {ok, NonAdmin} = oz_test_utils:create_user(Config, #od_user{}),
    {ok, Admin} = oz_test_utils:create_user(Config, #od_user{}),
    oz_test_utils:user_set_oz_privileges(Config, Admin, grant, [
        ?OZ_PROVIDERS_LIST_SPACES
    ]),

    lists:foreach(
        fun({SpaceId, SpaceDetails}) ->
            ApiTestSpec = #api_test_spec{
                client_spec = #client_spec{
                    correct = [
                        root,
                        {user, Admin},
                        {provider, P1, P1Macaroon}
                    ],
                    unauthorized = [nobody],
                    forbidden = [
                        {user, NonAdmin},
                        {provider, P2, P2Macaroon}
                    ]
                },
                rest_spec = #rest_spec{
                    method = get,
                    path = [<<"/providers/">>, P1, <<"/spaces/">>, SpaceId],
                    expected_code = ?HTTP_200_OK,
                    expected_body = SpaceDetails#{<<"spaceId">> => SpaceId}
                },
                logic_spec = #logic_spec{
                    operation = get,
                    module = provider_logic,
                    function = get_space,
                    args = [client, P1, SpaceId],
                    expected_result = ?OK_MAP(SpaceDetails)
                },
                gs_spec = #gs_spec{
                    operation = get,
                    gri = #gri{
                        type = od_space, id = SpaceId,
                        aspect = instance, scope = protected
                    },
                    auth_hint = ?THROUGH_PROVIDER(P1),
                    expected_result = ?OK_MAP(SpaceDetails#{
                        <<"gri">> => fun(EncodedGri) ->
                            #gri{id = Id} = oz_test_utils:decode_gri(
                                Config, EncodedGri
                            ),
                            ?assertEqual(Id, SpaceId)
                        end
                    })
                }
            },
            ?assert(api_test_utils:run_tests(Config, ApiTestSpec))

        end, Spaces
    ).


get_self_space_test(Config) ->
    {
        {P1, P1Macaroon}, _, Spaces
    } = create_2_providers_and_5_supported_spaces(Config),

    lists:foreach(
        fun({SpaceId, SpaceDetails}) ->
            ApiTestSpec = #api_test_spec{
                client_spec = #client_spec{
                    correct = [{provider, P1, P1Macaroon}]
                },
                rest_spec = #rest_spec{
                    method = get,
                    path = [<<"/provider/spaces/">>, SpaceId],
                    expected_code = ?HTTP_200_OK,
                    expected_body = SpaceDetails#{<<"spaceId">> => SpaceId}
                }
            },
            ?assert(api_test_utils:run_tests(Config, ApiTestSpec))

        end, Spaces
    ).


support_space_test(Config) ->
    MinSupportSize = oz_test_utils:minimum_support_size(Config),
    {ok, {P1, P1Macaroon}} = oz_test_utils:create_provider(
        Config, ?PROVIDER_NAME1
    ),
    {ok, {P2, P2Macaroon}} = oz_test_utils:create_provider(
        Config, ?PROVIDER_NAME2
    ),
    {ok, U1} = oz_test_utils:create_user(Config, #od_user{}),
    {ok, S1} = oz_test_utils:create_space(Config, ?USER(U1), ?SPACE_NAME1),
    {ok, BadMacaroon1} = oz_test_utils:space_invite_user_token(Config, ?USER(U1), S1),
    {ok, BadTokenType1} = token_logic:serialize(BadMacaroon1),

    % Reused in all specs
    BadValues = [
        {<<"token">>, <<"bad-token">>, ?ERROR_BAD_VALUE_TOKEN(<<"token">>)},
        {<<"token">>, 1234, ?ERROR_BAD_VALUE_TOKEN(<<"token">>)},
        {<<"token">>, BadTokenType1, ?ERROR_BAD_VALUE_BAD_TOKEN_TYPE(<<"token">>)},
        {<<"size">>, <<"binary">>, ?ERROR_BAD_VALUE_INTEGER(<<"size">>)},
        {<<"size">>, 0, ?ERROR_BAD_VALUE_TOO_LOW(<<"size">>, MinSupportSize)},
        {<<"size">>, -1000, ?ERROR_BAD_VALUE_TOO_LOW(<<"size">>, MinSupportSize)},
        {<<"size">>, MinSupportSize - 1, ?ERROR_BAD_VALUE_TOO_LOW(<<"size">>, MinSupportSize)}
    ],

    VerifyFun = fun(SpaceId) ->
        % Should return space id of the newly supported space
        {ok, #od_space{
            providers = Providers
        }} = oz_test_utils:get_space(Config, SpaceId),

        % Test also provider_logic:supports_space fun
        DoesP1Supports = oz_test_utils:call_oz(
            Config, provider_logic, supports_space, [P1, SpaceId]
        ) andalso maps:is_key(P1, Providers),
        DoesP2Supports = oz_test_utils:call_oz(
            Config, provider_logic, supports_space, [P2, SpaceId]
        ) andalso maps:is_key(P2, Providers),

        DoesP1Supports orelse DoesP2Supports
    end,

    % Check only REST first
    ApiTestSpec = #api_test_spec{
        client_spec = #client_spec{
            % Both providers are correct clients, as this is an endpoint
            % dedicated for provider that presents its authorization
            correct = [
                root,
                {provider, P1, P1Macaroon},
                {provider, P2, P2Macaroon}
            ]
        },
        rest_spec = #rest_spec{
            method = post,
            path = <<"/provider/spaces/support">>,
            expected_code = ?HTTP_201_CREATED,
            expected_headers = fun(#{<<"Location">> := Location} = _Headers) ->
                BaseURL = ?URL(Config, [<<"/provider/spaces/">>]),
                [SpaceId] = binary:split(Location, [BaseURL], [global, trim_all]),
                VerifyFun(SpaceId)
            end
        },
        data_spec = #data_spec{
            required = [<<"token">>, <<"size">>],
            correct_values = #{
                <<"token">> => [fun() ->
                    % Create a new space and token for every test case
                    % (this value is reused multiple times as many cases of
                    % the api test must be checked).
                    {ok, Space} = oz_test_utils:create_space(
                        Config, ?USER(U1), ?SPACE_NAME2
                    ),
                    {ok, Macaroon} = oz_test_utils:space_invite_provider_token(
                        Config, ?USER(U1), Space
                    ),
                    {ok, TokenBin} = token_logic:serialize(Macaroon),
                    TokenBin
                end],
                <<"size">> => [MinSupportSize]
            },
            bad_values = BadValues
        }
    },
    ?assert(api_test_utils:run_tests(Config, ApiTestSpec)),

    % Check logic endpoints - here we have to specify provider Id, so
    % different clients will be authorized.
    ApiTestSpec2 = ApiTestSpec#api_test_spec{
        client_spec = #client_spec{
            % Only provider 1 is authorized to perform support operation on
            % behalf of provider 1.
            correct = [
                root,
                {provider, P1, P1Macaroon}
            ],
            unauthorized = [nobody],
            forbidden = [
                {user, U1},
                {provider, P2, P2Macaroon}
            ]
        },
        rest_spec = undefined,
        logic_spec = #logic_spec{
            module = provider_logic,
            function = support_space,
            args = [client, P1, data],
            expected_result = ?OK_TERM(VerifyFun)
        }
        % TODO gs
    },
    ?assert(api_test_utils:run_tests(Config, ApiTestSpec2)),

    % provider_logic should also allow using non-serialized macaroons, check it
    {ok, BadMacaroon3} = oz_test_utils:space_invite_user_token(
        Config, ?USER(U1), S1
    ),
    ApiTestSpec3 = ApiTestSpec2#api_test_spec{
        % client_spec and logic_spec are inherited from ApiTestSpec
        data_spec = #data_spec{
            required = [<<"token">>, <<"size">>],
            correct_values = #{
                <<"token">> => [fun() ->
                    % Create a new space and token for every test case
                    % (this value is reused multiple times as many cases of
                    % the api test must be checked).
                    {ok, Space} = oz_test_utils:create_space(
                        Config, ?USER(U1), <<"space">>
                    ),
                    {ok, Macaroon} = oz_test_utils:space_invite_provider_token(
                        Config, ?USER(U1), Space
                    ),
                    Macaroon
                end],
                <<"size">> => [MinSupportSize]
            },
            bad_values = BadValues ++ [
                {<<"token">>, BadMacaroon3, ?ERROR_BAD_VALUE_BAD_TOKEN_TYPE(<<"token">>)}
            ]
        }
    },
    ?assert(api_test_utils:run_tests(Config, ApiTestSpec3)).


update_support_size_test(Config) ->
    MinSupportSize = oz_test_utils:minimum_support_size(Config),
    {ok, {P1, P1Macaroon}} = oz_test_utils:create_provider(
        Config, ?PROVIDER_NAME1
    ),
    {ok, {P2, P2Macaroon}} = oz_test_utils:create_provider(
        Config, ?PROVIDER_NAME2
    ),
    {ok, U1} = oz_test_utils:create_user(Config, #od_user{}),

    EnvSetUpFun = fun() ->
        {ok, S1} = oz_test_utils:create_space(Config, ?USER(U1), ?SPACE_NAME1),
        {ok, S1} = oz_test_utils:support_space(Config, P1, S1, MinSupportSize),
        {ok, S1} = oz_test_utils:support_space(Config, P2, S1, MinSupportSize),
        #{spaceId => S1}
    end,
    VerifyEndFun = fun(ShouldSucceed, #{spaceId := SpaceId} = _Env, Data) ->
        {ok, #od_space{
            providers = #{P1 := SupportSize}
        }} = oz_test_utils:get_space(Config, SpaceId),

        ExpSupportSize = case ShouldSucceed of
            true -> maps:get(<<"size">>, Data);
            false -> MinSupportSize
        end,
        ?assertEqual(SupportSize, ExpSupportSize)
    end,

    % Check only REST first
    ApiTestSpec = #api_test_spec{
        client_spec = #client_spec{
            correct = [{provider, P1, P1Macaroon}]
        },
        rest_spec = #rest_spec{
            method = patch,
            path = [<<"/provider/spaces/">>, spaceId],
            expected_code = ?HTTP_204_NO_CONTENT
        },
        data_spec = #data_spec{
            required = [<<"size">>],
            correct_values = #{
                <<"size">> => [MinSupportSize]
            },
            bad_values = [
                {<<"size">>, <<"binary">>, ?ERROR_BAD_VALUE_INTEGER(<<"size">>)},
                {<<"size">>, 0, ?ERROR_BAD_VALUE_TOO_LOW(<<"size">>, MinSupportSize)},
                {<<"size">>, -1000, ?ERROR_BAD_VALUE_TOO_LOW(<<"size">>, MinSupportSize)},
                {<<"size">>, MinSupportSize - 1, ?ERROR_BAD_VALUE_TOO_LOW(<<"size">>, MinSupportSize)}
            ]
        }
    },
    ?assert(api_test_utils:run_tests(
        Config, ApiTestSpec, EnvSetUpFun, undefined, VerifyEndFun
    )),

    % Check logic endpoints - here we have to specify provider Id, so
    % different clients will be authorized.
    ApiTestSpec2 = ApiTestSpec#api_test_spec{
        client_spec = #client_spec{
            correct = [
                root,
                {provider, P1, P1Macaroon}
            ],
            unauthorized = [nobody],
            forbidden = [
                {user, U1},
                {provider, P2, P2Macaroon}
            ]
        },
        rest_spec = undefined,
        logic_spec = #logic_spec{
            module = provider_logic,
            function = update_support_size,
            args = [client, P1, spaceId, data],
            expected_result = ?OK
        }
        % TODO gs
    },
    ?assert(api_test_utils:run_tests(
        Config, ApiTestSpec2, EnvSetUpFun, undefined, VerifyEndFun
    )).


revoke_support_test(Config) ->
    MinSupportSize = oz_test_utils:minimum_support_size(Config),
    {ok, {P1, P1Macaroon}} = oz_test_utils:create_provider(
        Config, ?PROVIDER_NAME1
    ),
    {ok, {P2, P2Macaroon}} = oz_test_utils:create_provider(
        Config, ?PROVIDER_NAME2
    ),
    {ok, U1} = oz_test_utils:create_user(Config, #od_user{}),

    EnvSetUpFun = fun() ->
        {ok, S1} = oz_test_utils:create_space(Config, ?USER(U1), ?SPACE_NAME1),
        {ok, S1} = oz_test_utils:support_space(Config, P1, S1, MinSupportSize),
        {ok, S1} = oz_test_utils:support_space(Config, P2, S1, MinSupportSize),
        #{spaceId => S1}
    end,
    DeleteEntityFun = fun(#{spaceId := SpaceId} = _Env) ->
        oz_test_utils:unsupport_space(Config, P1, SpaceId)
    end,
    VerifyEndFun = fun(ShouldSucceed, #{spaceId := SpaceId} = _Env, _Data) ->
        {ok, #od_space{
            providers = Providers
        }} = oz_test_utils:get_space(Config, SpaceId),
        ?assertEqual(not ShouldSucceed, maps:is_key(P1, Providers))
    end,

    % Check only REST first, and only one correct client at once as a space
    % can only be unsupported once.
    ApiTestSpec = #api_test_spec{
        client_spec = #client_spec{
            % This is an endpoint dedicated for the provider that presents
            % its authorization, no need to check other providers
            correct = [{provider, P1, P1Macaroon}]
        },
        rest_spec = #rest_spec{
            method = delete,
            path = [<<"/provider/spaces/">>, spaceId],
            expected_code = ?HTTP_204_NO_CONTENT
        }
    },
    ?assert(api_test_scenarios:run_scenario(delete_entity,
        [Config, ApiTestSpec, EnvSetUpFun, VerifyEndFun, DeleteEntityFun]
    )),

    % Check logic endpoint (here provider id must be provided)
    % Check all correct clients one by one
    ApiTestSpec2 = #api_test_spec{
        client_spec = #client_spec{
            correct = [
                root,
                {provider, P1, P1Macaroon}
            ],
            unauthorized = [nobody],
            forbidden = [
                {user, U1},
                {provider, P2, P2Macaroon}
            ]
        },
        logic_spec = #logic_spec{
            module = provider_logic,
            function = revoke_support,
            args = [client, P1, spaceId],
            expected_result = ?OK
        }
        % TODO gs
    },
    ?assert(api_test_scenarios:run_scenario(delete_entity,
        [Config, ApiTestSpec2, EnvSetUpFun, VerifyEndFun, DeleteEntityFun]
    )).


check_my_ports_test(Config) ->
    {ok, {P1, P1Macaroon}} = oz_test_utils:create_provider(
        Config, ?PROVIDER_NAME1
    ),
    CorrectData = #{
        <<"undefined">> => <<"http://url1.com">>,
        <<"service1">> => <<"http://service1.com">>,
        <<"service2">> => <<"http://service2.com">>,
        <<"service3">> => <<"http://service3.com">>
    },
    RequiredKeys = maps:keys(CorrectData),
    ExpectedBody = #{
        <<"http://url1.com">> => ok,
        <<"http://service1.com">> => ok,
        <<"http://service2.com">> => error,
        <<"http://service3.com">> => error
    },

    % http_client is mocked in init_per_testcase to return proper values.
    ApiTestSpec = #api_test_spec{
        client_spec = #client_spec{
            correct = [root, nobody, {provider, P1, P1Macaroon}]
        },
        rest_spec = #rest_spec{
            method = post,
            path = <<"/provider/public/check_my_ports">>,
            expected_code = ?HTTP_200_OK,
            % Convert atoms to binaries in expected body for REST
            expected_body = maps:map(fun(_, ValAtom) ->
                atom_to_binary(ValAtom, utf8)
            end, ExpectedBody)
        },
        logic_spec = #logic_spec{
            module = provider_logic,
            function = check_my_ports,
            args = [client, data],
            expected_result = ?OK_TERM(fun(Result) ->
                Result =:= ExpectedBody
            end)
        },
        % TODO gs
        data_spec = #data_spec{
            required = RequiredKeys,
            correct_values = maps:map(
                fun(_, Val) ->
                    [Val]
                end, CorrectData)
        }
    },
    ?assert(api_test_utils:run_tests(Config, ApiTestSpec)).


check_my_ip_test(Config) ->
    {ok, {P1, P1Macaroon}} = oz_test_utils:create_provider(
        Config, ?PROVIDER_NAME1
    ),
    ClientIP = list_to_binary(os:cmd("hostname -i") -- "\n"),

    ApiTestSpec = #api_test_spec{
        client_spec = #client_spec{
            correct = [
                root,
                nobody,
                {provider, P1, P1Macaroon}
            ]
        },
        % This endpoint makes sense only via REST
        rest_spec = #rest_spec{
            method = get,
            path = <<"/provider/public/check_my_ip">>,
            expected_code = ?HTTP_200_OK,
            expected_body = json_utils:encode_map(ClientIP)
        }
    },
    ?assert(api_test_utils:run_tests(Config, ApiTestSpec)).


map_group_test(Config) ->
    {ok, {P1, P1Macaroon}} = oz_test_utils:create_provider(
        Config, ?PROVIDER_NAME1
    ),
    MappedGroupHash = idp_group_mapping:group_spec_to_db_id(?MAPPED_GROUP_SPEC),

    ApiTestSpec = #api_test_spec{
        client_spec = #client_spec{
            correct = [
                {provider, P1, P1Macaroon}
            ]
        },
        rest_spec = #rest_spec{
            method = post,
            path = <<"/provider/public/map_idp_group">>,
            expected_code = ?HTTP_200_OK,
            expected_body = #{<<"groupId">> => MappedGroupHash}
        },
        data_spec = #data_spec{
            required = [<<"idp">>, <<"groupId">>],
            correct_values = #{
                <<"idp">> => [?MAP_GROUP_TEST_AUTH_BIN],
                <<"groupId">> => [<<"group1">>]
            },
            bad_values = [
                {<<"idp">>, bad_bool, ?ERROR_BAD_VALUE_ID_NOT_FOUND(<<"idp">>)}
            ]
        }
    },
    ?assert(api_test_utils:run_tests(Config, ApiTestSpec)).


update_subdomain_test(Config) ->
    {ok, OZDomainString} = oz_test_utils:get_oz_domain(Config),
    OZDomain = list_to_binary(OZDomainString),
    Subdomain = <<"proper-subdomain">>,
    IPs = [<<"1.2.3.4">>, <<"5.6.7.8">>],

    {ok, NonAdmin} = oz_test_utils:create_user(Config, #od_user{}),
    {ok, {P2, P2Macaroon}} = oz_test_utils:create_provider(
        Config, ?PROVIDER_NAME2
    ),

    EnvSetUpFun = fun() ->
        {ok, {P1, P1Macaroon}} = oz_test_utils:create_provider(
            Config, ?PROVIDER_NAME1
        ),
        #{providerId => P1, providerClient => {provider, P1, P1Macaroon}}
    end,
    EnvTearDownFun = fun(#{providerId := ProviderId} = _Env) ->
        % delete provider to avoid "subdomain occupied" errors
        oz_test_utils:delete_provider(Config, ProviderId)
    end,
    VerifyEndFun = fun(ShouldSucceed, #{providerId := ProviderId} = _Env, _) ->
        {ExpSubdomain, ExpDomain} = case ShouldSucceed of
            false -> {undefined, <<"127.0.0.1">>}; % as set in create_provider
            true -> {Subdomain, <<Subdomain/binary, ".", OZDomain/binary>>}
        end,
        {ok, Provider} = oz_test_utils:get_provider(Config, ProviderId),
        ?assertEqual(ExpDomain, Provider#od_provider.domain),
        ?assertEqual(ExpSubdomain, Provider#od_provider.subdomain),
        ?assertEqual(ShouldSucceed, Provider#od_provider.subdomain_delegation),
        true
    end,

    ApiTestSpec = #api_test_spec{
        client_spec = #client_spec{
            correct = [
                root,
                providerClient
            ],
            unauthorized = [nobody],
            forbidden = [
                {user, NonAdmin},
                {provider, P2, P2Macaroon}
            ]
        },
        logic_spec = #logic_spec{
            module = provider_logic,
            function = update_domain_config,
            args = [client, providerId, data],
            expected_result = ?OK
        },
        gs_spec = #gs_spec{
            operation = update,
            gri = #gri{
                type = od_provider, id = providerId, aspect = domain_config
            },
            expected_result = ?OK
        },
        data_spec = DataSpec = #data_spec{
            required = [
                <<"subdomainDelegation">>, <<"subdomain">>, <<"ipList">>
            ],
            correct_values = #{
                <<"subdomainDelegation">> => [true],
                <<"subdomain">> => [Subdomain],
                <<"ipList">> => [IPs]
            },
            bad_values = [
                {<<"subdomainDelegation">>, bad_bool, ?ERROR_BAD_VALUE_BOOLEAN(<<"subdomainDelegation">>)},
                {<<"subdomain">>, <<"">>, ?ERROR_BAD_VALUE_EMPTY(<<"subdomain">>)},
                {<<"subdomain">>, <<"port:443">>, ?ERROR_BAD_VALUE_SUBDOMAIN},
                {<<"subdomain">>, <<"Uppercase">>, ?ERROR_BAD_VALUE_SUBDOMAIN},
                {<<"subdomain">>, <<"under_score">>, ?ERROR_BAD_VALUE_SUBDOMAIN},
                {<<"subdomain">>, <<".leadingdot">>, ?ERROR_BAD_VALUE_SUBDOMAIN},
                {<<"subdomain">>, <<"trailingdot.">>, ?ERROR_BAD_VALUE_SUBDOMAIN},
                {<<"subdomain">>, <<"multi.part">>, ?ERROR_BAD_VALUE_SUBDOMAIN},
                {<<"subdomain">>, <<"https://protocol">>, ?ERROR_BAD_VALUE_SUBDOMAIN},
                {<<"ipList">>, [atom], ?ERROR_BAD_VALUE_LIST_OF_IPV4_ADDRESSES(<<"ipList">>)},
                {<<"ipList">>, atom, ?ERROR_BAD_VALUE_LIST_OF_IPV4_ADDRESSES(<<"ipList">>)},
                {<<"ipList">>, [<<"256.256.256.256">>], ?ERROR_BAD_VALUE_LIST_OF_IPV4_ADDRESSES(<<"ipList">>)}
            ]
        }
    },
    ?assert(api_test_utils:run_tests(
        Config, ApiTestSpec, EnvSetUpFun, EnvTearDownFun, VerifyEndFun
    )),

    % Logic can also accept IPs as tuples,
    % check if they are also properly validated.
    ApiTestSpec2 = ApiTestSpec#api_test_spec{
        gs_spec = undefined,
        data_spec = DataSpec#data_spec{
            bad_values = [
                {<<"ipList">>, [{256, 256, 256, 256}], ?ERROR_BAD_VALUE_LIST_OF_IPV4_ADDRESSES(<<"ipList">>)},
                {<<"ipList">>, [{-1, -1, -1, -1}], ?ERROR_BAD_VALUE_LIST_OF_IPV4_ADDRESSES(<<"ipList">>)},
                {<<"ipList">>, [{1, 1, 1, 1, 1}], ?ERROR_BAD_VALUE_LIST_OF_IPV4_ADDRESSES(<<"ipList">>)}
            ]
        }
    },
    ?assert(api_test_utils:run_tests(
        Config, ApiTestSpec2, EnvSetUpFun, EnvTearDownFun, VerifyEndFun
    )).


update_domain_test(Config) ->
    Subdomain = <<"prov-sub">>,
    ProviderDetails = #{
        <<"name">> => ?PROVIDER_NAME1,
        <<"subdomain">> => Subdomain,
        <<"ipList">> => [<<"2.4.6.8">>, <<"255.253.251.2">>],
        <<"subdomainDelegation">> => true
    },
    {ok, OZDomainString} = oz_test_utils:get_oz_domain(Config),
    OZDomain = list_to_binary(OZDomainString),

    {ok, {P2, P2Macaroon}} = oz_test_utils:create_provider(
        Config, ?PROVIDER_NAME2
    ),

    EnvSetUpFun = fun() ->
        {ok, {P1, P1Macaroon}} = oz_test_utils:create_provider(
            Config, ProviderDetails
        ),
        #{providerId => P1, providerClient => {provider, P1, P1Macaroon}}
    end,
    EnvTearDownFun = fun(#{providerId := ProviderId} = _Env) ->
        % delete provider to avoid "subdomain occupied" errors
        oz_test_utils:delete_provider(Config, ProviderId)
    end,
    VerifyEndFun = fun(ShouldSucceed, #{providerId := ProviderId} = _Env, Data) ->
        {ExpSubdomain, ExpDomain} = case ShouldSucceed of
            true -> {undefined, maps:get(<<"domain">>, Data)};
            false -> {Subdomain, <<Subdomain/binary, ".", OZDomain/binary>>}
        end,
        {ok, Provider} = oz_test_utils:get_provider(Config, ProviderId),
        ?assertEqual(ExpDomain, Provider#od_provider.domain),
        ?assertEqual(ExpSubdomain, Provider#od_provider.subdomain),
        ?assertEqual(not ShouldSucceed, Provider#od_provider.subdomain_delegation),
        true
    end,

    ApiTestSpec = #api_test_spec{
        client_spec = #client_spec{
            correct = [
                root,
                providerClient
            ],
            unauthorized = [nobody],
            forbidden = [
                {provider, P2, P2Macaroon}
            ]
        },
        logic_spec = #logic_spec{
            module = provider_logic,
            function = update_domain_config,
            args = [client, providerId, data],
            expected_result = ?OK
        },
        gs_spec = #gs_spec{
            operation = update,
            gri = #gri{
                type = od_provider, id = providerId, aspect = domain_config
            },
            expected_result = ?OK
        },
        data_spec = #data_spec{
            required = [<<"subdomainDelegation">>, <<"domain">>],
            correct_values = #{
                <<"subdomainDelegation">> => [false],
                <<"domain">> => [<<"changed.pl">>, <<"172.17.0.5">>]
            },
            bad_values = [
                {<<"subdomainDelegation">>, bad_bool,
                    ?ERROR_BAD_VALUE_BOOLEAN(<<"subdomainDelegation">>)},
                {<<"domain">>, <<"https://hasprotocol">>,
                    ?ERROR_BAD_VALUE_DOMAIN(<<"domain">>)}
            ]
        }
    },
    ?assert(api_test_utils:run_tests(
        Config, ApiTestSpec, EnvSetUpFun, EnvTearDownFun, VerifyEndFun
    )).


get_domain_config_test(Config) ->
    % Test without delegated subdomain

    {ok, {P1, P1Macaroon}} = oz_test_utils:create_provider(
        Config, ?PROVIDER_NAME1
    ),
    {ok, {P2, P2Macaroon}} = oz_test_utils:create_provider(
        Config, ?PROVIDER_NAME2
    ),

    % Create two users, grant one of them the privilege to list providers.
    % They still shouldn't be able to read domain aspect
    {ok, Admin} = oz_test_utils:create_user(Config, #od_user{}),
    {ok, NonAdmin} = oz_test_utils:create_user(Config, #od_user{}),
    oz_test_utils:user_set_oz_privileges(Config, Admin, grant, [
        ?OZ_PROVIDERS_LIST
    ]),

    ExpDomain = <<"127.0.0.1">>, % as set in create_provider
    ExpBody = #{
        <<"subdomainDelegation">> => false,
        <<"domain">> => ExpDomain
    },
    ApiTestSpec = #api_test_spec{
        client_spec = #client_spec{
            correct = [
                root,
                {provider, P1, P1Macaroon}
            ],
            unauthorized = [nobody],
            forbidden = [
                {user, Admin},
                {user, NonAdmin},
                {provider, P2, P2Macaroon}
            ]
        },
        logic_spec = LogicSpec = #logic_spec{
            module = provider_logic,
            function = get_domain_config,
            args = [client, P1],
            expected_result = ?OK_MAP(ExpBody)
        },
        gs_spec = GsSpec = #gs_spec{
            operation = get,
            gri = #gri{type = od_provider, id = P1, aspect = domain_config},
            expected_result = ?OK_MAP(ExpBody#{
                <<"gri">> => fun(EncodedGri) ->
                    #gri{id = Id} = oz_test_utils:decode_gri(
                        Config, EncodedGri
                    ),
                    ?assertEqual(Id, P1)
                end
            })
        }
    },
    ?assert(api_test_utils:run_tests(Config, ApiTestSpec)),

    % test enabled subdomain delegation
    ExpSubdomain = <<"subdomain">>,
    ExpIPs = [{5, 8, 2, 4}, {10, 12, 255, 255}],
    ExpIPsBin = [<<"5.8.2.4">>, <<"10.12.255.255">>],
    {ok, OZDomain} = oz_test_utils:get_oz_domain(Config),
    ExpDomain2 = <<ExpSubdomain/binary, ".", (list_to_binary(OZDomain))/binary>>,

    oz_test_utils:enable_subdomain_delegation(Config, P1, ExpSubdomain, ExpIPs),

    ExpBody2 = #{
        <<"subdomainDelegation">> => true,
        <<"domain">> => ExpDomain2,
        <<"ipList">> => ExpIPs,
        <<"subdomain">> => ExpSubdomain
    },
    ApiTestSpec2 = ApiTestSpec#api_test_spec{
        logic_spec = LogicSpec#logic_spec{expected_result = ?OK_MAP(ExpBody2)},
        gs_spec = GsSpec#gs_spec{
            expected_result = ?OK_MAP(ExpBody2#{
                <<"ipList">> => ExpIPsBin,
                <<"gri">> => fun(EncodedGri) ->
                    #gri{id = Id} = oz_test_utils:decode_gri(
                        Config, EncodedGri
                    ),
                    ?assertEqual(Id, P1)
                end
            })
        }
    },
    ?assert(api_test_utils:run_tests(Config, ApiTestSpec2)).


get_current_time_test(Config) ->
    {ok, {P1, P1Macaroon}} = oz_test_utils:create_provider(
        Config, ?PROVIDER_NAME1
    ),

    GRI = #gri{type = od_provider, id = undefined, aspect = current_time},
    ApiTestSpec = #api_test_spec{
        client_spec = #client_spec{
            correct = [
                root,
                nobody,
                {provider, P1, P1Macaroon}
            ]
        },
        rest_spec = #rest_spec{
            method = get,
            path = <<"/provider/public/get_current_time">>,
            expected_code = ?HTTP_200_OK,
            expected_body = fun(Value) ->
                maps:get(<<"timeMillis">>, Value) > 0
            end
        },
        logic_spec = #logic_spec{
            module = provider_logic,
            function = get_current_time,
            args = [client],
            expected_result = ?OK_TERM(fun(Result) ->
                Result > 0
            end)
        }
        % TODO gs
    },
    ?assert(api_test_utils:run_tests(Config, ApiTestSpec)).


verify_provider_identity_test(Config) ->
    {ok, {P1, P1Macaroon}} = oz_test_utils:create_provider(
        Config, ?PROVIDER_NAME1
    ),
    {ok, {P2, _}} = oz_test_utils:create_provider(
        Config, ?PROVIDER_NAME2
    ),

    {ok, DeserializedMacaroon} = onedata_macaroons:deserialize(P1Macaroon),
    Timestamp = oz_test_utils:call_oz(
        Config, time_utils, cluster_time_seconds, []
    ),
    MacaroonNoAuth = onedata_macaroons:add_caveat(
        DeserializedMacaroon, ?AUTHORIZATION_NONE_CAVEAT
    ),
    MacaroonNotExpired = onedata_macaroons:add_caveat(
        MacaroonNoAuth, ?TIME_CAVEAT(Timestamp, 100)
    ),
    MacaroonExpired = onedata_macaroons:add_caveat(
        MacaroonNoAuth, ?TIME_CAVEAT(Timestamp - 200, 100)
    ),
    {ok, MacaroonNoAuthBin} = onedata_macaroons:serialize(MacaroonNoAuth),
    {ok, MacaroonNotExpiredBin} = onedata_macaroons:serialize(MacaroonNotExpired),
    {ok, MacaroonExpiredBin} = onedata_macaroons:serialize(MacaroonExpired),

    ApiTestSpec = #api_test_spec{
        client_spec = #client_spec{
            correct = [
                root,
                nobody,
                {provider, P1, P1Macaroon}
            ]
        },
        rest_spec = #rest_spec{
            method = post,
            path = <<"/provider/public/verify_provider_identity">>,
            expected_code = ?HTTP_204_NO_CONTENT
        },
        logic_spec = #logic_spec{
            module = provider_logic,
            function = verify_provider_identity,
            args = [client, P1, data],
            expected_result = ?OK
        },
        % TODO gs
        data_spec = #data_spec{
            required = [
                <<"providerId">>, <<"macaroon">>
            ],
            correct_values = #{
                <<"providerId">> => [P1],
                <<"macaroon">> => [MacaroonNoAuthBin, MacaroonNotExpiredBin]
            },
            bad_values = [
                {<<"providerId">>, <<"">>, ?ERROR_BAD_VALUE_EMPTY(<<"providerId">>)},
                {<<"providerId">>, 1234, ?ERROR_BAD_VALUE_BINARY(<<"providerId">>)},
                {<<"providerId">>, <<"sdfagh2345qwefg">>, ?ERROR_BAD_VALUE_ID_NOT_FOUND(<<"providerId">>)},
                {<<"providerId">>, P2, ?ERROR_BAD_MACAROON},

                {<<"macaroon">>, <<"">>, ?ERROR_BAD_VALUE_TOKEN(<<"macaroon">>)},
                {<<"macaroon">>, 1234, ?ERROR_BAD_VALUE_TOKEN(<<"macaroon">>)},
                {<<"macaroon">>, MacaroonExpiredBin, ?ERROR_BAD_MACAROON}
            ]
        }
    },
    ?assert(api_test_utils:run_tests(Config, ApiTestSpec)).


%%%===================================================================
%%% Setup/teardown functions
%%%===================================================================


init_per_suite(Config) ->
    ssl:start(),
    hackney:start(),
    [{?LOAD_MODULES, [oz_test_utils]} | Config].


end_per_suite(_Config) ->
    hackney:stop(),
    ssl:stop().


init_per_testcase(check_my_ports_test, Config) ->
    Nodes = ?config(oz_worker_nodes, Config),
    ok = test_utils:mock_new(Nodes, http_client, [passthrough]),
    ok = test_utils:mock_expect(Nodes, http_client, get,
        fun(Url, Headers, Body, Options) ->
            case Url of
                <<"http://url1.com">> ->
                    {ok, 200, [], <<"whatever body">>};
                <<"http://service1.com">> ->
                    {ok, 200, [], <<"service1">>};
                <<"http://service2.com">> ->
                    {ok, 200, [], <<"body not matching service name">>};
                <<"http://service3.com">> ->
                    {ok, 304, [], <<"">>};
                _ ->
                    meck:passthrough([Url, Headers, Body, Options])
            end
        end),
    init_per_testcase(default, Config);
init_per_testcase(map_group_test, Config) ->
    Nodes = ?config(oz_worker_nodes, Config),
    ok = test_utils:mock_new(Nodes, auth_config),
    ok = test_utils:mock_expect(
        Nodes, auth_config, has_group_mapping_enabled, fun(_) -> true end
    ),
    ok = test_utils:mock_expect(Nodes, auth_config, get_auth_providers,
        fun() -> [?MAP_GROUP_TEST_AUTH | meck:passthrough([])] end
    ),
    ok = test_utils:mock_expect(Nodes, auth_config, get_provider_module,
        fun(_) -> ?MAP_GROUP_TEST_AUTH_MODULE end
    ),
    ok = test_utils:mock_new(
        Nodes, ?MAP_GROUP_TEST_AUTH_MODULE, [passthrough, non_strict]
    ),
    ok = test_utils:mock_expect(Nodes, ?MAP_GROUP_TEST_AUTH_MODULE,
        normalized_membership_spec, fun(_) -> ?MAPPED_MEMBERSHIP_SPEC end
    ),
    init_per_testcase(default, Config);
init_per_testcase(_, Config) ->
    Config.


end_per_testcase(check_my_ports_test, Config) ->
    Nodes = ?config(oz_worker_nodes, Config),
    test_utils:mock_unload(Nodes, http_client),
    end_per_testcase(default, Config);
end_per_testcase(map_group_test, Config) ->
    Nodes = ?config(oz_worker_nodes, Config),
    test_utils:mock_unload(Nodes, auth_config),
    test_utils:mock_unload(Nodes, ?MAP_GROUP_TEST_AUTH_MODULE),
    end_per_testcase(default, Config);
end_per_testcase(_, _Config) ->
    ok.


%%%===================================================================
%%% Helper functions
%%%===================================================================


create_2_providers_and_5_supported_spaces(Config) ->
    {ok, {P1, P1Macaroon}} = oz_test_utils:create_provider(
        Config, ?PROVIDER_NAME1
    ),
    {ok, {P2, P2Macaroon}} = oz_test_utils:create_provider(
        Config, ?PROVIDER_NAME2
    ),
    SupportSize = oz_test_utils:minimum_support_size(Config),

    Spaces = lists:map(
        fun(_) ->
            Name = ?UNIQUE_STRING,
            {ok, SpaceId} = oz_test_utils:create_space(Config, ?ROOT, Name),
            {ok, SpaceId} = oz_test_utils:support_space(
                Config, P1, SpaceId, SupportSize
            ),
            {ok, SpaceId} = oz_test_utils:support_space(
                Config, P2, SpaceId, SupportSize
            ),
            SpaceDetails = #{
                <<"name">> => Name,
                <<"providers">> => #{P1 => SupportSize, P2 => SupportSize}
            },
            {SpaceId, SpaceDetails}
        end, lists:seq(1, 5)
    ),

    {{P1, P1Macaroon}, {P2, P2Macaroon}, Spaces}.<|MERGE_RESOLUTION|>--- conflicted
+++ resolved
@@ -107,6 +107,7 @@
 %%% Test functions
 %%%===================================================================
 
+% TODO VFS-2918 (all tests) <<"clientName">> -> <<"name">>
 
 create_test(Config) ->
     ExpName = ?PROVIDER_NAME1,
@@ -187,11 +188,7 @@
         % TODO gs
         data_spec = #data_spec{
             required = [
-<<<<<<< HEAD
-                <<"name">>, <<"domain">>, <<"subdomainDelegation">>, <<"csr">>
-=======
-                <<"clientName">>, <<"domain">>, <<"subdomainDelegation">>
->>>>>>> 91ff6a75
+                <<"name">>, <<"domain">>, <<"subdomainDelegation">>
             ],
             optional = [<<"latitude">>, <<"longitude">>],
             correct_values = #{
@@ -230,13 +227,8 @@
     ApiTestSpec2 = ApiTestSpec#api_test_spec{
         data_spec = #data_spec{
             required = [
-<<<<<<< HEAD
                 <<"name">>, <<"subdomain">>, <<"ipList">>,
-                <<"subdomainDelegation">>, <<"csr">>
-=======
-                <<"clientName">>, <<"subdomain">>, <<"ipList">>,
                 <<"subdomainDelegation">>
->>>>>>> 91ff6a75
             ],
             optional = [<<"latitude">>, <<"longitude">>],
             correct_values = #{
@@ -1819,7 +1811,6 @@
         Config, ?PROVIDER_NAME1
     ),
 
-    GRI = #gri{type = od_provider, id = undefined, aspect = current_time},
     ApiTestSpec = #api_test_spec{
         client_spec = #client_spec{
             correct = [
