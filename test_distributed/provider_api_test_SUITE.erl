--- conflicted
+++ resolved
@@ -1574,20 +1574,12 @@
     ).
 
 
-<<<<<<< HEAD
 legacy_support_space_test(Config) ->
-=======
-support_space_test(Config) ->
->>>>>>> beb10326
     MinSupportSize = oz_test_utils:minimum_support_size(Config),
     {ok, Cluster1Member} = oz_test_utils:create_user(Config),
     {ok, {P1, P1Token}} = oz_test_utils:create_provider(
         Config, Cluster1Member, ?PROVIDER_NAME1
     ),
-<<<<<<< HEAD
-=======
-    Cluster1MemberNoUpdatePriv = new_cluster_member_with_privs(Config, P1, [], [?CLUSTER_UPDATE]),
->>>>>>> beb10326
     {ok, {P2, P2Token}} = oz_test_utils:create_provider(
         Config, ?PROVIDER_NAME2
     ),
@@ -1600,13 +1592,7 @@
     BadValues = [
         {<<"token">>, <<"bad-token">>, ?ERROR_BAD_VALUE_TOKEN(<<"token">>, ?ERROR_BAD_TOKEN)},
         {<<"token">>, 1234, ?ERROR_BAD_VALUE_TOKEN(<<"token">>, ?ERROR_BAD_TOKEN)},
-<<<<<<< HEAD
         {<<"token">>, BadInviteTokenSerialized, ?ERROR_BAD_VALUE_TOKEN(<<"token">>, ?ERROR_NOT_AN_INVITE_TOKEN(?SPACE_SUPPORT_TOKEN))},
-=======
-        {<<"token">>, BadInviteTokenSerialized, ?ERROR_BAD_VALUE_TOKEN(
-            <<"token">>, ?ERROR_NOT_AN_INVITE_TOKEN(?SUPPORT_SPACE, ?INVITE_TOKEN(?USER_JOIN_SPACE, S1))
-        )},
->>>>>>> beb10326
         {<<"size">>, <<"binary">>, ?ERROR_BAD_VALUE_INTEGER(<<"size">>)},
         {<<"size">>, 0, ?ERROR_BAD_VALUE_TOO_LOW(<<"size">>, MinSupportSize)},
         {<<"size">>, -1000, ?ERROR_BAD_VALUE_TOO_LOW(<<"size">>, MinSupportSize)},
@@ -1614,10 +1600,7 @@
     ],
 
     VerifyFun = fun(SpaceId) ->
-<<<<<<< HEAD
         oz_test_utils:ensure_entity_graph_is_up_to_date(Config),
-=======
->>>>>>> beb10326
         % Should return space id of the newly supported space
         {ok, #od_space{
             eff_providers = Providers
@@ -1634,12 +1617,6 @@
         DoesP1Supports orelse DoesP2Supports
     end,
 
-<<<<<<< HEAD
-    % Check only REST first
-=======
-    % Check logic endpoints - here we have to specify provider Id, so
-    % different clients will be authorized.
->>>>>>> beb10326
     ApiTestSpec = #api_test_spec{
         client_spec = #client_spec{
             % Only provider 1 is authorized to perform support operation on
@@ -1650,27 +1627,15 @@
             unauthorized = [nobody],
             forbidden = [
                 {user, U1},
-<<<<<<< HEAD
                 {provider, P2, P2Token}
             ]
         },
-=======
-                % Only provider itself can perform the support operation as it
-                % requires some operations to be performed in its database.
-                {user, Cluster1Member},
-                {user, Cluster1MemberNoUpdatePriv},
-                {provider, P2, P2Token}
-            ]
-        },
-        rest_spec = undefined,
->>>>>>> beb10326
         logic_spec = #logic_spec{
             module = provider_logic,
             function = support_space,
             args = [auth, P1, data],
             expected_result = ?OK_TERM(VerifyFun)
         },
-<<<<<<< HEAD
         gs_spec = #gs_spec{
             operation = create,
             gri = #gri{type = od_provider, id = P1, aspect = support},
@@ -1681,8 +1646,6 @@
                 end
             })
         },
-=======
->>>>>>> beb10326
         data_spec = #data_spec{
             required = [<<"token">>, <<"size">>],
             correct_values = #{
@@ -1693,26 +1656,15 @@
                     {ok, Space} = oz_test_utils:create_space(
                         Config, ?USER(U1), ?SPACE_NAME2
                     ),
-<<<<<<< HEAD
                     {ok, SpaceSupportToken} = oz_test_utils:create_space_support_token(
                         Config, ?USER(U1), Space
                     ),
                     element(2, {ok, _} = tokens:serialize(SpaceSupportToken))
-=======
-                    {ok, SpInvProvToken} = oz_test_utils:create_space_support_token(
-                        Config, ?USER(U1), Space
-                    ),
-                    element(2, {ok, _} = tokens:serialize(SpInvProvToken))
->>>>>>> beb10326
                 end],
                 <<"size">> => [MinSupportSize]
             },
             bad_values = BadValues
         }
-<<<<<<< HEAD
-=======
-        % TODO gs
->>>>>>> beb10326
     },
     ?assert(api_test_utils:run_tests(Config, ApiTestSpec)),
 
@@ -1722,10 +1674,7 @@
     ),
     ApiTestSpec2 = ApiTestSpec#api_test_spec{
         % client_spec and logic_spec are inherited from ApiTestSpec
-<<<<<<< HEAD
         gs_spec = undefined,
-=======
->>>>>>> beb10326
         data_spec = #data_spec{
             required = [<<"token">>, <<"size">>],
             correct_values = #{
@@ -1736,48 +1685,27 @@
                     {ok, Space} = oz_test_utils:create_space(
                         Config, ?USER(U1), <<"space">>
                     ),
-<<<<<<< HEAD
                     {ok, SpaceSupportToken} = oz_test_utils:create_space_support_token(
                         Config, ?USER(U1), Space
                     ),
                     SpaceSupportToken
-=======
-                    {ok, SpInvProvToken} = oz_test_utils:create_space_support_token(
-                        Config, ?USER(U1), Space
-                    ),
-                    SpInvProvToken
->>>>>>> beb10326
                 end],
                 <<"size">> => [MinSupportSize]
             },
             bad_values = BadValues ++ [
-<<<<<<< HEAD
                 {<<"token">>, BadToken3, ?ERROR_BAD_VALUE_TOKEN(<<"token">>, ?ERROR_NOT_AN_INVITE_TOKEN(?SPACE_SUPPORT_TOKEN))}
-=======
-                {<<"token">>, BadToken3, ?ERROR_BAD_VALUE_TOKEN(
-                    <<"token">>, ?ERROR_NOT_AN_INVITE_TOKEN(?SUPPORT_SPACE, ?INVITE_TOKEN(?USER_JOIN_SPACE, S1))
-                )}
->>>>>>> beb10326
             ]
         }
     },
     ?assert(api_test_utils:run_tests(Config, ApiTestSpec2)).
 
 
-<<<<<<< HEAD
 legacy_update_support_size_test(Config) ->
-=======
-update_support_size_test(Config) ->
->>>>>>> beb10326
     MinSupportSize = oz_test_utils:minimum_support_size(Config),
     {ok, Cluster1Member} = oz_test_utils:create_user(Config),
     {ok, {P1, P1Token}} = oz_test_utils:create_provider(
         Config, Cluster1Member, ?PROVIDER_NAME1
     ),
-<<<<<<< HEAD
-=======
-    Cluster1MemberNoUpdatePriv = new_cluster_member_with_privs(Config, P1, [], [?CLUSTER_UPDATE]),
->>>>>>> beb10326
     {ok, {P2, P2Token}} = oz_test_utils:create_provider(
         Config, ?PROVIDER_NAME2
     ),
@@ -1785,23 +1713,14 @@
 
     EnvSetUpFun = fun() ->
         {ok, S1} = oz_test_utils:create_space(Config, ?USER(U1), ?SPACE_NAME1),
-<<<<<<< HEAD
         {ok, S1} = oz_test_utils:support_space_by_legacy_storage(Config, P1, S1),
         {ok, S1} = oz_test_utils:support_space_by_legacy_storage(Config, P2, S1),
-=======
-        {ok, S1} = oz_test_utils:support_space(Config, P1, S1, MinSupportSize),
-        {ok, S1} = oz_test_utils:support_space(Config, P2, S1, MinSupportSize),
->>>>>>> beb10326
         oz_test_utils:ensure_entity_graph_is_up_to_date(Config),
         #{spaceId => S1}
     end,
     VerifyEndFun = fun(ShouldSucceed, #{spaceId := SpaceId} = _Env, Data) ->
         {ok, #od_space{
-<<<<<<< HEAD
             eff_providers = #{P1 := {SupportSize, _}}
-=======
-            eff_providers = #{P1 := SupportSize}
->>>>>>> beb10326
         }} = oz_test_utils:get_space(Config, SpaceId),
 
         ExpSupportSize = case ShouldSucceed of
@@ -1844,19 +1763,11 @@
         client_spec = #client_spec{
             correct = [
                 root,
-<<<<<<< HEAD
-=======
-                {user, Cluster1Member},
->>>>>>> beb10326
                 {provider, P1, P1Token}
             ],
             unauthorized = [nobody],
             forbidden = [
                 {user, U1},
-<<<<<<< HEAD
-=======
-                {user, Cluster1MemberNoUpdatePriv},
->>>>>>> beb10326
                 {provider, P2, P2Token}
             ]
         },
@@ -1867,30 +1778,17 @@
             args = [auth, P1, spaceId, data],
             expected_result = ?OK_RES
         }
-<<<<<<< HEAD
-=======
-        % TODO gs
->>>>>>> beb10326
     },
     ?assert(api_test_utils:run_tests(
         Config, ApiTestSpec2, EnvSetUpFun, undefined, VerifyEndFun
     )).
 
 
-<<<<<<< HEAD
 legacy_revoke_support_test(Config) ->
-=======
-revoke_support_test(Config) ->
-    MinSupportSize = oz_test_utils:minimum_support_size(Config),
->>>>>>> beb10326
     {ok, Cluster1Member} = oz_test_utils:create_user(Config),
     {ok, {P1, P1Token}} = oz_test_utils:create_provider(
         Config, Cluster1Member, ?PROVIDER_NAME1
     ),
-<<<<<<< HEAD
-=======
-    Cluster1MemberNoUpdatePriv = new_cluster_member_with_privs(Config, P1, [], [?CLUSTER_UPDATE]),
->>>>>>> beb10326
     {ok, {P2, P2Token}} = oz_test_utils:create_provider(
         Config, ?PROVIDER_NAME2
     ),
@@ -1898,28 +1796,17 @@
 
     EnvSetUpFun = fun() ->
         {ok, S1} = oz_test_utils:create_space(Config, ?USER(U1), ?SPACE_NAME1),
-<<<<<<< HEAD
         {ok, S1} = oz_test_utils:support_space_by_legacy_storage(Config, P1, S1),
         {ok, S1} = oz_test_utils:support_space_by_legacy_storage(Config, P2, S1),
-=======
-        {ok, S1} = oz_test_utils:support_space(Config, P1, S1, MinSupportSize),
-        {ok, S1} = oz_test_utils:support_space(Config, P2, S1, MinSupportSize),
->>>>>>> beb10326
         oz_test_utils:ensure_entity_graph_is_up_to_date(Config),
         #{spaceId => S1}
     end,
     DeleteEntityFun = fun(#{spaceId := SpaceId} = _Env) ->
-<<<<<<< HEAD
         oz_test_utils:unsupport_space(Config, P1, SpaceId),
         oz_test_utils:ensure_entity_graph_is_up_to_date(Config)
     end,
     VerifyEndFun = fun(ShouldSucceed, #{spaceId := SpaceId} = _Env, _Data) ->
         oz_test_utils:ensure_entity_graph_is_up_to_date(Config),
-=======
-        oz_test_utils:unsupport_space(Config, P1, SpaceId)
-    end,
-    VerifyEndFun = fun(ShouldSucceed, #{spaceId := SpaceId} = _Env, _Data) ->
->>>>>>> beb10326
         {ok, #od_space{
             eff_providers = Providers
         }} = oz_test_utils:get_space(Config, SpaceId),
@@ -1950,19 +1837,11 @@
         client_spec = #client_spec{
             correct = [
                 root,
-<<<<<<< HEAD
-=======
-                {user, Cluster1Member},
->>>>>>> beb10326
                 {provider, P1, P1Token}
             ],
             unauthorized = [nobody],
             forbidden = [
                 {user, U1},
-<<<<<<< HEAD
-=======
-                {user, Cluster1MemberNoUpdatePriv},
->>>>>>> beb10326
                 {provider, P2, P2Token}
             ]
         },
@@ -1972,10 +1851,6 @@
             args = [auth, P1, spaceId],
             expected_result = ?OK_RES
         }
-<<<<<<< HEAD
-=======
-        % TODO gs
->>>>>>> beb10326
     },
     ?assert(api_test_scenarios:run_scenario(delete_entity,
         [Config, ApiTestSpec2, EnvSetUpFun, VerifyEndFun, DeleteEntityFun]
