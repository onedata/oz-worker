--- conflicted
+++ resolved
@@ -133,21 +133,12 @@
             required = [<<"clientName">>, <<"domain">>, <<"subdomainDelegation">>, <<"csr">>],
             optional = [<<"latitude">>, <<"longitude">>],
             correct_values = #{
-<<<<<<< HEAD
                 <<"clientName">> => [ExpName],
-                <<"urls">> => [ExpUrls],
-                <<"redirectionPoint">> => [ExpRedPoint],
+                <<"domain">> => [ExpDomain],
+                <<"subdomainDelegation">> => [ExpSubdomainDelegation],
                 <<"csr">> => [CSR],
-                <<"latitude">> => [50.0],
-                <<"longitude">> => [-24.8]
-=======
-                <<"clientName">> => ExpName,
-                <<"domain">> => ExpDomain,
-                <<"subdomainDelegation">> => ExpSubdomainDelegation,
-                <<"csr">> => CSR,
-                <<"latitude">> => ExpLatitude,
-                <<"longitude">> => ExpLongitude
->>>>>>> ed4e1e2a
+                <<"latitude">> => [ExpLatitude],
+                <<"longitude">> => [ExpLongitude]
             },
             bad_values = [
                 {<<"clientName">>, <<"">>, ?ERROR_BAD_VALUE_EMPTY(<<"clientName">>)},
@@ -231,13 +222,13 @@
                         <<"subdomainDelegation">>, <<"csr">>],
             optional = [<<"latitude">>, <<"longitude">>],
             correct_values = #{
-                <<"clientName">> => ExpName,
-                <<"subdomainDelegation">> => ExpSubdomainDelegation,
-                <<"subdomain">> => ExpSubdomain,
-                <<"ipList">> => ExpIPs,
-                <<"csr">> => CSR,
-                <<"latitude">> => ExpLatitude,
-                <<"longitude">> => ExpLongitude
+                <<"clientName">> => [ExpName],
+                <<"subdomainDelegation">> => [ExpSubdomainDelegation],
+                <<"subdomain">> => [ExpSubdomain],
+                <<"ipList">> => [ExpIPs],
+                <<"csr">> => [CSR],
+                <<"latitude">> => [ExpLatitude],
+                <<"longitude">> => [ExpLongitude]
             },
             bad_values = [
                 {<<"subdomain">>, <<"">>, ?ERROR_BAD_VALUE_EMPTY(<<"subdomain">>)},
@@ -447,17 +438,9 @@
                 <<"clientName">>, <<"latitude">>, <<"longitude">>
             ],
             correct_values = #{
-<<<<<<< HEAD
                 <<"clientName">> => [ExpName],
-                <<"urls">> => [ExpUrls],
-                <<"redirectionPoint">> => [ExpRedPoint],
                 <<"latitude">> => [ExpLatitude],
                 <<"longitude">> => [ExpLongitude]
-=======
-                <<"clientName">> => ExpName,
-                <<"latitude">> => ExpLatitude,
-                <<"longitude">> => ExpLongitude
->>>>>>> ed4e1e2a
             },
             bad_values = [
                 {<<"clientName">>, <<"">>, ?ERROR_BAD_VALUE_EMPTY(<<"clientName">>)},
@@ -1526,9 +1509,9 @@
                 <<"subdomainDelegation">>, <<"subdomain">>, <<"ipList">>
             ],
             correct_values = #{
-                <<"subdomainDelegation">> => true,
-                <<"subdomain">> => ExpSubdomain,
-                <<"ipList">> => ExpIPs
+                <<"subdomainDelegation">> => [true],
+                <<"subdomain">> => [ExpSubdomain],
+                <<"ipList">> => [ExpIPs]
             },
             bad_values = [
                 {<<"subdomainDelegation">>, bad_bool, ?ERROR_BAD_VALUE_BOOLEAN(<<"subdomainDelegation">>)},
@@ -1571,8 +1554,8 @@
                 <<"subdomainDelegation">>, <<"domain">>
             ],
             correct_values = #{
-                <<"subdomainDelegation">> => false,
-                <<"domain">> => ExpDomain
+                <<"subdomainDelegation">> => [false],
+                <<"domain">> => [ExpDomain]
             },
             bad_values = [
                 {<<"subdomainDelegation">>, bad_bool, ?ERROR_BAD_VALUE_BOOLEAN(<<"subdomainDelegation">>)},
@@ -1612,8 +1595,8 @@
                 <<"subdomainDelegation">>, <<"domain">>
             ],
             correct_values = #{
-                <<"subdomainDelegation">> => false,
-                <<"domain">> => NewDomain
+                <<"subdomainDelegation">> => [false],
+                <<"domain">> => [NewDomain]
             },
             bad_values = [
                 {<<"subdomainDelegation">>, bad_bool, ?ERROR_BAD_VALUE_BOOLEAN(<<"subdomainDelegation">>)},
@@ -1654,8 +1637,8 @@
                 <<"subdomainDelegation">>, <<"domain">>
             ],
             correct_values = #{
-                <<"subdomainDelegation">> => false,
-                <<"domain">> => NewDomain
+                <<"subdomainDelegation">> => [false],
+                <<"domain">> => [NewDomain]
             },
             bad_values = []
         }
@@ -1681,7 +1664,7 @@
     % They still shouldn't be able to read domain aspect
     {ok, Admin} = oz_test_utils:create_user(Config, #od_user{}),
     {ok, NonAdmin} = oz_test_utils:create_user(Config, #od_user{}),
-    oz_test_utils:set_user_oz_privileges(Config, Admin, grant, [
+    oz_test_utils:user_set_oz_privileges(Config, Admin, grant, [
         ?OZ_PROVIDERS_LIST
     ]),
 
@@ -1716,7 +1699,7 @@
     % test enabled subdomain delegation
     ExpSubdomain = <<"subdomain">>,
     ExpIPs = [{5,8,2,4}, {10,12,255,255}],
-    OZDomain = oz_test_utils:get_oz_domain(Config),
+    {ok, OZDomain} = oz_test_utils:get_domain(Config),
     ExpDomain2 = <<ExpSubdomain/binary, ".", (list_to_binary(OZDomain))/binary>>,
 
     oz_test_utils:enable_subdomain_delegation(Config, P1, ExpSubdomain, ExpIPs),
