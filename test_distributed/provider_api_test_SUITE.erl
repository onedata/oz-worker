%%%-------------------------------------------------------------------
%%% @author Lukasz Opiola
%%% @copyright (C) 2016 ACK CYFRONET AGH
%%% This software is released under the MIT license
%%% cited in 'LICENSE.txt'.
%%% @end
%%%-------------------------------------------------------------------
%%% @doc
%%% This file contains tests concerning provider API (REST + logic).
%%% @end
%%%-------------------------------------------------------------------
-module(provider_api_test_SUITE).
-author("Lukasz Opiola").

-include("rest.hrl").
-include("entity_logic.hrl").
-include("registered_names.hrl").
-include("idp_group_mapping.hrl").
-include("datastore/oz_datastore_models.hrl").
-include("auth/entitlement_mapping.hrl").
-include_lib("ctool/include/logging.hrl").
-include_lib("ctool/include/privileges.hrl").
-include_lib("ctool/include/test/test_utils.hrl").
-include_lib("ctool/include/test/assertions.hrl").
-include_lib("ctool/include/test/performance.hrl").
-include_lib("ctool/include/auth/onedata_macaroons.hrl").
-include_lib("ctool/include/api_errors.hrl").

-include("api_test_utils.hrl").

<<<<<<< HEAD
-define(MAP_GROUP_TEST_AUTH, test_auth).
-define(MAP_GROUP_TEST_AUTH_BIN, atom_to_binary(?MAP_GROUP_TEST_AUTH, latin1)).
-define(MAP_GROUP_TEST_AUTH_MODULE, test_auth_module).
-define(MAPPED_GROUP_PATH, #idp_group{name = <<"mapped_group1">>, type = role_holders}).
-define(MAPPED_IDP_ENTITLEMENT, #idp_entitlement{
    path = ?MAPPED_GROUP_PATH,
    privileges = member
}).
=======
-define(DUMMY_IDP, dummyIdP).
>>>>>>> f9497ac5


%% API
-export([
    all/0,
    init_per_suite/1, end_per_suite/1,
    init_per_testcase/2, end_per_testcase/2
]).
-export([
    create_test/1,
    get_test/1,
    get_self_test/1,
    list_test/1,
    update_test/1,
    delete_test/1,
    delete_self_test/1,
    create_provider_registration_token_test/1,

    list_eff_users_test/1,
    get_eff_user_test/1,
    get_eff_user_membership_intermediaries/1,
    list_eff_groups_test/1,
    get_eff_group_test/1,
    get_eff_group_membership_intermediaries/1,

    list_spaces_test/1,
    list_self_spaces_test/1,
    get_space_test/1,
    get_self_space_test/1,
    support_space_test/1,
    update_support_size_test/1,
    revoke_support_test/1,

    check_my_ports_test/1,
    check_my_ip_test/1,
    map_group_test/1,
    update_subdomain_test/1,
    update_domain_test/1,
    update_domain_is_idempotent_test/1,
    get_domain_config_test/1,
    get_current_time_test/1,
    verify_provider_identity_test/1
]).

all() ->
    ?ALL([
        create_test,
        get_test,
        get_self_test,
        list_test,
        update_test,
        delete_test,
        delete_self_test,
        create_provider_registration_token_test,

        list_eff_users_test,
        get_eff_user_test,
        get_eff_user_membership_intermediaries,
        list_eff_groups_test,
        get_eff_group_test,
        get_eff_group_membership_intermediaries,

        list_spaces_test,
        list_self_spaces_test,
        get_space_test,
        get_self_space_test,
        support_space_test,
        update_support_size_test,
        revoke_support_test,

        check_my_ports_test,
        check_my_ip_test,
        map_group_test,
        update_subdomain_test,
        update_domain_test,
        update_domain_is_idempotent_test,
        get_domain_config_test,
        get_current_time_test
    ]).

%%%===================================================================
%%% Test functions
%%%===================================================================

create_test(Config) ->
    ExpName = ?CORRECT_NAME,

    {ok, OZDomainString} = oz_test_utils:get_oz_domain(Config),
    OZDomain = list_to_binary(OZDomainString),

    VerifyFun = fun(ProviderId, Macaroon, Data) ->
        ExpLatitude = maps:get(<<"latitude">>, Data, 0.0),
        ExpLongitude = maps:get(<<"longitude">>, Data, 0.0),
        ExpAdminEmail = maps:get(<<"adminEmail">>, Data),
        ExpSubdomainDelegation = maps:get(<<"subdomainDelegation">>, Data),
        {ExpSubdomain, ExpDomain} = case ExpSubdomainDelegation of
            true ->
                Subdomain = maps:get(<<"subdomain">>, Data),
                {Subdomain, <<Subdomain/binary, ".", OZDomain/binary>>};
            false ->
                {undefined, maps:get(<<"domain">>, Data)}
        end,

        % Logic returns the macaroon in deserialized format, and REST in serialized
        MacaroonBin = case is_binary(Macaroon) of
            true ->
                Macaroon;
            false ->
                {ok, Serialized} = onedata_macaroons:serialize(Macaroon),
                Serialized
        end,
        ?assertEqual(ok, oz_test_utils:call_oz(Config, provider_logic, verify_provider_identity, [
            ?ROOT, ProviderId, MacaroonBin
        ])),
        {ok, Provider} = oz_test_utils:get_provider(Config, ProviderId),
        ?assertEqual(ExpName, Provider#od_provider.name),
        ?assertEqual(ExpDomain, Provider#od_provider.domain),
        ?assertEqual(ExpSubdomainDelegation, Provider#od_provider.subdomain_delegation),
        ?assertEqual(ExpSubdomain, Provider#od_provider.subdomain),
        ?assertEqual(ExpAdminEmail, Provider#od_provider.admin_email),
        ?assertEqual(ExpLatitude, Provider#od_provider.latitude),
        ?assertEqual(ExpLongitude, Provider#od_provider.longitude),

        % check also provider_logic:get_url function
        ExpProviderURL = str_utils:format_bin("https://~s", [ExpDomain]),
        {ok, ProviderURL} = oz_test_utils:call_oz(
            Config, provider_logic, get_url, [ProviderId]
        ),
        ?assertEqual(ProviderURL, ExpProviderURL),

        % delete provider to avoid "subdomain occupied" errors
        oz_test_utils:delete_provider(Config, ProviderId),
        true
    end,

    %% Create provider with subdomain delegation turned off
    Nodes = ?config(oz_worker_nodes, Config),
    rpc:multicall(Nodes, application, set_env, [
        ?APP_NAME, subdomain_delegation_enabled, false
    ]),
    ApiTestSpec = #api_test_spec{
        client_spec = #client_spec{
            correct = [root, nobody]
        },
        rest_spec = #rest_spec{
            method = post,
            path = <<"/providers">>,
            expected_code = ?HTTP_200_OK,
            expected_body = ?OK_ENV(fun(_Env, Data) -> fun(Value) ->
                Macaroon = maps:get(<<"macaroon">>, Value),
                ProviderId = maps:get(<<"providerId">>, Value),
                VerifyFun(ProviderId, Macaroon, Data)
            end
            end)
        },
        logic_spec = #logic_spec{
            operation = create,
            module = provider_logic,
            function = create,
            args = [client, data],
            expected_result = ?OK_ENV(fun(_Env, Data) ->
                ?OK_TERM(fun({ProviderId, Macaroon}) ->
                    VerifyFun(ProviderId, Macaroon, Data)
                end)
            end)
        },
        % TODO gs
        data_spec = #data_spec{
            required = [
                <<"name">>, <<"adminEmail">>, <<"domain">>, <<"subdomainDelegation">>
            ],
            optional = [<<"latitude">>, <<"longitude">>],
            correct_values = CorrectValues = #{
                <<"name">> => [ExpName],
                <<"domain">> => [<<"multilevel.provider-domain.org">>],
                <<"subdomainDelegation">> => [false],
                <<"adminEmail">> => [?ADMIN_EMAIL],
                <<"latitude">> => [rand:uniform() * 90],
                <<"longitude">> => [rand:uniform() * 180]
            },
            bad_values = [
                {<<"domain">>, <<"">>, ?ERROR_BAD_VALUE_EMPTY(<<"domain">>)},
                {<<"domain">>, <<"https://domain.com">>, ?ERROR_BAD_VALUE_DOMAIN(<<"domain">>)},
                {<<"domain">>, <<"domain.com:443">>, ?ERROR_BAD_VALUE_DOMAIN(<<"domain">>)},
                {<<"domain">>, <<".leadingdot">>, ?ERROR_BAD_VALUE_DOMAIN(<<"domain">>)},
                {<<"domain">>, <<"trailing-.hyphen">>, ?ERROR_BAD_VALUE_DOMAIN(<<"domain">>)},
                {<<"subdomainDelegation">>, true, ?ERROR_SUBDOMAIN_DELEGATION_DISABLED},
                {<<"subdomainDelegation">>, <<"binary">>, ?ERROR_BAD_VALUE_BOOLEAN(<<"subdomainDelegation">>)},
                {<<"subdomainDelegation">>, bad_bool, ?ERROR_BAD_VALUE_BOOLEAN(<<"subdomainDelegation">>)},
                {<<"adminEmail">>, <<"adminwithoutdomain">>, ?ERROR_BAD_VALUE_EMAIL},
                {<<"latitude">>, <<"ASDASD">>, ?ERROR_BAD_VALUE_FLOAT(<<"latitude">>)},
                {<<"latitude">>, -1500, ?ERROR_BAD_VALUE_NOT_IN_RANGE(<<"latitude">>, -90, 90)},
                {<<"latitude">>, -90.1, ?ERROR_BAD_VALUE_NOT_IN_RANGE(<<"latitude">>, -90, 90)},
                {<<"latitude">>, 90.1, ?ERROR_BAD_VALUE_NOT_IN_RANGE(<<"latitude">>, -90, 90)},
                {<<"latitude">>, 1500, ?ERROR_BAD_VALUE_NOT_IN_RANGE(<<"latitude">>, -90, 90)},
                {<<"longitude">>, <<"ASDASD">>, ?ERROR_BAD_VALUE_FLOAT(<<"longitude">>)},
                {<<"longitude">>, -1500, ?ERROR_BAD_VALUE_NOT_IN_RANGE(<<"longitude">>, -180, 180)},
                {<<"longitude">>, -180.1, ?ERROR_BAD_VALUE_NOT_IN_RANGE(<<"longitude">>, -180, 180)},
                {<<"longitude">>, 180.1, ?ERROR_BAD_VALUE_NOT_IN_RANGE(<<"longitude">>, -180, 180)},
                {<<"longitude">>, 1500, ?ERROR_BAD_VALUE_NOT_IN_RANGE(<<"longitude">>, -180, 180)}
                | ?BAD_VALUES_NAME(?ERROR_BAD_VALUE_NAME)
            ]
        }
    },
    ?assert(api_test_utils:run_tests(Config, ApiTestSpec)),

    %% Create provider with provider registration policy set to strict
    rpc:multicall(Nodes, application, set_env, [
        ?APP_NAME, provider_registration_policy, strict
    ]),
    ApiTestSpec2 = #api_test_spec{
        data_spec = #data_spec{
            required = [
                <<"name">>, <<"token">>, <<"adminEmail">>,
                <<"domain">>, <<"subdomainDelegation">>
            ],
            optional = [<<"latitude">>, <<"longitude">>],
            correct_values = CorrectValues#{
                <<"token">> => [fun(_Env) ->
                    {ok, Macaroon} = oz_test_utils:create_provider_registration_token(
                        Config, ?ROOT
                    ),
                    {ok, Token} = onedata_macaroons:serialize(Macaroon),
                    Token
                end]
            },
            bad_values = [
                {<<"token">>, <<"">>, ?ERROR_BAD_VALUE_EMPTY(<<"token">>)},
                {<<"token">>, 1234, ?ERROR_BAD_VALUE_TOKEN(<<"token">>)},
                {<<"token">>, <<"123qwe">>,
                    ?ERROR_BAD_VALUE_TOKEN(<<"token">>)}
            ]
        }
    },
    ?assert(api_test_utils:run_tests(Config, ApiTestSpec2)),
    rpc:multicall(Nodes, application, set_env, [
        ?APP_NAME, provider_registration_policy, open
    ]),

    %% Create provider with subdomain delegation turned on
    rpc:multicall(Nodes, application, set_env, [
        ?APP_NAME, subdomain_delegation_enabled, true
    ]),
    ApiTestSpec3 = ApiTestSpec#api_test_spec{
        data_spec = #data_spec{
            required = [
                <<"name">>, <<"subdomain">>, <<"ipList">>, <<"adminEmail">>,
                <<"subdomainDelegation">>
            ],
            optional = [<<"latitude">>, <<"longitude">>],
            correct_values = #{
                <<"name">> => [ExpName],
                <<"subdomainDelegation">> => [true],
                <<"subdomain">> => [<<"prov-sub">>],
                <<"ipList">> => [[<<"2.4.6.8">>, <<"255.253.251.2">>]],
                <<"adminEmail">> => [?ADMIN_EMAIL],
                <<"latitude">> => [rand:uniform() * 90],
                <<"longitude">> => [rand:uniform() * 180]
            },
            bad_values = [
                {<<"subdomain">>, <<"">>, ?ERROR_BAD_VALUE_EMPTY(<<"subdomain">>)},
                {<<"subdomain">>, <<"port:443">>, ?ERROR_BAD_VALUE_SUBDOMAIN},
                {<<"subdomain">>, <<"Uppercase">>, ?ERROR_BAD_VALUE_SUBDOMAIN},
                {<<"subdomain">>, <<"under_score">>, ?ERROR_BAD_VALUE_SUBDOMAIN},
                {<<"subdomain">>, <<"-leadinghyphen">>, ?ERROR_BAD_VALUE_SUBDOMAIN},
                {<<"subdomain">>, <<"trailingdot.">>, ?ERROR_BAD_VALUE_SUBDOMAIN},
                {<<"subdomain">>, <<"multi.part">>, ?ERROR_BAD_VALUE_SUBDOMAIN},
                {<<"subdomain">>, <<"https://protocol">>, ?ERROR_BAD_VALUE_SUBDOMAIN},
                {<<"ipList">>, [atom], ?ERROR_BAD_VALUE_LIST_OF_IPV4_ADDRESSES(<<"ipList">>)},
                {<<"ipList">>, atom, ?ERROR_BAD_VALUE_LIST_OF_IPV4_ADDRESSES(<<"ipList">>)},
                {<<"ipList">>, [<<"256.256.256.256">>], ?ERROR_BAD_VALUE_LIST_OF_IPV4_ADDRESSES(<<"ipList">>)}
            ]
        }
    },
    ?assert(api_test_utils:run_tests(Config, ApiTestSpec3)).


get_test(Config) ->
    ExpName = ?PROVIDER_NAME1,
    ExpDomain = ?UNIQUE_DOMAIN,
    ExpAdminEmail = ?ADMIN_EMAIL,
    ExpLatitude = rand:uniform() * 90,
    ExpLongitude = rand:uniform() * 180,
    PrivateProviderDetails = #{
        <<"name">> => ExpName,
        <<"adminEmail">> => ExpAdminEmail,
        <<"domain">> => ExpDomain,
        <<"latitude">> => ExpLatitude,
        <<"longitude">> => ExpLongitude
    },
    {ok, {P1, P1Macaroon}} = oz_test_utils:create_provider(
        Config, PrivateProviderDetails#{<<"subdomainDelegation">> => false}
    ),
    {ok, {P2, P2Macaroon}} = oz_test_utils:create_provider(
        Config, ?PROVIDER_NAME2
    ),

    {ok, U1} = oz_test_utils:create_user(Config, #od_user{}),
    {ok, NonAdmin} = oz_test_utils:create_user(Config, #od_user{}),

    {ok, S1} = oz_test_utils:create_space(Config, ?USER(U1), ?SPACE_NAME1),
    SupportSize = oz_test_utils:minimum_support_size(Config),
    {ok, S1} = oz_test_utils:support_space(Config, P1, S1, SupportSize),

    oz_test_utils:ensure_entity_graph_is_up_to_date(Config),

    % Get and check private data
    GetPrivateDataApiTestSpec = #api_test_spec{
        client_spec = #client_spec{
            correct = [
                root,
                {provider, P1, P1Macaroon}
            ],
            unauthorized = [nobody],
            forbidden = [
                {user, U1},
                {admin, [?OZ_PROVIDERS_VIEW]},
                {user, NonAdmin},
                {provider, P2, P2Macaroon}
            ]
        },
        logic_spec = #logic_spec{
            operation = get,
            module = provider_logic,
            function = get,
            args = [client, P1],
            expected_result = ?OK_TERM(
                fun(#od_provider{
                    name = Name, subdomain_delegation = false,
                    domain = Domain, subdomain = undefined,
                    admin_email = AdminEmail,
                    latitude = Latitude, longitude = Longitude,
                    spaces = Spaces, eff_users = EffUsers, eff_groups = #{}
                }) ->
                    ?assertEqual(ExpName, Name),
                    ?assertEqual(ExpDomain, Domain),
                    ?assertEqual(ExpAdminEmail, AdminEmail),
                    ?assertEqual(ExpLatitude, Latitude),
                    ?assertEqual(ExpLongitude, Longitude),
                    ?assertEqual(#{S1 => SupportSize}, Spaces),
                    ?assertEqual(#{U1 => [{od_space, S1}]}, EffUsers)
                end)
        },
        gs_spec = #gs_spec{
            operation = get,
            gri = #gri{type = od_provider, id = P1, aspect = instance},
            expected_result = ?OK_MAP(#{
                <<"online">> => true,
                <<"name">> => ExpName, <<"domain">> => ExpDomain,
                <<"effectiveGroups">> => [], <<"effectiveUsers">> => [U1],
                <<"latitude">> => ExpLatitude, <<"longitude">> => ExpLongitude,
                <<"spaces">> => #{S1 => SupportSize},
                <<"subdomain">> => <<"undefined">>,
                <<"subdomainDelegation">> => false,
                <<"adminEmail">> => ExpAdminEmail,
                <<"gri">> => fun(EncodedGri) ->
                    #gri{id = Id} = oz_test_utils:decode_gri(
                        Config, EncodedGri
                    ),
                    ?assertEqual(P1, Id)
                end
            })
        }
    },
    ?assert(api_test_utils:run_tests(Config, GetPrivateDataApiTestSpec)),

    ExpProtectedDetails = maps:remove(<<"adminEmail">>, PrivateProviderDetails#{
        <<"online">> => true
    }),

    % Get and check protected data
    GetProtectedDataApiTestSpec = #api_test_spec{
        client_spec = #client_spec{
            correct = [
                root,
                {user, U1},
                {admin, [?OZ_PROVIDERS_VIEW]},
                {provider, P2, P2Macaroon}
            ],
            unauthorized = [nobody],
            forbidden = [
                {user, NonAdmin}
            ]
        },
        rest_spec = #rest_spec{
            method = get,
            path = [<<"/providers/">>, P1],
            expected_code = ?HTTP_200_OK,
            expected_body = ExpProtectedDetails#{<<"providerId">> => P1}
        },
        logic_spec = #logic_spec{
            operation = get,
            module = provider_logic,
            function = get_protected_data,
            args = [client, P1],
            expected_result = ?OK_MAP(ExpProtectedDetails)
        },
        gs_spec = #gs_spec{
            operation = get,
            gri = #gri{
                type = od_provider, id = P1,
                aspect = instance, scope = protected
            },
            expected_result = ?OK_MAP(ExpProtectedDetails#{
                <<"gri">> => fun(EncodedGri) ->
                    #gri{id = Id} = oz_test_utils:decode_gri(
                        Config, EncodedGri
                    ),
                    ?assertEqual(P1, Id)
                end
            })
        }
    },
    ?assert(api_test_utils:run_tests(Config, GetProtectedDataApiTestSpec)).


get_self_test(Config) ->
    ProviderDetails = ?PROVIDER_DETAILS(?PROVIDER_NAME1),
    {ok, {P1, P1Macaroon}} = oz_test_utils:create_provider(
        Config, ProviderDetails#{<<"subdomainDelegation">> => false}
    ),

    ExpDetails = maps:remove(<<"adminEmail">>, ProviderDetails#{
        <<"name">> => ?PROVIDER_NAME1,
        <<"online">> => false
    }),
    ApiTestSpec = #api_test_spec{
        client_spec = #client_spec{
            correct = [{provider, P1, P1Macaroon}]
        },
        rest_spec = #rest_spec{
            method = get,
            path = <<"/provider">>,
            expected_code = ?HTTP_200_OK,
            expected_body = ExpDetails#{<<"providerId">> => P1}
        },
        gs_spec = #gs_spec{
            operation = get,
            gri = #gri{
                type = od_provider, id = ?SELF,
                aspect = instance, scope = protected
            },
            expected_result = ?OK_MAP(ExpDetails#{
                <<"online">> => true,
                <<"gri">> => fun(EncodedGri) ->
                    #gri{id = Id} = oz_test_utils:decode_gri(
                        Config, EncodedGri
                    ),
                    ?assertEqual(P1, Id)
                end
            })
        }
    },
    ?assert(api_test_utils:run_tests(Config, ApiTestSpec)).


list_test(Config) ->
    % Make sure that providers created in other tests are deleted.
    ok = oz_test_utils:delete_all_entities(Config),

    % Register some providers
    {ok, {P1, P1Macaroon}} = oz_test_utils:create_provider(
        Config, <<"PROV1">>
    ),
    {ok, {P2, _}} = oz_test_utils:create_provider(Config, <<"PROV2">>),
    {ok, {P3, _}} = oz_test_utils:create_provider(Config, <<"PROV3">>),
    {ok, {P4, _}} = oz_test_utils:create_provider(Config, <<"PROV4">>),
    {ok, {P5, _}} = oz_test_utils:create_provider(Config, <<"PROV5">>),
    ExpProviders = [P1, P2, P3, P4, P5],

    % Create two users, grant one of them the privilege to list providers.
    {ok, NonAdmin} = oz_test_utils:create_user(Config, #od_user{}),

    ApiTestSpec = #api_test_spec{
        client_spec = #client_spec{
            correct = [
                root,
                {admin, [?OZ_PROVIDERS_LIST]}
            ],
            unauthorized = [nobody],
            forbidden = [
                {user, NonAdmin},
                {provider, P1, P1Macaroon}
            ]
        },
        rest_spec = #rest_spec{
            method = get,
            path = <<"/providers">>,
            expected_code = ?HTTP_200_OK,
            expected_body = #{<<"providers">> => ExpProviders}
        },
        logic_spec = #logic_spec{
            operation = get,
            module = provider_logic,
            function = list,
            args = [client],
            expected_result = ?OK_LIST(ExpProviders)
        }
        % TODO gs
    },
    ?assert(api_test_utils:run_tests(Config, ApiTestSpec)),

    % check also space_logic:exist function
    lists:foreach(
        fun(ProviderId) ->
            ?assert(oz_test_utils:call_oz(
                Config, provider_logic, exists, [ProviderId])
            )
        end, ExpProviders
    ),
    ?assert(not oz_test_utils:call_oz(
        Config, provider_logic, exists, [<<"asdiucyaie827346w">>])
    ).


update_test(Config) ->
    Name = ?PROVIDER_NAME1,
    Latitude = rand:uniform() * 90,
    Longitude = rand:uniform() * 180,
    AdminEmail = <<"email@domain.com">>,
    ProviderDetails = #{
        <<"name">> => Name, <<"adminEmail">> => AdminEmail,
        <<"subdomainDelegation">> => false,
        <<"latitude">> => Latitude, <<"longitude">> => Longitude
    },

    EnvSetUpFun = fun() ->
        {ok, {P1, P1Macaroon}} = oz_test_utils:create_provider(
            Config, ProviderDetails#{<<"domain">> => ?UNIQUE_DOMAIN}
        ),
        #{providerId => P1, providerClient => {provider, P1, P1Macaroon}}
    end,
    VerifyEndFun = fun(ShouldSucceed, #{providerId := ProvId} = _Env, Data) ->
        {ok, Provider} = oz_test_utils:get_provider(Config, ProvId),
        {ExpName, ExpAdminEmail, ExpLatitude, ExpLongitude} = case ShouldSucceed of
            false ->
                {Name, AdminEmail, Latitude, Longitude};
            true ->
                {
                    maps:get(<<"name">>, Data, Name),
                    maps:get(<<"adminEmail">>, Data, AdminEmail),
                    maps:get(<<"latitude">>, Data, Latitude),
                    maps:get(<<"longitude">>, Data, Longitude)
                }
        end,
        ?assertEqual(ExpName, Provider#od_provider.name),
        ?assertEqual(ExpAdminEmail, Provider#od_provider.admin_email),
        ?assertEqual(ExpLatitude, Provider#od_provider.latitude),
        ?assertEqual(ExpLongitude, Provider#od_provider.longitude)
    end,

    ApiTestSpec = #api_test_spec{
        client_spec = ClientSpec = #client_spec{
            correct = [
                root,
                providerClient
            ]
        },
        rest_spec = #rest_spec{
            method = patch,
            path = <<"/provider">>,
            expected_code = ?HTTP_204_NO_CONTENT
        },
        data_spec = DataSpec = #data_spec{
            at_least_one = [<<"name">>, <<"adminEmail">>, <<"latitude">>, <<"longitude">>],
            correct_values = #{
                <<"name">> => [?CORRECT_NAME],
                <<"adminEmail">> => [<<"new+email@gmail.com">>],
                <<"latitude">> => [rand:uniform() * 90],
                <<"longitude">> => [rand:uniform() * 180]
            },
            bad_values = [
                {<<"adminEmail">>, 1234, ?ERROR_BAD_VALUE_BINARY(<<"adminEmail">>)},
                {<<"adminEmail">>, <<"nodomain">>, ?ERROR_BAD_VALUE_EMAIL},
                {<<"latitude">>, <<"ASDASD">>, ?ERROR_BAD_VALUE_FLOAT(<<"latitude">>)},
                {<<"latitude">>, -1500, ?ERROR_BAD_VALUE_NOT_IN_RANGE(<<"latitude">>, -90, 90)},
                {<<"latitude">>, -90.1, ?ERROR_BAD_VALUE_NOT_IN_RANGE(<<"latitude">>, -90, 90)},
                {<<"latitude">>, 90.1, ?ERROR_BAD_VALUE_NOT_IN_RANGE(<<"latitude">>, -90, 90)},
                {<<"latitude">>, 1500, ?ERROR_BAD_VALUE_NOT_IN_RANGE(<<"latitude">>, -90, 90)},
                {<<"longitude">>, <<"ASDASD">>, ?ERROR_BAD_VALUE_FLOAT(<<"longitude">>)},
                {<<"longitude">>, -1500, ?ERROR_BAD_VALUE_NOT_IN_RANGE(<<"longitude">>, -180, 180)},
                {<<"longitude">>, -180.1, ?ERROR_BAD_VALUE_NOT_IN_RANGE(<<"longitude">>, -180, 180)},
                {<<"longitude">>, 180.1, ?ERROR_BAD_VALUE_NOT_IN_RANGE(<<"longitude">>, -180, 180)},
                {<<"longitude">>, 1500, ?ERROR_BAD_VALUE_NOT_IN_RANGE(<<"longitude">>, -180, 180)}
                | ?BAD_VALUES_NAME(?ERROR_BAD_VALUE_NAME)
            ]
        }
    },
    ?assert(api_test_utils:run_tests(
        Config, ApiTestSpec, EnvSetUpFun, undefined, VerifyEndFun
    )),

    % Check that clients can't make request on behalf of other client
    {ok, U1} = oz_test_utils:create_user(Config, #od_user{}),
    oz_test_utils:user_set_oz_privileges(Config, U1, [
        ?OZ_PROVIDERS_LIST
    ], []),

    {ok, {P2, P2Macaroon}} = oz_test_utils:create_provider(
        Config, ?PROVIDER_NAME2
    ),
    ApiTestSpec2 = #api_test_spec{
        client_spec = ClientSpec#client_spec{
            correct = [
                {admin, [?OZ_PROVIDERS_UPDATE]}
            ],
            unauthorized = [nobody],
            forbidden = [
                {user, U1},
                {provider, P2, P2Macaroon}
            ]
        },
        logic_spec = #logic_spec{
            module = provider_logic,
            function = update,
            args = [client, providerId, data],
            expected_result = ?OK
        },
        gs_spec = #gs_spec{
            operation = update,
            gri = #gri{type = od_provider, id = providerId, aspect = instance},
            expected_result = ?OK
        },
        data_spec = DataSpec
    },
    ?assert(api_test_utils:run_tests(
        Config, ApiTestSpec2, EnvSetUpFun, undefined, VerifyEndFun
    )).


delete_test(Config) ->
    {ok, {P2, P2Macaroon}} = oz_test_utils:create_provider(
        Config, ?PROVIDER_NAME2
    ),
    {ok, NonAdmin} = oz_test_utils:create_user(Config, #od_user{}),

    EnvSetUpFun = fun() ->
        {ok, {P1, P1Macaroon}} = oz_test_utils:create_provider(
            Config, ?PROVIDER_NAME1
        ),
        #{providerId => P1, providerClient => {provider, P1, P1Macaroon}}
    end,
    DeleteEntityFun = fun(#{providerId := ProviderId} = _Env) ->
        oz_test_utils:delete_provider(Config, ProviderId)
    end,
    VerifyEndFun = fun(ShouldSucceed, #{providerId := ProviderId} = _Env, _) ->
        {ok, Providers} = oz_test_utils:list_providers(Config),
        ?assertEqual(lists:member(ProviderId, Providers), not ShouldSucceed)
    end,

    ApiTestSpec = #api_test_spec{
        client_spec = #client_spec{
            correct = [
                root,
                {admin, [?OZ_PROVIDERS_DELETE]}
            ],
            unauthorized = [nobody],
            forbidden = [
                {user, NonAdmin},
                {provider, P2, P2Macaroon}
            ]
        },
        rest_spec = #rest_spec{
            method = delete,
            path = [<<"/providers/">>, providerId],
            expected_code = ?HTTP_204_NO_CONTENT
        },
        logic_spec = #logic_spec{
            module = provider_logic,
            function = delete,
            args = [client, providerId],
            expected_result = ?OK
        },
        gs_spec = #gs_spec{
            operation = delete,
            gri = #gri{type = od_provider, id = providerId, aspect = instance},
            expected_result = ?OK
        }
    },
    ?assert(api_test_scenarios:run_scenario(delete_entity,
        [Config, ApiTestSpec, EnvSetUpFun, VerifyEndFun, DeleteEntityFun]
    )),

    % Also check that provider can delete himself
    ApiTestSpec2 = ApiTestSpec#api_test_spec{
        client_spec = #client_spec{correct = [providerClient]}
    },
    ?assert(api_test_utils:run_tests(
        Config, ApiTestSpec2, EnvSetUpFun, undefined, VerifyEndFun
    )).


delete_self_test(Config) ->
    EnvSetUpFun = fun() ->
        {ok, {P1, P1Macaroon}} = oz_test_utils:create_provider(
            Config, ?PROVIDER_NAME1
        ),
        #{providerId => P1, providerClient => {provider, P1, P1Macaroon}}
    end,
    VerifyEndFun = fun(ShouldSucceed, #{providerId := ProviderId} = _Env, _) ->
        {ok, Providers} = oz_test_utils:list_providers(Config),
        ?assertEqual(lists:member(ProviderId, Providers), not ShouldSucceed)
    end,

    ApiTestSpec = #api_test_spec{
        client_spec = #client_spec{
            correct = [providerClient]
        },
        rest_spec = #rest_spec{
            method = delete,
            path = <<"/provider">>,
            expected_code = ?HTTP_204_NO_CONTENT
        },
        gs_spec = #gs_spec{
            operation = delete,
            gri = #gri{type = od_provider, id = ?SELF, aspect = instance},
            expected_result = ?OK
        }
    },
    ?assert(api_test_utils:run_tests(
        Config, ApiTestSpec, EnvSetUpFun, undefined, VerifyEndFun
    )).


create_provider_registration_token_test(Config) ->
    {ok, U1} = oz_test_utils:create_user(Config, #od_user{}),
    oz_test_utils:user_set_oz_privileges(Config, U1, [?OZ_PROVIDERS_INVITE], []),
    {ok, U2} = oz_test_utils:create_user(Config, #od_user{}),
    {ok, NonAdmin} = oz_test_utils:create_user(Config, #od_user{}),

    VerifyFun = api_test_scenarios:collect_unique_tokens_fun(),

    ApiTestSpec = #api_test_spec{
        client_spec = #client_spec{
            correct = [
                root,
                {admin, [?OZ_PROVIDERS_INVITE]},
                {user, U1}
            ],
            unauthorized = [nobody],
            forbidden = [
                {user, U2},
                {user, NonAdmin}
            ]
        },
        rest_spec = #rest_spec{
            method = post,
            path = <<"/providers/token">>,
            expected_code = ?HTTP_200_OK,
            expected_body = fun(#{<<"token">> := Token}) -> VerifyFun(Token) end
        },
        logic_spec = #logic_spec{
            module = provider_logic,
            function = create_provider_registration_token,
            args = [client],
            expected_result = ?OK_TERM(VerifyFun)
        }
        % TODO gs
    },
    ?assert(api_test_utils:run_tests(Config, ApiTestSpec)).


list_eff_users_test(Config) ->
    {
        {P1, P1Macaroon}, _S1, _Groups, Users, {U1, U2, NonAdmin}
    } = api_test_scenarios:create_provider_eff_users_env(Config),

    {ok, {P2, P2Macaroon}} = oz_test_utils:create_provider(
        Config, ?PROVIDER_NAME2
    ),

    [{U3, _}, {U4, _}, {U5, _}, {U6, _}] = Users,
    ExpUsers = [U1, U2, U3, U4, U5, U6],

    ApiTestSpec = #api_test_spec{
        client_spec = #client_spec{
            correct = [
                root,
                {admin, [?OZ_PROVIDERS_LIST_RELATIONSHIPS]},
                {provider, P1, P1Macaroon}
            ],
            unauthorized = [nobody],
            forbidden = [
                {user, U1},
                {user, U2},
                {user, NonAdmin},
                {provider, P2, P2Macaroon}
            ]
        },
        rest_spec = #rest_spec{
            method = get,
            path = [<<"/providers/">>, P1, <<"/effective_users">>],
            expected_code = ?HTTP_200_OK,
            expected_body = #{<<"users">> => ExpUsers}
        },
        logic_spec = #logic_spec{
            module = provider_logic,
            function = get_eff_users,
            args = [client, P1],
            expected_result = ?OK_LIST(ExpUsers)
        }
        % TODO gs
    },
    ?assert(api_test_utils:run_tests(Config, ApiTestSpec)),

    % check also space_logic:has_eff_user function
    lists:foreach(
        fun(UserId) ->
            ?assert(oz_test_utils:call_oz(
                Config, provider_logic, has_eff_user, [P1, UserId])
            )
        end, ExpUsers
    ),
    ?assert(not oz_test_utils:call_oz(
        Config, provider_logic, has_eff_user, [P1, <<"asdiucyaie827346w">>])
    ).


get_eff_user_test(Config) ->
    {
        {P1, P1Macaroon}, S1, _Groups, EffUsers, {U1, U2, NonAdmin}
    } = api_test_scenarios:create_provider_eff_users_env(Config),

    {ok, {P2, P2Macaroon}} = oz_test_utils:create_provider(
        Config, ?PROVIDER_NAME2
    ),
    {ok, S1} = oz_test_utils:support_space(
        Config, P2, S1, oz_test_utils:minimum_support_size(Config)
    ),

    lists:foreach(
        fun({UserId, UserDetails}) ->
            ExpDetails = UserDetails#{
                <<"emails">> => [],
                <<"linkedAccounts">> => []
            },

            ApiTestSpec = #api_test_spec{
                client_spec = #client_spec{
                    correct = [
                        root,
                        {admin, [?OZ_USERS_VIEW]},
                        {provider, P1, P1Macaroon}
                    ],
                    unauthorized = [nobody],
                    forbidden = [
                        {user, U1},
                        {user, U2},
                        {user, NonAdmin},
                        {provider, P2, P2Macaroon}
                    ]
                },
                rest_spec = #rest_spec{
                    method = get,
                    path = [
                        <<"/providers/">>, P1, <<"/effective_users/">>, UserId
                    ],
                    expected_code = ?HTTP_200_OK,
                    expected_body = ExpDetails#{
                        <<"userId">> => UserId,
                        % TODO VFS-4506 deprecated, included for backward compatibility
                        <<"login">> => maps:get(<<"alias">>, ExpDetails),
                        <<"emailList">> => maps:get(<<"emails">>, ExpDetails)
                    }
                },
                logic_spec = #logic_spec{
                    module = provider_logic,
                    function = get_eff_user,
                    args = [client, P1, UserId],
                    expected_result = ?OK_MAP(ExpDetails)
                },
                gs_spec = #gs_spec{
                    operation = get,
                    gri = #gri{
                        type = od_user, id = UserId,
                        aspect = instance, scope = protected
                    },
                    auth_hint = ?THROUGH_PROVIDER(P1),
                    expected_result = ?OK_MAP(ExpDetails#{
                        <<"gri">> => fun(EncodedGri) ->
                            #gri{id = Id} = oz_test_utils:decode_gri(
                                Config, EncodedGri
                            ),
                            ?assertEqual(Id, UserId)
                        end,
                        % TODO VFS-4506 deprecated, included for backward compatibility
                        <<"login">> => maps:get(<<"alias">>, ExpDetails),
                        <<"emailList">> => maps:get(<<"emails">>, ExpDetails)
                    })
                }
            },
            ?assert(api_test_utils:run_tests(Config, ApiTestSpec))

        end, EffUsers
    ).


get_eff_user_membership_intermediaries(Config) ->
    %% Create environment with the following relations:
    %%
    %%          Provider1    Provider2    Provider3
    %%            |     \    /       \    /
    %%       Space1      Space2     Space3
    %%      /  |  \     /   |  \     /
    %%  User2  |   \   /    |   \   /
    %%          \   Group2  |   Group3
    %%           \   /      |   /  |
    %%            \ /       |  /   |
    %%            Group1----|-'    |
    %%                \     |     /
    %%                 \    |    /
    %%                  \   |   /
    %%                    User1
    %%      <<user>>
    %%      NonAdmin

    {ok, U1} = oz_test_utils:create_user(Config, #od_user{}),
    {ok, U2} = oz_test_utils:create_user(Config, #od_user{}),
    {ok, NonAdmin} = oz_test_utils:create_user(Config, #od_user{}),

    {ok, G1} = oz_test_utils:create_group(Config, ?USER(U1), ?GROUP_NAME1),
    {ok, G2} = oz_test_utils:create_group(Config, ?ROOT, ?GROUP_NAME1),
    {ok, G3} = oz_test_utils:create_group(Config, ?USER(U1), ?GROUP_NAME1),

    {ok, S1} = oz_test_utils:create_space(Config, ?ROOT, ?SPACE_NAME1),
    {ok, S2} = oz_test_utils:create_space(Config, ?USER(U1), ?SPACE_NAME1),
    {ok, S3} = oz_test_utils:create_space(Config, ?ROOT, ?SPACE_NAME1),

    {ok, {P1, P1Auth}} = oz_test_utils:create_provider(Config, ?PROVIDER_NAME1),
    {ok, {P2, P2Auth}} = oz_test_utils:create_provider(Config, ?PROVIDER_NAME1),
    {ok, {P3, P3Auth}} = oz_test_utils:create_provider(Config, ?PROVIDER_NAME1),

    oz_test_utils:space_add_user(Config, S1, U2),

    oz_test_utils:group_add_group(Config, G2, G1),
    oz_test_utils:group_add_group(Config, G3, G1),

    oz_test_utils:space_add_group(Config, S1, G1),
    oz_test_utils:space_add_group(Config, S1, G2),
    oz_test_utils:space_add_group(Config, S2, G2),
    oz_test_utils:space_add_group(Config, S2, G3),
    oz_test_utils:space_add_group(Config, S3, G3),

    oz_test_utils:support_space(Config, P1, S1),
    oz_test_utils:support_space(Config, P1, S2),
    oz_test_utils:support_space(Config, P2, S2),
    oz_test_utils:support_space(Config, P2, S3),
    oz_test_utils:support_space(Config, P3, S3),

    oz_test_utils:ensure_entity_graph_is_up_to_date(Config),

    % {ProviderId, SubjectUser, CorrectClients, ExpIntermediariesRaw}
    ExpectedMembershipIntermediaries = [
        {P1, U1, [{provider, P1, P1Auth}, {user, U1}], ordsets:from_list([
            {od_space, S1},
            {od_space, S2}
        ])},
        {P1, U2, [{provider, P1, P1Auth}, {user, U2}], ordsets:from_list([
            {od_space, S1}
        ])},

        {P2, U1, [{provider, P2, P2Auth}, {user, U1}], ordsets:from_list([
            {od_space, S2},
            {od_space, S3}
        ])},

        {P3, U1, [{provider, P3, P3Auth}, {user, U1}], ordsets:from_list([
            {od_space, S3}
        ])}
    ],

    lists:foreach(fun({ProviderId, SubjectUser, CorrectClients, ExpIntermediariesRaw}) ->
        ExpIntermediaries = lists:map(fun({Type, Id}) ->
            #{<<"type">> => gs_protocol_plugin:encode_entity_type(Type), <<"id">> => Id}
        end, ExpIntermediariesRaw),
        ApiTestSpec = #api_test_spec{
            client_spec = #client_spec{
                correct = [
                    root,
                    {admin, [?OZ_PROVIDERS_VIEW]}
                ] ++ CorrectClients,
                unauthorized = [nobody],
                forbidden = [
                    {user, NonAdmin}, {user, U1}, {user, U2},
                    {provider, P1, P1Auth}, {provider, P2, P2Auth}, {provider, P3, P3Auth}
                ] -- CorrectClients
            },
            rest_spec = #rest_spec{
                method = get,
                path = [<<"/providers/">>, ProviderId, <<"/effective_users/">>, SubjectUser, <<"/membership">>],
                expected_code = ?HTTP_200_OK,
                expected_body = #{<<"intermediaries">> => ExpIntermediaries}
            },
            logic_spec = #logic_spec{
                module = provider_logic,
                function = get_eff_user_membership_intermediaries,
                args = [client, ProviderId, SubjectUser],
                expected_result = ?OK_LIST(ExpIntermediariesRaw)
            }
        },
        ?assert(api_test_utils:run_tests(Config, ApiTestSpec))
    end, ExpectedMembershipIntermediaries).


list_eff_groups_test(Config) ->
    {
        {P1, P1Macaroon}, _S1, Groups, _Users, {U1, U2, NonAdmin}
    } = api_test_scenarios:create_provider_eff_users_env(Config),

    {ok, {P2, P2Macaroon}} = oz_test_utils:create_provider(
        Config, ?PROVIDER_NAME2
    ),

    [{G1, _}, {G2, _}, {G3, _}, {G4, _}, {G5, _}, {G6, _}] = Groups,
    ExpGroups = [G1, G2, G3, G4, G5, G6],

    ApiTestSpec = #api_test_spec{
        client_spec = #client_spec{
            correct = [
                root,
                {admin, [?OZ_PROVIDERS_LIST_RELATIONSHIPS]},
                {provider, P1, P1Macaroon}
            ],
            unauthorized = [nobody],
            forbidden = [
                {user, U1},
                {user, U2},
                {user, NonAdmin},
                {provider, P2, P2Macaroon}
            ]
        },
        rest_spec = #rest_spec{
            method = get,
            path = [<<"/providers/">>, P1, <<"/effective_groups">>],
            expected_code = ?HTTP_200_OK,
            expected_body = #{<<"groups">> => ExpGroups}
        },
        logic_spec = #logic_spec{
            module = provider_logic,
            function = get_eff_groups,
            args = [client, P1],
            expected_result = ?OK_LIST(ExpGroups)
        }
        % TODO gs
    },
    ?assert(api_test_utils:run_tests(Config, ApiTestSpec)),

    % check also space_logic:has_eff_group function
    lists:foreach(
        fun(GroupId) ->
            ?assert(oz_test_utils:call_oz(
                Config, provider_logic, has_eff_group, [P1, GroupId])
            )
        end, ExpGroups
    ),
    ?assert(not oz_test_utils:call_oz(
        Config, provider_logic, has_eff_group, [P1, <<"asdiucyaie827346w">>])
    ).


get_eff_group_test(Config) ->
    {
        {P1, P1Macaroon}, S1, EffGroups, _Users, {U1, U2, NonAdmin}
    } = api_test_scenarios:create_provider_eff_users_env(Config),

    {ok, {P2, P2Macaroon}} = oz_test_utils:create_provider(
        Config, ?PROVIDER_NAME2
    ),
    {ok, S1} = oz_test_utils:support_space(
        Config, P2, S1, oz_test_utils:minimum_support_size(Config)
    ),

    lists:foreach(
        fun({GroupId, GroupDetails}) ->
            GroupDetailsBinary = GroupDetails#{
                <<"type">> => atom_to_binary(
                    maps:get(<<"type">>, GroupDetails), utf8
                )
            },

            ApiTestSpec = #api_test_spec{
                client_spec = #client_spec{
                    correct = [
                        root,
                        {admin, [?OZ_GROUPS_VIEW]},
                        {provider, P1, P1Macaroon}
                    ],
                    unauthorized = [nobody],
                    forbidden = [
                        {user, U1},
                        {user, U2},
                        {user, NonAdmin},
                        {provider, P2, P2Macaroon}
                    ]
                },
                rest_spec = #rest_spec{
                    method = get,
                    path = [
                        <<"/providers/">>, P1, <<"/effective_groups/">>, GroupId
                    ],
                    expected_code = ?HTTP_200_OK,
                    expected_body = GroupDetailsBinary#{
                        <<"groupId">> => GroupId
                    }
                },
                logic_spec = #logic_spec{
                    module = provider_logic,
                    function = get_eff_group,
                    args = [client, P1, GroupId],
                    expected_result = ?OK_MAP(GroupDetails)
                },
                gs_spec = #gs_spec{
                    operation = get,
                    gri = #gri{
                        type = od_group, id = GroupId,
                        aspect = instance, scope = protected
                    },
                    auth_hint = ?THROUGH_PROVIDER(P1),
                    expected_result = ?OK_MAP(GroupDetailsBinary#{
                        <<"gri">> => fun(EncodedGri) ->
                            #gri{id = Id} = oz_test_utils:decode_gri(
                                Config, EncodedGri
                            ),
                            ?assertEqual(Id, GroupId)
                        end
                    })
                }
            },
            ?assert(api_test_utils:run_tests(Config, ApiTestSpec))

        end, EffGroups
    ).


get_eff_group_membership_intermediaries(Config) ->
    %% Create environment with the following relations:
    %%
    %%          Provider1    Provider2    Provider3
    %%            |     \    /       \    /     \
    %%       Space1      Space2     Space3     Space4
    %%      /  |  \     /   |  \     /            \
    %%  User2  |   \   /    |   \   /            Group4
    %%          \   Group2  |   Group3              \
    %%           \   /      |   /  |               User2
    %%            \ /       |  /   |        (the same as in Space1)
    %%            Group1----|-'    |
    %%                \     |     /
    %%                 \    |    /
    %%                  \   |   /
    %%                  UserGroup
    %%                      |
    %%                    User1
    %%
    %%      <<user>>
    %%      NonAdmin

    {ok, U1} = oz_test_utils:create_user(Config, #od_user{}),
    {ok, U2} = oz_test_utils:create_user(Config, #od_user{}),
    {ok, NonAdmin} = oz_test_utils:create_user(Config, #od_user{}),

    {ok, UserGroup} = oz_test_utils:create_group(Config, ?USER(U1), ?GROUP_NAME1),
    {ok, G1} = oz_test_utils:create_group(Config, ?ROOT, ?GROUP_NAME1),
    {ok, G2} = oz_test_utils:create_group(Config, ?ROOT, ?GROUP_NAME1),
    {ok, G3} = oz_test_utils:create_group(Config, ?ROOT, ?GROUP_NAME1),
    {ok, G4} = oz_test_utils:create_group(Config, ?ROOT, ?GROUP_NAME1),

    {ok, S1} = oz_test_utils:create_space(Config, ?ROOT, ?SPACE_NAME1),
    {ok, S2} = oz_test_utils:create_space(Config, ?ROOT, ?SPACE_NAME1),
    {ok, S3} = oz_test_utils:create_space(Config, ?ROOT, ?SPACE_NAME1),
    {ok, S4} = oz_test_utils:create_space(Config, ?ROOT, ?SPACE_NAME1),

    {ok, {P1, P1Auth}} = oz_test_utils:create_provider(Config, ?PROVIDER_NAME1),
    {ok, {P2, P2Auth}} = oz_test_utils:create_provider(Config, ?PROVIDER_NAME1),
    {ok, {P3, P3Auth}} = oz_test_utils:create_provider(Config, ?PROVIDER_NAME1),

    oz_test_utils:group_add_user(Config, G4, U2),
    oz_test_utils:space_add_user(Config, S1, U2),

    oz_test_utils:group_add_group(Config, G1, UserGroup),
    oz_test_utils:group_add_group(Config, G2, G1),
    oz_test_utils:group_add_group(Config, G3, G1),
    oz_test_utils:group_add_group(Config, G3, UserGroup),

    oz_test_utils:space_add_group(Config, S1, G1),
    oz_test_utils:space_add_group(Config, S1, G2),
    oz_test_utils:space_add_group(Config, S2, UserGroup),
    oz_test_utils:space_add_group(Config, S2, G2),
    oz_test_utils:space_add_group(Config, S2, G3),
    oz_test_utils:space_add_group(Config, S3, G3),
    oz_test_utils:space_add_group(Config, S4, G4),

    oz_test_utils:support_space(Config, P1, S1),
    oz_test_utils:support_space(Config, P1, S2),
    oz_test_utils:support_space(Config, P2, S2),
    oz_test_utils:support_space(Config, P2, S3),
    oz_test_utils:support_space(Config, P3, S3),
    oz_test_utils:support_space(Config, P3, S4),

    oz_test_utils:ensure_entity_graph_is_up_to_date(Config),

    ExpectedMembershipIntermediaries = [
        {P1, UserGroup, [{provider, P1, P1Auth}, {user, U1}], ordsets:from_list([
            {od_space, S1},
            {od_space, S2}
        ])},
        {P1, G1, [{provider, P1, P1Auth}, {user, U1}], ordsets:from_list([
            {od_space, S1},
            {od_space, S2}
        ])},
        {P1, G2, [{provider, P1, P1Auth}, {user, U1}], ordsets:from_list([
            {od_space, S1},
            {od_space, S2}
        ])},
        {P1, G3, [{provider, P1, P1Auth}, {user, U1}], ordsets:from_list([
            {od_space, S2}
        ])},

        {P2, UserGroup, [{provider, P2, P2Auth}, {user, U1}], ordsets:from_list([
            {od_space, S2},
            {od_space, S3}
        ])},
        {P2, G1, [{provider, P2, P2Auth}, {user, U1}], ordsets:from_list([
            {od_space, S2},
            {od_space, S3}
        ])},
        {P2, G2, [{provider, P2, P2Auth}, {user, U1}], ordsets:from_list([
            {od_space, S2}
        ])},
        {P2, G3, [{provider, P2, P2Auth}, {user, U1}], ordsets:from_list([
            {od_space, S2},
            {od_space, S3}
        ])},

        {P3, UserGroup, [{provider, P3, P3Auth}, {user, U1}], ordsets:from_list([
            {od_space, S3}
        ])},
        {P3, G3, [{provider, P3, P3Auth}, {user, U1}], ordsets:from_list([
            {od_space, S3}
        ])},
        {P3, G4, [{provider, P3, P3Auth}, {user, U2}], ordsets:from_list([
            {od_space, S4}
        ])}
    ],

    lists:foreach(fun({ProviderId, SubjectGroup, CorrectClients, ExpIntermediariesRaw}) ->
        ExpIntermediaries = lists:map(fun({Type, Id}) ->
            #{<<"type">> => gs_protocol_plugin:encode_entity_type(Type), <<"id">> => Id}
        end, ExpIntermediariesRaw),
        ApiTestSpec = #api_test_spec{
            client_spec = #client_spec{
                correct = [
                    root,
                    {admin, [?OZ_PROVIDERS_VIEW]}
                ] ++ CorrectClients,
                unauthorized = [nobody],
                forbidden = [
                    {user, NonAdmin}, {user, U1}, {user, U2},
                    {provider, P1, P1Auth}, {provider, P2, P2Auth}, {provider, P3, P3Auth}
                ] -- CorrectClients
            },
            rest_spec = #rest_spec{
                method = get,
                path = [<<"/providers/">>, ProviderId, <<"/effective_groups/">>, SubjectGroup, <<"/membership">>],
                expected_code = ?HTTP_200_OK,
                expected_body = #{<<"intermediaries">> => ExpIntermediaries}
            },
            logic_spec = #logic_spec{
                module = provider_logic,
                function = get_eff_group_membership_intermediaries,
                args = [client, ProviderId, SubjectGroup],
                expected_result = ?OK_LIST(ExpIntermediariesRaw)
            }
        },
        ?assert(api_test_utils:run_tests(Config, ApiTestSpec))
    end, ExpectedMembershipIntermediaries).


list_spaces_test(Config) ->
    {
        {P1, P1Macaroon}, {P2, P2Macaroon},
        [{S1, _}, {S2, _}, {S3, _}, {S4, _}, {S5, _}]
    } = create_2_providers_and_5_supported_spaces(Config),

    {ok, NonAdmin} = oz_test_utils:create_user(Config, #od_user{}),

    ExpSpaces = [S1, S2, S3, S4, S5],
    ApiTestSpec = #api_test_spec{
        client_spec = #client_spec{
            correct = [
                root,
                {admin, [?OZ_PROVIDERS_LIST_RELATIONSHIPS]},
                {provider, P1, P1Macaroon}
            ],
            unauthorized = [nobody],
            forbidden = [
                {user, NonAdmin},
                {provider, P2, P2Macaroon}
            ]
        },
        rest_spec = #rest_spec{
            method = get,
            path = [<<"/providers/">>, P1, <<"/spaces">>],
            expected_code = ?HTTP_200_OK,
            expected_body = #{<<"spaces">> => ExpSpaces}
        },
        logic_spec = #logic_spec{
            operation = get,
            module = provider_logic,
            function = get_spaces,
            args = [client, P1],
            expected_result = ?OK_LIST(ExpSpaces)
        }
        % TODO gs
    },
    ?assert(api_test_utils:run_tests(Config, ApiTestSpec)).


list_self_spaces_test(Config) ->
    {
        {P1, P1Macaroon}, _,
        [{S1, _}, {S2, _}, {S3, _}, {S4, _}, {S5, _}]
    } = create_2_providers_and_5_supported_spaces(Config),

    ExpSpaces = [S1, S2, S3, S4, S5],
    ApiTestSpec = #api_test_spec{
        client_spec = #client_spec{
            correct = [{provider, P1, P1Macaroon}]
        },
        rest_spec = #rest_spec{
            method = get,
            path = <<"/provider/spaces">>,
            expected_code = ?HTTP_200_OK,
            expected_body = #{<<"spaces">> => ExpSpaces}
        }
    },
    ?assert(api_test_utils:run_tests(Config, ApiTestSpec)).


get_space_test(Config) ->
    {
        {P1, P1Macaroon}, {P2, P2Macaroon}, Spaces
    } = create_2_providers_and_5_supported_spaces(Config),

    {ok, NonAdmin} = oz_test_utils:create_user(Config, #od_user{}),

    lists:foreach(
        fun({SpaceId, SpaceDetails}) ->
            ApiTestSpec = #api_test_spec{
                client_spec = #client_spec{
                    correct = [
                        root,
                        {admin, [?OZ_SPACES_VIEW]},
                        {provider, P1, P1Macaroon}
                    ],
                    unauthorized = [nobody],
                    forbidden = [
                        {user, NonAdmin},
                        {provider, P2, P2Macaroon}
                    ]
                },
                rest_spec = #rest_spec{
                    method = get,
                    path = [<<"/providers/">>, P1, <<"/spaces/">>, SpaceId],
                    expected_code = ?HTTP_200_OK,
                    expected_body = SpaceDetails#{<<"spaceId">> => SpaceId}
                },
                logic_spec = #logic_spec{
                    operation = get,
                    module = provider_logic,
                    function = get_space,
                    args = [client, P1, SpaceId],
                    expected_result = ?OK_MAP(SpaceDetails)
                },
                gs_spec = #gs_spec{
                    operation = get,
                    gri = #gri{
                        type = od_space, id = SpaceId,
                        aspect = instance, scope = protected
                    },
                    auth_hint = ?THROUGH_PROVIDER(P1),
                    expected_result = ?OK_MAP(SpaceDetails#{
                        <<"gri">> => fun(EncodedGri) ->
                            #gri{id = Id} = oz_test_utils:decode_gri(
                                Config, EncodedGri
                            ),
                            ?assertEqual(Id, SpaceId)
                        end
                    })
                }
            },
            ?assert(api_test_utils:run_tests(Config, ApiTestSpec))

        end, Spaces
    ).


get_self_space_test(Config) ->
    {
        {P1, P1Macaroon}, _, Spaces
    } = create_2_providers_and_5_supported_spaces(Config),

    lists:foreach(
        fun({SpaceId, SpaceDetails}) ->
            ApiTestSpec = #api_test_spec{
                client_spec = #client_spec{
                    correct = [{provider, P1, P1Macaroon}]
                },
                rest_spec = #rest_spec{
                    method = get,
                    path = [<<"/provider/spaces/">>, SpaceId],
                    expected_code = ?HTTP_200_OK,
                    expected_body = SpaceDetails#{<<"spaceId">> => SpaceId}
                }
            },
            ?assert(api_test_utils:run_tests(Config, ApiTestSpec))

        end, Spaces
    ).


support_space_test(Config) ->
    MinSupportSize = oz_test_utils:minimum_support_size(Config),
    {ok, {P1, P1Macaroon}} = oz_test_utils:create_provider(
        Config, ?PROVIDER_NAME1
    ),
    {ok, {P2, P2Macaroon}} = oz_test_utils:create_provider(
        Config, ?PROVIDER_NAME2
    ),
    {ok, U1} = oz_test_utils:create_user(Config, #od_user{}),
    {ok, S1} = oz_test_utils:create_space(Config, ?USER(U1), ?SPACE_NAME1),
    {ok, BadMacaroon1} = oz_test_utils:space_invite_user_token(Config, ?USER(U1), S1),
    {ok, BadTokenType1} = token_logic:serialize(BadMacaroon1),

    % Reused in all specs
    BadValues = [
        {<<"token">>, <<"bad-token">>, ?ERROR_BAD_VALUE_TOKEN(<<"token">>)},
        {<<"token">>, 1234, ?ERROR_BAD_VALUE_TOKEN(<<"token">>)},
        {<<"token">>, BadTokenType1, ?ERROR_BAD_VALUE_BAD_TOKEN_TYPE(<<"token">>)},
        {<<"size">>, <<"binary">>, ?ERROR_BAD_VALUE_INTEGER(<<"size">>)},
        {<<"size">>, 0, ?ERROR_BAD_VALUE_TOO_LOW(<<"size">>, MinSupportSize)},
        {<<"size">>, -1000, ?ERROR_BAD_VALUE_TOO_LOW(<<"size">>, MinSupportSize)},
        {<<"size">>, MinSupportSize - 1, ?ERROR_BAD_VALUE_TOO_LOW(<<"size">>, MinSupportSize)}
    ],

    VerifyFun = fun(SpaceId) ->
        % Should return space id of the newly supported space
        {ok, #od_space{
            providers = Providers
        }} = oz_test_utils:get_space(Config, SpaceId),

        % Test also provider_logic:supports_space fun
        DoesP1Supports = oz_test_utils:call_oz(
            Config, provider_logic, supports_space, [P1, SpaceId]
        ) andalso maps:is_key(P1, Providers),
        DoesP2Supports = oz_test_utils:call_oz(
            Config, provider_logic, supports_space, [P2, SpaceId]
        ) andalso maps:is_key(P2, Providers),

        DoesP1Supports orelse DoesP2Supports
    end,

    % Check only REST first
    ApiTestSpec = #api_test_spec{
        client_spec = #client_spec{
            % Both providers are correct clients, as this is an endpoint
            % dedicated for provider that presents its authorization
            correct = [
                root,
                {provider, P1, P1Macaroon},
                {provider, P2, P2Macaroon}
            ]
        },
        rest_spec = #rest_spec{
            method = post,
            path = <<"/provider/spaces/support">>,
            expected_code = ?HTTP_201_CREATED,
            expected_headers = fun(#{<<"Location">> := Location} = _Headers) ->
                BaseURL = ?URL(Config, [<<"/provider/spaces/">>]),
                [SpaceId] = binary:split(Location, [BaseURL], [global, trim_all]),
                VerifyFun(SpaceId)
            end
        },
        data_spec = #data_spec{
            required = [<<"token">>, <<"size">>],
            correct_values = #{
                <<"token">> => [fun() ->
                    % Create a new space and token for every test case
                    % (this value is reused multiple times as many cases of
                    % the api test must be checked).
                    {ok, Space} = oz_test_utils:create_space(
                        Config, ?USER(U1), ?SPACE_NAME2
                    ),
                    {ok, Macaroon} = oz_test_utils:space_invite_provider_token(
                        Config, ?USER(U1), Space
                    ),
                    {ok, TokenBin} = token_logic:serialize(Macaroon),
                    TokenBin
                end],
                <<"size">> => [MinSupportSize]
            },
            bad_values = BadValues
        }
    },
    ?assert(api_test_utils:run_tests(Config, ApiTestSpec)),

    % Check logic endpoints - here we have to specify provider Id, so
    % different clients will be authorized.
    ApiTestSpec2 = ApiTestSpec#api_test_spec{
        client_spec = #client_spec{
            % Only provider 1 is authorized to perform support operation on
            % behalf of provider 1.
            correct = [
                root,
                {provider, P1, P1Macaroon}
            ],
            unauthorized = [nobody],
            forbidden = [
                {user, U1},
                {provider, P2, P2Macaroon}
            ]
        },
        rest_spec = undefined,
        logic_spec = #logic_spec{
            module = provider_logic,
            function = support_space,
            args = [client, P1, data],
            expected_result = ?OK_TERM(VerifyFun)
        }
        % TODO gs
    },
    ?assert(api_test_utils:run_tests(Config, ApiTestSpec2)),

    % provider_logic should also allow using non-serialized macaroons, check it
    {ok, BadMacaroon3} = oz_test_utils:space_invite_user_token(
        Config, ?USER(U1), S1
    ),
    ApiTestSpec3 = ApiTestSpec2#api_test_spec{
        % client_spec and logic_spec are inherited from ApiTestSpec
        data_spec = #data_spec{
            required = [<<"token">>, <<"size">>],
            correct_values = #{
                <<"token">> => [fun() ->
                    % Create a new space and token for every test case
                    % (this value is reused multiple times as many cases of
                    % the api test must be checked).
                    {ok, Space} = oz_test_utils:create_space(
                        Config, ?USER(U1), <<"space">>
                    ),
                    {ok, Macaroon} = oz_test_utils:space_invite_provider_token(
                        Config, ?USER(U1), Space
                    ),
                    Macaroon
                end],
                <<"size">> => [MinSupportSize]
            },
            bad_values = BadValues ++ [
                {<<"token">>, BadMacaroon3, ?ERROR_BAD_VALUE_BAD_TOKEN_TYPE(<<"token">>)}
            ]
        }
    },
    ?assert(api_test_utils:run_tests(Config, ApiTestSpec3)).


update_support_size_test(Config) ->
    MinSupportSize = oz_test_utils:minimum_support_size(Config),
    {ok, {P1, P1Macaroon}} = oz_test_utils:create_provider(
        Config, ?PROVIDER_NAME1
    ),
    {ok, {P2, P2Macaroon}} = oz_test_utils:create_provider(
        Config, ?PROVIDER_NAME2
    ),
    {ok, U1} = oz_test_utils:create_user(Config, #od_user{}),

    EnvSetUpFun = fun() ->
        {ok, S1} = oz_test_utils:create_space(Config, ?USER(U1), ?SPACE_NAME1),
        {ok, S1} = oz_test_utils:support_space(Config, P1, S1, MinSupportSize),
        {ok, S1} = oz_test_utils:support_space(Config, P2, S1, MinSupportSize),
        #{spaceId => S1}
    end,
    VerifyEndFun = fun(ShouldSucceed, #{spaceId := SpaceId} = _Env, Data) ->
        {ok, #od_space{
            providers = #{P1 := SupportSize}
        }} = oz_test_utils:get_space(Config, SpaceId),

        ExpSupportSize = case ShouldSucceed of
            true -> maps:get(<<"size">>, Data);
            false -> MinSupportSize
        end,
        ?assertEqual(SupportSize, ExpSupportSize)
    end,

    % Check only REST first
    ApiTestSpec = #api_test_spec{
        client_spec = #client_spec{
            correct = [{provider, P1, P1Macaroon}]
        },
        rest_spec = #rest_spec{
            method = patch,
            path = [<<"/provider/spaces/">>, spaceId],
            expected_code = ?HTTP_204_NO_CONTENT
        },
        data_spec = #data_spec{
            required = [<<"size">>],
            correct_values = #{
                <<"size">> => [MinSupportSize]
            },
            bad_values = [
                {<<"size">>, <<"binary">>, ?ERROR_BAD_VALUE_INTEGER(<<"size">>)},
                {<<"size">>, 0, ?ERROR_BAD_VALUE_TOO_LOW(<<"size">>, MinSupportSize)},
                {<<"size">>, -1000, ?ERROR_BAD_VALUE_TOO_LOW(<<"size">>, MinSupportSize)},
                {<<"size">>, MinSupportSize - 1, ?ERROR_BAD_VALUE_TOO_LOW(<<"size">>, MinSupportSize)}
            ]
        }
    },
    ?assert(api_test_utils:run_tests(
        Config, ApiTestSpec, EnvSetUpFun, undefined, VerifyEndFun
    )),

    % Check logic endpoints - here we have to specify provider Id, so
    % different clients will be authorized.
    ApiTestSpec2 = ApiTestSpec#api_test_spec{
        client_spec = #client_spec{
            correct = [
                root,
                {provider, P1, P1Macaroon}
            ],
            unauthorized = [nobody],
            forbidden = [
                {user, U1},
                {provider, P2, P2Macaroon}
            ]
        },
        rest_spec = undefined,
        logic_spec = #logic_spec{
            module = provider_logic,
            function = update_support_size,
            args = [client, P1, spaceId, data],
            expected_result = ?OK
        }
        % TODO gs
    },
    ?assert(api_test_utils:run_tests(
        Config, ApiTestSpec2, EnvSetUpFun, undefined, VerifyEndFun
    )).


revoke_support_test(Config) ->
    MinSupportSize = oz_test_utils:minimum_support_size(Config),
    {ok, {P1, P1Macaroon}} = oz_test_utils:create_provider(
        Config, ?PROVIDER_NAME1
    ),
    {ok, {P2, P2Macaroon}} = oz_test_utils:create_provider(
        Config, ?PROVIDER_NAME2
    ),
    {ok, U1} = oz_test_utils:create_user(Config, #od_user{}),

    EnvSetUpFun = fun() ->
        {ok, S1} = oz_test_utils:create_space(Config, ?USER(U1), ?SPACE_NAME1),
        {ok, S1} = oz_test_utils:support_space(Config, P1, S1, MinSupportSize),
        {ok, S1} = oz_test_utils:support_space(Config, P2, S1, MinSupportSize),
        #{spaceId => S1}
    end,
    DeleteEntityFun = fun(#{spaceId := SpaceId} = _Env) ->
        oz_test_utils:unsupport_space(Config, P1, SpaceId)
    end,
    VerifyEndFun = fun(ShouldSucceed, #{spaceId := SpaceId} = _Env, _Data) ->
        {ok, #od_space{
            providers = Providers
        }} = oz_test_utils:get_space(Config, SpaceId),
        ?assertEqual(not ShouldSucceed, maps:is_key(P1, Providers))
    end,

    % Check only REST first, and only one correct client at once as a space
    % can only be unsupported once.
    ApiTestSpec = #api_test_spec{
        client_spec = #client_spec{
            % This is an endpoint dedicated for the provider that presents
            % its authorization, no need to check other providers
            correct = [{provider, P1, P1Macaroon}]
        },
        rest_spec = #rest_spec{
            method = delete,
            path = [<<"/provider/spaces/">>, spaceId],
            expected_code = ?HTTP_204_NO_CONTENT
        }
    },
    ?assert(api_test_scenarios:run_scenario(delete_entity,
        [Config, ApiTestSpec, EnvSetUpFun, VerifyEndFun, DeleteEntityFun]
    )),

    % Check logic endpoint (here provider id must be provided)
    % Check all correct clients one by one
    ApiTestSpec2 = #api_test_spec{
        client_spec = #client_spec{
            correct = [
                root,
                {provider, P1, P1Macaroon}
            ],
            unauthorized = [nobody],
            forbidden = [
                {user, U1},
                {provider, P2, P2Macaroon}
            ]
        },
        logic_spec = #logic_spec{
            module = provider_logic,
            function = revoke_support,
            args = [client, P1, spaceId],
            expected_result = ?OK
        }
        % TODO gs
    },
    ?assert(api_test_scenarios:run_scenario(delete_entity,
        [Config, ApiTestSpec2, EnvSetUpFun, VerifyEndFun, DeleteEntityFun]
    )).


check_my_ports_test(Config) ->
    {ok, {P1, P1Macaroon}} = oz_test_utils:create_provider(
        Config, ?PROVIDER_NAME1
    ),
    CorrectData = #{
        <<"undefined">> => <<"http://url1.com">>,
        <<"service1">> => <<"http://service1.com">>,
        <<"service2">> => <<"http://service2.com">>,
        <<"service3">> => <<"http://service3.com">>
    },
    RequiredKeys = maps:keys(CorrectData),
    ExpectedBody = #{
        <<"http://url1.com">> => ok,
        <<"http://service1.com">> => ok,
        <<"http://service2.com">> => error,
        <<"http://service3.com">> => error
    },

    % http_client is mocked in init_per_testcase to return proper values.
    ApiTestSpec = #api_test_spec{
        client_spec = #client_spec{
            correct = [root, nobody, {provider, P1, P1Macaroon}]
        },
        rest_spec = #rest_spec{
            method = post,
            path = <<"/provider/public/check_my_ports">>,
            expected_code = ?HTTP_200_OK,
            % Convert atoms to binaries in expected body for REST
            expected_body = maps:map(fun(_, ValAtom) ->
                atom_to_binary(ValAtom, utf8)
            end, ExpectedBody)
        },
        logic_spec = #logic_spec{
            module = provider_logic,
            function = check_my_ports,
            args = [client, data],
            expected_result = ?OK_TERM(fun(Result) ->
                Result =:= ExpectedBody
            end)
        },
        % TODO gs
        data_spec = #data_spec{
            required = RequiredKeys,
            correct_values = maps:map(
                fun(_, Val) ->
                    [Val]
                end, CorrectData)
        }
    },
    ?assert(api_test_utils:run_tests(Config, ApiTestSpec)).


check_my_ip_test(Config) ->
    {ok, {P1, P1Macaroon}} = oz_test_utils:create_provider(
        Config, ?PROVIDER_NAME1
    ),
    ClientIP = list_to_binary(os:cmd("hostname -i") -- "\n"),

    ApiTestSpec = #api_test_spec{
        client_spec = #client_spec{
            correct = [
                root,
                nobody,
                {provider, P1, P1Macaroon}
            ]
        },
        % This endpoint makes sense only via REST
        rest_spec = #rest_spec{
            method = get,
            path = <<"/provider/public/check_my_ip">>,
            expected_code = ?HTTP_200_OK,
            expected_body = json_utils:encode(ClientIP)
        }
    },
    ?assert(api_test_utils:run_tests(Config, ApiTestSpec)).


map_group_test(Config) ->
    {ok, {P1, P1Macaroon}} = oz_test_utils:create_provider(
        Config, ?PROVIDER_NAME1
    ),
<<<<<<< HEAD
    MappedGroupHash = idp_group_mapping:gen_group_id(?MAPPED_GROUP_PATH),
=======

    oz_test_utils:overwrite_auth_config(Config, #{
        openidConfig => #{
            enabled => true
        },
        supportedIdps => [
            {?DUMMY_IDP, #{
                protocol => openid,
                protocolConfig => #{
                    plugin => default_oidc_plugin,
                    entitlementMapping => #{
                        enabled => true,
                        parser => nested_entitlement_parser,
                        parserConfig => #{
                            splitWith => "/",
                            topGroupType => unit,
                            topGroupPrivilegesInVo => member,
                            subGroupsType => team,
                            subGroupsPrivilegesInParent => member,
                            userPrivileges => member
                        }
                    }
                }
            }}
        ]
    }),

    RawEntitlement = <<"my-unit/my-team/my-subteam">>,
    ExpIdPEntitlement = #idp_entitlement{
        idp = ?DUMMY_IDP,
        privileges = member,
        path = [
            #idp_group{type = unit, name = <<"my-unit">>, privileges = member},
            #idp_group{type = team, name = <<"my-team">>, privileges = member},
            #idp_group{type = team, name = <<"my-subteam">>, privileges = member}
        ]
    },
    ExpGroupId = entitlement_mapping:gen_group_id(ExpIdPEntitlement),
>>>>>>> f9497ac5

    ApiTestSpec = #api_test_spec{
        client_spec = #client_spec{
            correct = [
                {provider, P1, P1Macaroon}
            ]
        },
        rest_spec = #rest_spec{
            method = post,
            path = <<"/provider/public/map_idp_group">>,
            expected_code = ?HTTP_200_OK,
            expected_body = #{<<"groupId">> => ExpGroupId}
        },
        data_spec = #data_spec{
            required = [<<"idp">>, <<"groupId">>],
            correct_values = #{
                <<"idp">> => [atom_to_binary(?DUMMY_IDP, utf8)],
                <<"groupId">> => [RawEntitlement]
            },
            bad_values = [
                {<<"idp">>, bad_idp_name, ?ERROR_BAD_VALUE_ID_NOT_FOUND(<<"idp">>)}
            ]
        }
    },
    ?assert(api_test_utils:run_tests(Config, ApiTestSpec)).


update_subdomain_test(Config) ->
    {ok, OZDomainString} = oz_test_utils:get_oz_domain(Config),
    OZDomain = list_to_binary(OZDomainString),
    Subdomain = <<"proper-subdomain">>,
    IPs = [<<"1.2.3.4">>, <<"5.6.7.8">>],

    {ok, NonAdmin} = oz_test_utils:create_user(Config, #od_user{}),
    {ok, {P2, P2Macaroon}} = oz_test_utils:create_provider(
        Config, ?PROVIDER_NAME2
    ),

    Domain = ?UNIQUE_DOMAIN,

    EnvSetUpFun = fun() ->
        {ok, {P1, P1Macaroon}} = oz_test_utils:create_provider(
            Config, ?PROVIDER_DETAILS(?PROVIDER_NAME1, Domain)#{<<"subdomainDelegation">> => false}
        ),
        #{providerId => P1, providerClient => {provider, P1, P1Macaroon}}
    end,
    EnvTearDownFun = fun(#{providerId := ProviderId} = _Env) ->
        % delete provider to avoid "subdomain occupied" errors
        oz_test_utils:delete_provider(Config, ProviderId)
    end,
    VerifyEndFun = fun(ShouldSucceed, #{providerId := ProviderId} = _Env, _) ->
        {ExpSubdomain, ExpDomain} = case ShouldSucceed of
            false -> {undefined, Domain};
            true -> {Subdomain, <<Subdomain/binary, ".", OZDomain/binary>>}
        end,
        {ok, Provider} = oz_test_utils:get_provider(Config, ProviderId),
        ?assertEqual(ExpDomain, Provider#od_provider.domain),
        ?assertEqual(ExpSubdomain, Provider#od_provider.subdomain),
        ?assertEqual(ShouldSucceed, Provider#od_provider.subdomain_delegation),
        true
    end,

    ApiTestSpec = #api_test_spec{
        client_spec = #client_spec{
            correct = [
                root,
                providerClient
            ],
            unauthorized = [nobody],
            forbidden = [
                {user, NonAdmin},
                {provider, P2, P2Macaroon}
            ]
        },
        logic_spec = #logic_spec{
            module = provider_logic,
            function = update_domain_config,
            args = [client, providerId, data],
            expected_result = ?OK
        },
        gs_spec = #gs_spec{
            operation = update,
            gri = #gri{
                type = od_provider, id = providerId, aspect = domain_config
            },
            expected_result = ?OK
        },
        data_spec = DataSpec = #data_spec{
            required = [
                <<"subdomainDelegation">>, <<"subdomain">>, <<"ipList">>
            ],
            correct_values = #{
                <<"subdomainDelegation">> => [true],
                <<"subdomain">> => [Subdomain],
                <<"ipList">> => [IPs]
            },
            bad_values = [
                {<<"subdomainDelegation">>, bad_bool, ?ERROR_BAD_VALUE_BOOLEAN(<<"subdomainDelegation">>)},
                {<<"subdomain">>, <<"">>, ?ERROR_BAD_VALUE_EMPTY(<<"subdomain">>)},
                {<<"subdomain">>, <<"port:443">>, ?ERROR_BAD_VALUE_SUBDOMAIN},
                {<<"subdomain">>, <<"Uppercase">>, ?ERROR_BAD_VALUE_SUBDOMAIN},
                {<<"subdomain">>, <<"under_score">>, ?ERROR_BAD_VALUE_SUBDOMAIN},
                {<<"subdomain">>, <<".leadingdot">>, ?ERROR_BAD_VALUE_SUBDOMAIN},
                {<<"subdomain">>, <<"trailingdot.">>, ?ERROR_BAD_VALUE_SUBDOMAIN},
                {<<"subdomain">>, <<"multi.part">>, ?ERROR_BAD_VALUE_SUBDOMAIN},
                {<<"subdomain">>, <<"https://protocol">>, ?ERROR_BAD_VALUE_SUBDOMAIN},
                {<<"ipList">>, [atom], ?ERROR_BAD_VALUE_LIST_OF_IPV4_ADDRESSES(<<"ipList">>)},
                {<<"ipList">>, atom, ?ERROR_BAD_VALUE_LIST_OF_IPV4_ADDRESSES(<<"ipList">>)},
                {<<"ipList">>, [<<"256.256.256.256">>], ?ERROR_BAD_VALUE_LIST_OF_IPV4_ADDRESSES(<<"ipList">>)}
            ]
        }
    },
    ?assert(api_test_utils:run_tests(
        Config, ApiTestSpec, EnvSetUpFun, EnvTearDownFun, VerifyEndFun
    )),

    % Logic can also accept IPs as tuples,
    % check if they are also properly validated.
    ApiTestSpec2 = ApiTestSpec#api_test_spec{
        gs_spec = undefined,
        data_spec = DataSpec#data_spec{
            bad_values = [
                {<<"ipList">>, [{256, 256, 256, 256}], ?ERROR_BAD_VALUE_LIST_OF_IPV4_ADDRESSES(<<"ipList">>)},
                {<<"ipList">>, [{-1, -1, -1, -1}], ?ERROR_BAD_VALUE_LIST_OF_IPV4_ADDRESSES(<<"ipList">>)},
                {<<"ipList">>, [{1, 1, 1, 1, 1}], ?ERROR_BAD_VALUE_LIST_OF_IPV4_ADDRESSES(<<"ipList">>)}
            ]
        }
    },
    ?assert(api_test_utils:run_tests(
        Config, ApiTestSpec2, EnvSetUpFun, EnvTearDownFun, VerifyEndFun
    )).


update_domain_test(Config) ->
    Subdomain = <<"prov-sub">>,
    ProviderDetails = #{
        <<"name">> => ?PROVIDER_NAME1,
        <<"adminEmail">> => <<"admin@onedata.org">>,
        <<"subdomain">> => Subdomain,
        <<"ipList">> => [<<"2.4.6.8">>, <<"255.253.251.2">>],
        <<"subdomainDelegation">> => true
    },
    {ok, OZDomainString} = oz_test_utils:get_oz_domain(Config),
    OZDomain = list_to_binary(OZDomainString),
    Nodes = ?config(oz_worker_nodes, Config),

    {ok, {P2, P2Macaroon}} = oz_test_utils:create_provider(
        Config, ?PROVIDER_NAME2
    ),

    EnvSetUpFun = fun() ->
        {ok, {P1, P1Macaroon}} = oz_test_utils:create_provider(
            Config, ProviderDetails
        ),

        % Disable subdomain delegation in onezone to test
        % ERROR_SUBDOMAIN_DELEGATON_DISABLED
        rpc:multicall(Nodes, application, set_env, [
            ?APP_NAME, subdomain_delegation_enabled, false
        ]),

        #{providerId => P1, providerClient => {provider, P1, P1Macaroon}}
    end,
    EnvTearDownFun = fun(#{providerId := ProviderId} = _Env) ->
        rpc:multicall(Nodes, application, set_env, [
            ?APP_NAME, subdomain_delegation_enabled, true
        ]),
        % delete provider to avoid "subdomain occupied" errors
        oz_test_utils:delete_provider(Config, ProviderId)
    end,
    VerifyEndFun = fun(ShouldSucceed, #{providerId := ProviderId} = _Env, Data) ->
        {ExpSubdomain, ExpDomain} = case ShouldSucceed of
            true -> {undefined, maps:get(<<"domain">>, Data)};
            false -> {Subdomain, <<Subdomain/binary, ".", OZDomain/binary>>}
        end,
        {ok, Provider} = oz_test_utils:get_provider(Config, ProviderId),
        ?assertEqual(ExpDomain, Provider#od_provider.domain),
        ?assertEqual(ExpSubdomain, Provider#od_provider.subdomain),
        ?assertEqual(not ShouldSucceed, Provider#od_provider.subdomain_delegation),
        true
    end,

    ApiTestSpec = #api_test_spec{
        client_spec = #client_spec{
            correct = [
                root,
                providerClient
            ],
            unauthorized = [nobody],
            forbidden = [
                {provider, P2, P2Macaroon}
            ]
        },
        logic_spec = #logic_spec{
            module = provider_logic,
            function = update_domain_config,
            args = [client, providerId, data],
            expected_result = ?OK
        },
        gs_spec = #gs_spec{
            operation = update,
            gri = #gri{
                type = od_provider, id = providerId, aspect = domain_config
            },
            expected_result = ?OK
        },
        data_spec = #data_spec{
            required = [<<"subdomainDelegation">>, <<"domain">>],
            correct_values = #{
                <<"subdomainDelegation">> => [false],
                <<"domain">> => [<<"changed.pl">>, <<"172.17.0.5">>]
            },
            bad_values = [
                {<<"subdomainDelegation">>, bad_bool,
                    ?ERROR_BAD_VALUE_BOOLEAN(<<"subdomainDelegation">>)},
                {<<"subdomainDelegation">>, true,
                    ?ERROR_SUBDOMAIN_DELEGATION_DISABLED},
                {<<"domain">>, <<"https://hasprotocol">>,
                    ?ERROR_BAD_VALUE_DOMAIN(<<"domain">>)}
            ]
        }
    },
    ?assert(api_test_utils:run_tests(
        Config, ApiTestSpec, EnvSetUpFun, EnvTearDownFun, VerifyEndFun
    )).


%%--------------------------------------------------------------------
%% @doc
%% Checks that the same data can be used for update twice without error
%% (issue VFS-4615)
%% @end
%%--------------------------------------------------------------------
update_domain_is_idempotent_test(Config) ->
    Domain = ?UNIQUE_DOMAIN,
    NewDomain = <<"newdomain.com">>,
    ProviderDetails = #{
        <<"name">> => ?PROVIDER_NAME1,
        <<"adminEmail">> => <<"admin@onedata.org">>,
        <<"domain">> => Domain,
        <<"subdomainDelegation">> => false
    },
    {ok, {P1, P1Macaroon}} = oz_test_utils:create_provider(
        Config, ProviderDetails
    ),

    EnvSetUpFun = fun() ->
        #{providerId => P1, providerClient => {provider, P1, P1Macaroon}}
    end,
    VerifyEndFun = fun(true = _ShouldSucceed, #{providerId := ProviderId} = _Env, _Data) ->
        {ok, Provider} = oz_test_utils:get_provider(Config, ProviderId),
        ?assertEqual(NewDomain, Provider#od_provider.domain),
        ?assertEqual(undefined, Provider#od_provider.subdomain),
        ?assertEqual(false, Provider#od_provider.subdomain_delegation),
        true
    end,
    EnvTearDownFun = fun(_Env) -> ok end,
    ApiTestSpec = #api_test_spec{
        client_spec = #client_spec{
            correct = [
                root,
                providerClient
            ],
            unauthorized = [],
            forbidden = []
        },
        logic_spec = #logic_spec{
            module = provider_logic,
            function = update_domain_config,
            args = [client, providerId, data],
            expected_result = ?OK
        },
        gs_spec = #gs_spec{
            operation = update,
            gri = #gri{
                type = od_provider, id = providerId, aspect = domain_config
            },
            expected_result = ?OK
        },
        data_spec = #data_spec{
            required = [<<"subdomainDelegation">>, <<"domain">>],
            correct_values = #{
                <<"subdomainDelegation">> => [false],
                % provided twice to ensure setting same domain twice works (issue VFS-4615)
                <<"domain">> => [NewDomain, NewDomain]
            },
            bad_values = []
        }
    },
    ?assert(api_test_utils:run_tests(
        Config, ApiTestSpec, EnvSetUpFun, EnvTearDownFun, VerifyEndFun
    )).


get_domain_config_test(Config) ->
    % Test without delegated subdomain

    ExpDomain = ?UNIQUE_DOMAIN,

    {ok, {P1, P1Macaroon}} = oz_test_utils:create_provider(
        Config, ?PROVIDER_DETAILS(?PROVIDER_NAME1, ExpDomain)#{<<"subdomainDelegation">> => false}
    ),
    {ok, {P2, P2Macaroon}} = oz_test_utils:create_provider(
        Config, ?PROVIDER_DETAILS(?PROVIDER_NAME2, ?UNIQUE_DOMAIN)#{<<"subdomainDelegation">> => false}
    ),

    {ok, NonAdmin} = oz_test_utils:create_user(Config, #od_user{}),

    ExpBody = #{
        <<"subdomainDelegation">> => false,
        <<"domain">> => ExpDomain
    },
    ApiTestSpec = #api_test_spec{
        client_spec = #client_spec{
            correct = [
                root,
                {provider, P1, P1Macaroon}
            ],
            unauthorized = [nobody],
            forbidden = [
                {admin, [?OZ_PROVIDERS_VIEW]},
                {user, NonAdmin},
                {provider, P2, P2Macaroon}
            ]
        },
        logic_spec = LogicSpec = #logic_spec{
            module = provider_logic,
            function = get_domain_config,
            args = [client, P1],
            expected_result = ?OK_MAP(ExpBody)
        },
        gs_spec = GsSpec = #gs_spec{
            operation = get,
            gri = #gri{type = od_provider, id = P1, aspect = domain_config},
            expected_result = ?OK_MAP(ExpBody#{
                <<"gri">> => fun(EncodedGri) ->
                    #gri{id = Id} = oz_test_utils:decode_gri(
                        Config, EncodedGri
                    ),
                    ?assertEqual(Id, P1)
                end
            })
        }
    },
    ?assert(api_test_utils:run_tests(Config, ApiTestSpec)),

    % test enabled subdomain delegation
    ExpSubdomain = <<"subdomain">>,
    ExpIPs = [{5, 8, 2, 4}, {10, 12, 255, 255}],
    ExpIPsBin = [<<"5.8.2.4">>, <<"10.12.255.255">>],
    {ok, OZDomain} = oz_test_utils:get_oz_domain(Config),
    ExpDomain2 = <<ExpSubdomain/binary, ".", (list_to_binary(OZDomain))/binary>>,

    oz_test_utils:enable_subdomain_delegation(Config, P1, ExpSubdomain, ExpIPs),

    ExpBody2 = #{
        <<"subdomainDelegation">> => true,
        <<"domain">> => ExpDomain2,
        <<"ipList">> => ExpIPs,
        <<"subdomain">> => ExpSubdomain
    },
    ApiTestSpec2 = ApiTestSpec#api_test_spec{
        logic_spec = LogicSpec#logic_spec{expected_result = ?OK_MAP(ExpBody2)},
        gs_spec = GsSpec#gs_spec{
            expected_result = ?OK_MAP(ExpBody2#{
                <<"ipList">> => ExpIPsBin,
                <<"gri">> => fun(EncodedGri) ->
                    #gri{id = Id} = oz_test_utils:decode_gri(
                        Config, EncodedGri
                    ),
                    ?assertEqual(Id, P1)
                end
            })
        }
    },
    ?assert(api_test_utils:run_tests(Config, ApiTestSpec2)).


get_current_time_test(Config) ->
    {ok, {P1, P1Macaroon}} = oz_test_utils:create_provider(
        Config, ?PROVIDER_NAME1
    ),

    ApiTestSpec = #api_test_spec{
        client_spec = #client_spec{
            correct = [
                root,
                nobody,
                {provider, P1, P1Macaroon}
            ]
        },
        rest_spec = #rest_spec{
            method = get,
            path = <<"/provider/public/get_current_time">>,
            expected_code = ?HTTP_200_OK,
            expected_body = fun(Value) ->
                maps:get(<<"timeMillis">>, Value) > 0
            end
        },
        logic_spec = #logic_spec{
            module = provider_logic,
            function = get_current_time,
            args = [client],
            expected_result = ?OK_TERM(fun(Result) ->
                Result > 0
            end)
        }
        % TODO gs
    },
    ?assert(api_test_utils:run_tests(Config, ApiTestSpec)).


verify_provider_identity_test(Config) ->
    {ok, {P1, P1Macaroon}} = oz_test_utils:create_provider(
        Config, ?PROVIDER_NAME1
    ),
    {ok, {P2, _}} = oz_test_utils:create_provider(
        Config, ?PROVIDER_NAME2
    ),

    {ok, DeserializedMacaroon} = onedata_macaroons:deserialize(P1Macaroon),
    Timestamp = oz_test_utils:call_oz(
        Config, time_utils, cluster_time_seconds, []
    ),
    MacaroonNoAuth = onedata_macaroons:add_caveat(
        DeserializedMacaroon, ?AUTHORIZATION_NONE_CAVEAT
    ),
    MacaroonNotExpired = onedata_macaroons:add_caveat(
        MacaroonNoAuth, ?TIME_CAVEAT(Timestamp, 100)
    ),
    MacaroonExpired = onedata_macaroons:add_caveat(
        MacaroonNoAuth, ?TIME_CAVEAT(Timestamp - 200, 100)
    ),
    {ok, MacaroonNoAuthBin} = onedata_macaroons:serialize(MacaroonNoAuth),
    {ok, MacaroonNotExpiredBin} = onedata_macaroons:serialize(MacaroonNotExpired),
    {ok, MacaroonExpiredBin} = onedata_macaroons:serialize(MacaroonExpired),

    ApiTestSpec = #api_test_spec{
        client_spec = #client_spec{
            correct = [
                root,
                nobody,
                {provider, P1, P1Macaroon}
            ]
        },
        rest_spec = #rest_spec{
            method = post,
            path = <<"/provider/public/verify_provider_identity">>,
            expected_code = ?HTTP_204_NO_CONTENT
        },
        logic_spec = #logic_spec{
            module = provider_logic,
            function = verify_provider_identity,
            args = [client, P1, data],
            expected_result = ?OK
        },
        % TODO gs
        data_spec = #data_spec{
            required = [
                <<"providerId">>, <<"macaroon">>
            ],
            correct_values = #{
                <<"providerId">> => [P1],
                <<"macaroon">> => [MacaroonNoAuthBin, MacaroonNotExpiredBin]
            },
            bad_values = [
                {<<"providerId">>, <<"">>, ?ERROR_BAD_VALUE_EMPTY(<<"providerId">>)},
                {<<"providerId">>, 1234, ?ERROR_BAD_VALUE_BINARY(<<"providerId">>)},
                {<<"providerId">>, <<"sdfagh2345qwefg">>, ?ERROR_BAD_VALUE_ID_NOT_FOUND(<<"providerId">>)},
                {<<"providerId">>, P2, ?ERROR_BAD_MACAROON},

                {<<"macaroon">>, <<"">>, ?ERROR_BAD_VALUE_TOKEN(<<"macaroon">>)},
                {<<"macaroon">>, 1234, ?ERROR_BAD_VALUE_TOKEN(<<"macaroon">>)},
                {<<"macaroon">>, MacaroonExpiredBin, ?ERROR_BAD_MACAROON}
            ]
        }
    },
    ?assert(api_test_utils:run_tests(Config, ApiTestSpec)).


%%%===================================================================
%%% Setup/teardown functions
%%%===================================================================


init_per_suite(Config) ->
    ssl:start(),
    hackney:start(),
    [{?LOAD_MODULES, [oz_test_utils]} | Config].


end_per_suite(_Config) ->
    hackney:stop(),
    ssl:stop().


init_per_testcase(check_my_ports_test, Config) ->
    Nodes = ?config(oz_worker_nodes, Config),
    ok = test_utils:mock_new(Nodes, http_client, [passthrough]),
    ok = test_utils:mock_expect(Nodes, http_client, get,
        fun(Url, Headers, Body, Options) ->
            case Url of
                <<"http://url1.com">> ->
                    {ok, 200, [], <<"whatever body">>};
                <<"http://service1.com">> ->
                    {ok, 200, [], <<"service1">>};
                <<"http://service2.com">> ->
                    {ok, 200, [], <<"body not matching service name">>};
                <<"http://service3.com">> ->
                    {ok, 304, [], <<"">>};
                _ ->
                    meck:passthrough([Url, Headers, Body, Options])
            end
        end),
    init_per_testcase(default, Config);
<<<<<<< HEAD
init_per_testcase(map_group_test, Config) ->
    Nodes = ?config(oz_worker_nodes, Config),
    ok = test_utils:mock_new(Nodes, auth_config),
    ok = test_utils:mock_expect(
        Nodes, auth_config, has_group_mapping_enabled, fun(_) -> true end
    ),
    ok = test_utils:mock_expect(Nodes, auth_config, get_auth_providers,
        fun() -> [?MAP_GROUP_TEST_AUTH | meck:passthrough([])] end
    ),
    ok = test_utils:mock_expect(Nodes, auth_config, get_provider_module,
        fun(_) -> ?MAP_GROUP_TEST_AUTH_MODULE end
    ),
    ok = test_utils:mock_new(
        Nodes, ?MAP_GROUP_TEST_AUTH_MODULE, [passthrough, non_strict]
    ),
    ok = test_utils:mock_expect(Nodes, ?MAP_GROUP_TEST_AUTH_MODULE,
        normalized_membership_spec, fun(_, _) -> ?MAPPED_IDP_ENTITLEMENT end
    ),
    init_per_testcase(default, Config);
=======
>>>>>>> f9497ac5
init_per_testcase(_, Config) ->
    Config.


end_per_testcase(check_my_ports_test, Config) ->
    Nodes = ?config(oz_worker_nodes, Config),
    test_utils:mock_unload(Nodes, http_client),
    end_per_testcase(default, Config);
end_per_testcase(_, _Config) ->
    ok.


%%%===================================================================
%%% Helper functions
%%%===================================================================


create_2_providers_and_5_supported_spaces(Config) ->
    {ok, {P1, P1Macaroon}} = oz_test_utils:create_provider(
        Config, ?PROVIDER_NAME1
    ),
    {ok, {P2, P2Macaroon}} = oz_test_utils:create_provider(
        Config, ?PROVIDER_NAME2
    ),
    SupportSize = oz_test_utils:minimum_support_size(Config),

    Spaces = lists:map(
        fun(_) ->
            Name = ?UNIQUE_STRING,
            {ok, SpaceId} = oz_test_utils:create_space(Config, ?ROOT, Name),
            {ok, SpaceId} = oz_test_utils:support_space(
                Config, P1, SpaceId, SupportSize
            ),
            {ok, SpaceId} = oz_test_utils:support_space(
                Config, P2, SpaceId, SupportSize
            ),
            SpaceDetails = #{
                <<"name">> => Name,
                <<"providers">> => #{P1 => SupportSize, P2 => SupportSize}
            },
            {SpaceId, SpaceDetails}
        end, lists:seq(1, 5)
    ),

    {{P1, P1Macaroon}, {P2, P2Macaroon}, Spaces}.<|MERGE_RESOLUTION|>--- conflicted
+++ resolved
@@ -15,7 +15,6 @@
 -include("rest.hrl").
 -include("entity_logic.hrl").
 -include("registered_names.hrl").
--include("idp_group_mapping.hrl").
 -include("datastore/oz_datastore_models.hrl").
 -include("auth/entitlement_mapping.hrl").
 -include_lib("ctool/include/logging.hrl").
@@ -28,18 +27,7 @@
 
 -include("api_test_utils.hrl").
 
-<<<<<<< HEAD
--define(MAP_GROUP_TEST_AUTH, test_auth).
--define(MAP_GROUP_TEST_AUTH_BIN, atom_to_binary(?MAP_GROUP_TEST_AUTH, latin1)).
--define(MAP_GROUP_TEST_AUTH_MODULE, test_auth_module).
--define(MAPPED_GROUP_PATH, #idp_group{name = <<"mapped_group1">>, type = role_holders}).
--define(MAPPED_IDP_ENTITLEMENT, #idp_entitlement{
-    path = ?MAPPED_GROUP_PATH,
-    privileges = member
-}).
-=======
 -define(DUMMY_IDP, dummyIdP).
->>>>>>> f9497ac5
 
 
 %% API
@@ -1838,9 +1826,6 @@
     {ok, {P1, P1Macaroon}} = oz_test_utils:create_provider(
         Config, ?PROVIDER_NAME1
     ),
-<<<<<<< HEAD
-    MappedGroupHash = idp_group_mapping:gen_group_id(?MAPPED_GROUP_PATH),
-=======
 
     oz_test_utils:overwrite_auth_config(Config, #{
         openidConfig => #{
@@ -1879,7 +1864,6 @@
         ]
     },
     ExpGroupId = entitlement_mapping:gen_group_id(ExpIdPEntitlement),
->>>>>>> f9497ac5
 
     ApiTestSpec = #api_test_spec{
         client_spec = #client_spec{
@@ -2395,28 +2379,6 @@
             end
         end),
     init_per_testcase(default, Config);
-<<<<<<< HEAD
-init_per_testcase(map_group_test, Config) ->
-    Nodes = ?config(oz_worker_nodes, Config),
-    ok = test_utils:mock_new(Nodes, auth_config),
-    ok = test_utils:mock_expect(
-        Nodes, auth_config, has_group_mapping_enabled, fun(_) -> true end
-    ),
-    ok = test_utils:mock_expect(Nodes, auth_config, get_auth_providers,
-        fun() -> [?MAP_GROUP_TEST_AUTH | meck:passthrough([])] end
-    ),
-    ok = test_utils:mock_expect(Nodes, auth_config, get_provider_module,
-        fun(_) -> ?MAP_GROUP_TEST_AUTH_MODULE end
-    ),
-    ok = test_utils:mock_new(
-        Nodes, ?MAP_GROUP_TEST_AUTH_MODULE, [passthrough, non_strict]
-    ),
-    ok = test_utils:mock_expect(Nodes, ?MAP_GROUP_TEST_AUTH_MODULE,
-        normalized_membership_spec, fun(_, _) -> ?MAPPED_IDP_ENTITLEMENT end
-    ),
-    init_per_testcase(default, Config);
-=======
->>>>>>> f9497ac5
 init_per_testcase(_, Config) ->
     Config.
 
