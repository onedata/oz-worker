%%%-------------------------------------------------------------------
%%% @author Wojciech Geisler
%%% @copyright (C) 2019 ACK CYFRONET AGH
%%% This software is released under the MIT license
%%% cited in 'LICENSE.txt'.
%%% @end
%%%-------------------------------------------------------------------
%%% @doc
%%% This file contains test concerning the public configuration
%%% endpoint.
%%% @end
%%%-------------------------------------------------------------------
-module(zone_api_test_SUITE).
-author("Wojciech Geisler").

-include("datastore/oz_datastore_models.hrl").
-include("http/rest.hrl").
-include("registered_names.hrl").
-include_lib("ctool/include/onedata.hrl").
-include_lib("ctool/include/test/test_utils.hrl").
-include_lib("ctool/include/test/assertions.hrl").
-include_lib("ctool/include/test/performance.hrl").
-include_lib("ctool/include/errors.hrl").

-include("api_test_utils.hrl").

%% API
-export([
    all/0,
    init_per_suite/1, end_per_suite/1,
    init_per_testcase/2, end_per_testcase/2
]).
-export([
    get_configuration_test/1,
    get_old_configuration_endpoint_test/1,
    broken_compatibility_file_test/1,
    multinode_compatibility_registry_unification_test/1,
    list_privileges_test/1,
    default_gui_messages_are_empty_or_migrated/1,
    unknown_gui_messages_are_not_found/1,
    gui_message_is_updated/1
]).

all() ->
    ?ALL([
        get_configuration_test,
        get_old_configuration_endpoint_test,
        broken_compatibility_file_test,
        multinode_compatibility_registry_unification_test,
        list_privileges_test,
        default_gui_messages_are_empty_or_migrated,
        unknown_gui_messages_are_not_found,
        gui_message_is_updated
    ]).

-define(SIGNIN_NOTIFICATION_BODY, "custom login notification").
-define(XROOTD_SERVER_DOMAIN, "xrootd.example.com").

%%%===================================================================
%%% Test functions
%%%===================================================================

get_configuration_test(Config) ->
    ?assert(api_test_utils:run_tests(Config, #api_test_spec{
        client_spec = #client_spec{
            correct = [root, nobody]
        },
        rest_spec = #rest_spec{
            method = get,
            path = <<"/configuration">>,
            expected_code = ?HTTP_200_OK,
            expected_body = expected_configuration(Config)
        }
    })).


%% Legacy endpoint should be available on path without the API prefix
get_old_configuration_endpoint_test(Config) ->
    Domain = oz_test_utils:get_env(Config, http_domain),
    RestSpec = #{
        request => #{
            url => str_utils:format_bin("https://~s", [Domain]),
            path => <<"/configuration">>
        },
        expect => #{
            code => 200,
            body => expected_configuration(Config)
        }
    },
    ?assert(rest_test_utils:check_rest_call(Config, RestSpec)).


broken_compatibility_file_test(Config) ->
    Nodes = ?config(oz_worker_nodes, Config),
    % prevent replacing the current compatibility registry during the tests
    test_utils:set_env(Nodes, ctool, compatibility_registry_mirrors, []),
    test_utils:set_env(Nodes, ctool, default_compatibility_registry_file, "not-a-valid-file-path.xxx"),

    CurrentRegistryPath = rpc:call(hd(Nodes), ctool, get_env, [current_compatibility_registry_file]),

    {_, []} = rpc:multicall(Nodes, file, delete, [CurrentRegistryPath]),
    {_, []} = rpc:multicall(Nodes, compatibility, clear_registry_cache, []),
    broken_compatibility_file_test_base(Config),

    {_, []} = rpc:multicall(Nodes, file, write_file, [CurrentRegistryPath, <<"bad content">>]),
    {_, []} = rpc:multicall(Nodes, compatibility, clear_registry_cache, []),
    broken_compatibility_file_test_base(Config).


broken_compatibility_file_test_base(Config) ->
    ?assert(api_test_utils:run_tests(Config, #api_test_spec{
        client_spec = #client_spec{
            correct = [root, nobody]
        },
        rest_spec = #rest_spec{
            method = get,
            path = <<"/configuration">>,
            expected_code = ?HTTP_200_OK,
            expected_body = {contains, #{
                <<"compatibilityRegistryRevision">> => <<"unknown">>,
                <<"compatibleOneproviderVersions">> => <<"unknown">>
            }}
        }
    })).


multinode_compatibility_registry_unification_test(Config) ->
    Nodes = ?config(oz_worker_nodes, Config),
    OZVersion = oz_test_utils:call_oz(Config, oz_worker, get_release_version, []),
    CurrentRegistryPath = oz_test_utils:call_oz(Config, ctool, get_env, [current_compatibility_registry_file]),
    DefaultRegistryPath = oz_test_utils:call_oz(Config, ctool, get_env, [default_compatibility_registry_file]),

    InitialRegistry = #{
        <<"revision">> => 2019010100,
        <<"compatibility">> => #{
            <<"onezone:oneprovider">> => #{
                OZVersion => [<<"18.02.0-rc13">>, <<"18.02.1">>, <<"18.02.2">>]
            }
        }
    },

    NewerRegistry = #{
        <<"revision">> => 2027010100,
        <<"compatibility">> => #{
            <<"onezone:oneprovider">> => #{
                OZVersion => [<<"19.02.1">>, <<"19.02.2">>]
            }
        }
    },

    % write the initial registry as default and current on all nodes
    {_, []} = rpc:multicall(Nodes, file, write_file, [CurrentRegistryPath, json_utils:encode(InitialRegistry)]),
    {_, []} = rpc:multicall(Nodes, file, write_file, [DefaultRegistryPath, json_utils:encode(InitialRegistry)]),
    {_, []} = rpc:multicall(Nodes, compatibility, clear_registry_cache, []),

    % write the newer registry as default on one of the nodes
    ChosenNode = lists_utils:random_element(Nodes),
    ok = rpc:call(ChosenNode, file, write_file, [DefaultRegistryPath, json_utils:encode(NewerRegistry)]),

    % other nodes should still return the old registry
    lists:foreach(fun(Node) ->
        ?assertMatch(
            {ok, #{
                <<"compatibilityRegistryRevision">> := 2019010100,
                <<"compatibleOneproviderVersions">> := [<<"18.02.0-rc13">>, <<"18.02.1">>, <<"18.02.2">>]
            }},
            rpc:call(Node, zone_logic, get_configuration, [])
        )
    end, Nodes -- [ChosenNode]),

    % querying the registry on chosen node should cause it to take the default
    % registry as newer and propagate it to all cluster nodes
    ?assertMatch(
        {ok, #{
            <<"compatibilityRegistryRevision">> := 2027010100,
            <<"compatibleOneproviderVersions">> := [<<"19.02.1">>, <<"19.02.2">>]
        }},
        rpc:call(ChosenNode, zone_logic, get_configuration, [])
    ),
    lists:foreach(fun(Node) ->
        ?assertMatch(
            {ok, #{
                <<"compatibilityRegistryRevision">> := 2027010100,
                <<"compatibleOneproviderVersions">> := [<<"19.02.1">>, <<"19.02.2">>]
            }},
            rpc:call(Node, zone_logic, get_configuration, [])
        )
    end, Nodes -- [ChosenNode]).


list_privileges_test(Config) ->
    ApiTestSpec = #api_test_spec{
        client_spec = #client_spec{
            correct = [root, nobody]
        },
        rest_spec = #rest_spec{
            method = get,
            path = <<"/privileges">>,
            expected_code = ?HTTP_200_OK,
            expected_body = #{
                <<"viewer">> => [atom_to_binary(P, utf8) || P <- privileges:oz_viewer()],
                <<"admin">> => [atom_to_binary(P, utf8) || P <- privileges:oz_admin()]
            }
        }
    },
    ?assert(api_test_utils:run_tests(Config, ApiTestSpec)).


default_gui_messages_are_empty_or_migrated(Config) ->
    oz_test_utils:set_env(Config, login_notification, ?SIGNIN_NOTIFICATION_BODY),

    EmptyBodies = [
        {MessageId, <<>>} ||
        MessageId <- gui_message_ids(), MessageId /= <<"signin_notification">>
    ],
    ExpectedBodies = [
        {<<"signin_notification">>, <<?SIGNIN_NOTIFICATION_BODY>>} | EmptyBodies
    ],

    lists:foreach(fun({MessageId, Body}) ->
        ApiTestSpec = #api_test_spec{
            client_spec = #client_spec{
                correct = [
                    root,
                    {admin, []},
                    nobody
                ]},

            logic_spec = #logic_spec{
                operation = get,
                module = zone_logic,
                function = get_gui_message_as_map,
                args = [MessageId],
                expected_result = ?OK_MAP(#{
                    enabled => true, body => Body
                })
            }
        },
        ?assert(api_test_utils:run_tests(Config, ApiTestSpec))
    end, ExpectedBodies).


unknown_gui_messages_are_not_found(Config) ->
    GetApiTestSpec = #api_test_spec{
        client_spec = #client_spec{
            correct = [
                root,
                {admin, []},
                nobody
            ]},

        logic_spec = #logic_spec{
            operation = get,
            module = zone_logic,
            function = get_gui_message_as_map,
            args = [<<"badMessageId">>],
            expected_result = ?ERROR_REASON({error, not_found})
        }
    },
    UpdateApiTestSpec = #api_test_spec{
        client_spec = #client_spec{
            correct = [root], forbidden = [{admin, []}]},
        logic_spec = #logic_spec{
            operation = update,
            module = zone_logic,
            function = update_gui_message,
            args = [auth, <<"badMessageId">>, data],
            expected_result = ?ERROR_REASON({error, not_found})
        }
    },
    ?assert(api_test_utils:run_tests(Config, GetApiTestSpec)),
    ?assert(api_test_utils:run_tests(Config, UpdateApiTestSpec)).


gui_message_is_updated(Config) ->
    MessageId = hd(gui_message_ids()),
    ApiTestSpec = #api_test_spec{
        client_spec = #client_spec{
            correct = [root],
            forbidden = [{admin, []}],
            unauthorized = [nobody]
        },
        logic_spec = #logic_spec{
            operation = update,
            module = zone_logic,
            function = update_gui_message,
            args = [auth, MessageId, data],
            expected_result = ?OK

        },
        data_spec = #data_spec{
            optional = [<<"enabled">>, <<"body">>],
            correct_values = #{
                <<"enabled">> => [true, false],
                <<"body">> => [<<"some <span>html text</span>">>]
            },
            bad_values = [
                {<<"enabled">>, 1234, ?ERROR_BAD_VALUE_BOOLEAN(<<"enabled">>)},
                {<<"enabled">>, atom, ?ERROR_BAD_VALUE_BOOLEAN(<<"enabled">>)},
                {<<"body">>, 1234, ?ERROR_BAD_VALUE_BINARY(<<"body">>)}
            ]
        }
    },
    VerifyFun = fun
        (_ShouldSucceed = false, _, _Data) -> ok;
        (_ShouldSucceed = true, _, Data) ->
            {ok, NewMap} = ?assertMatch({ok, _}, oz_test_utils:call_oz(Config,
                zone_logic, get_gui_message_as_map, [MessageId])),
            NewMapBin = keys_to_binary(NewMap),
            maps:map(fun(Key, Value) ->
                ?assertEqual(Value, maps:get(Key, NewMapBin))
            end, Data),
            true
    end,

    ?assert(api_test_utils:run_tests(Config,
        ApiTestSpec, undefined, undefined, VerifyFun)).


%%%===================================================================
%%% Setup/teardown functions
%%%===================================================================

init_per_suite(Config) ->
    ssl:start(),
<<<<<<< HEAD
    application:ensure_all_started(hackney),
    [{?LOAD_MODULES, [oz_test_utils]} | Config].
=======
    hackney:start(),
    ozt:init_per_suite(Config).
>>>>>>> 6ef50d68



end_per_suite(_Config) ->
    application:stop(hackney),
    ssl:stop().


init_per_testcase(_, Config) ->
    Config.


end_per_testcase(_, _Config) ->
    ok.


%%%===================================================================
%%% Helper functions
%%%===================================================================

%% @private
expected_configuration(Config) ->
    Nodes = ?config(oz_worker_nodes, Config),

    SubdomainDelegationSupported = false,
    OZDomain = oz_test_utils:oz_domain(Config),
    OZName = case oz_test_utils:get_env(Config, oz_name) of
        undefined -> null;
        OZNameString -> list_to_binary(OZNameString)
    end,

    OZVersion = oz_test_utils:call_oz(Config, oz_worker, get_release_version, []),

    OZBuild = case oz_test_utils:get_env(Config, build_version) of
        "" -> <<"unknown">>;
        Build -> list_to_binary(Build)
    end,

    {_, []} = rpc:multicall(Nodes, application, set_env, [
        ?APP_NAME, subdomain_delegation_supported, SubdomainDelegationSupported
    ]),

    MockedSupportedIdPs = [
        #{<<"id">> => <<"idp1">>, <<"offlineAccess">> => false},
        #{<<"id">> => <<"idp2">>, <<"offlineAccess">> => true}
    ],
    oz_test_utils:overwrite_auth_config(Config, #{
        openidConfig => #{
            enabled => true
        },
        supportedIdps => [
            {idp1, #{
                protocol => openid,
                protocolConfig => #{
                    plugin => default_oidc_plugin,
                    offlineAccess => false
                }
            }},
            {idp2, #{
                protocol => openid,
                protocolConfig => #{
                    plugin => default_oidc_plugin,
                    offlineAccess => true
                }
            }}
        ]
    }),

    MockedCompatRevision = 2099123199,  % use a future revision to ensure registry is not updated
    MockedCompatOpVersions = [<<"18.02.0-rc13">>, <<"18.02.1">>, <<"18.02.2">>],
    oz_test_utils:overwrite_compatibility_registry(Config, #{
        <<"revision">> => MockedCompatRevision,
        <<"compatibility">> => #{
            <<"onezone:oneprovider">> => #{
                OZVersion => MockedCompatOpVersions
            }
        }
    }),

    OpenDataXrootdServerDomain = lists_utils:random_element([undefined, ?XROOTD_SERVER_DOMAIN]),
    oz_test_utils:set_env(Config, open_data_xrootd_server_domain, OpenDataXrootdServerDomain),

    ExpectedBagitUploaderWorkflowSchemaId = case rand:uniform(2) of
        1 ->
            % setting the env variable to undefined or a workflow schema Id that
            % does not exist should both result in null value in Onezone configuration
            InvalidOrUndefinedAtmWorkflowSchemaId = lists_utils:random_element([
                undefined,
                binary_to_list(str_utils:rand_hex(20))
            ]),
            oz_test_utils:set_env(Config, bagit_uploader_workflow_schema_id, InvalidOrUndefinedAtmWorkflowSchemaId),
            null;
        2 ->
            AtmInventoryId = ozt_atm_inventories:create(),
            AtmWorkflowSchemaId = ozt_atm_workflow_schemas:create(AtmInventoryId),
            oz_test_utils:set_env(Config, bagit_uploader_workflow_schema_id, binary_to_list(AtmWorkflowSchemaId)),
            AtmWorkflowSchemaId
    end,

    #{
        <<"name">> => OZName,
        <<"domain">> => OZDomain,
        <<"version">> => OZVersion,
        <<"build">> => OZBuild,
        <<"subdomainDelegationSupported">> => SubdomainDelegationSupported,
        <<"supportedIdPs">> => MockedSupportedIdPs,
        <<"compatibilityRegistryRevision">> => MockedCompatRevision,
        <<"compatibleOneproviderVersions">> => MockedCompatOpVersions,
        <<"openDataXrootdServerDomain">> => case OpenDataXrootdServerDomain of
            undefined -> null;
            Url -> list_to_binary(Url)
        end,
        <<"bagitUploaderWorkflowSchemaId">> => ExpectedBagitUploaderWorkflowSchemaId
    }.


-spec gui_message_ids() -> [binary()].
gui_message_ids() -> [
    <<"cookie_consent_notification">>,
    <<"privacy_policy">>,
    <<"signin_notification">>
].


-spec keys_to_binary(#{atom() => V}) -> #{binary() => V}.
keys_to_binary(Map) ->
    maps:from_list(
        [{atom_to_binary(Key, utf8), Value} || {Key, Value} <- maps:to_list(Map)]
    ).<|MERGE_RESOLUTION|>--- conflicted
+++ resolved
@@ -323,13 +323,8 @@
 
 init_per_suite(Config) ->
     ssl:start(),
-<<<<<<< HEAD
     application:ensure_all_started(hackney),
-    [{?LOAD_MODULES, [oz_test_utils]} | Config].
-=======
-    hackney:start(),
     ozt:init_per_suite(Config).
->>>>>>> 6ef50d68
 
 
 
