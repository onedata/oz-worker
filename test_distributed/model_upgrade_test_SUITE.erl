--- conflicted
+++ resolved
@@ -707,22 +707,16 @@
     spaces = [<<"space1">>, <<"space2">>, <<"space3">>],
     handle_services = [<<"hservice1">>, <<"hservice2">>, <<"hservice3">>],
     handles = [<<"handle1">>, <<"handle2">>, <<"handle3">>],
-<<<<<<< HEAD
     harvesters = [],
-=======
     clusters = [],
->>>>>>> 05c6bf0c
 
     eff_groups = #{},
     eff_spaces = #{},
     eff_providers = #{},
     eff_handle_services = #{},
     eff_handles = #{},
-<<<<<<< HEAD
     eff_harvesters = #{},
-=======
     eff_clusters = #{},
->>>>>>> 05c6bf0c
 
     creation_time = ?DUMMY_TIMESTAMP,
 
@@ -869,22 +863,16 @@
     spaces = [<<"space1">>, <<"space2">>, <<"space3">>],
     handle_services = [<<"handle_service1">>],
     handles = [<<"handle1">>, <<"handle2">>],
-<<<<<<< HEAD
     harvesters = [],
-=======
     clusters = [],
->>>>>>> 05c6bf0c
 
     eff_users = #{},
     eff_spaces = #{},
     eff_providers = #{},
     eff_handle_services = #{},
     eff_handles = #{},
-<<<<<<< HEAD
     eff_harvesters = #{},
-=======
     eff_clusters = #{},
->>>>>>> 05c6bf0c
 
     creation_time = ?DUMMY_TIMESTAMP,
     creator = undefined,
