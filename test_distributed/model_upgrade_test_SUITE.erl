%%%-------------------------------------------------------------------
%%% @author Lukasz Opiola
%%% @copyright (C) 2017 ACK CYFRONET AGH
%%% This software is released under the MIT license
%%% cited in 'LICENSE.txt'.
%%% @end
%%%-------------------------------------------------------------------
%%% @doc This test verifies database upgrade process between versions
%%% rc12 and rc13.
%%% @end
%%%-------------------------------------------------------------------
-module(model_upgrade_test_SUITE).
-author("Lukasz Opiola").

-include("idp_group_mapping.hrl").
-include("datastore/oz_datastore_models.hrl").
-include_lib("ctool/include/privileges.hrl").
-include_lib("ctool/include/test/test_utils.hrl").
-include_lib("ctool/include/logging.hrl").
-include_lib("ctool/include/test/assertions.hrl").
-include_lib("ctool/include/test/performance.hrl").

%% API
-export([
    all/0, init_per_suite/1, end_per_suite/1
]).
-export([
    user_upgrade_test/1,
    group_upgrade_test/1,
    space_upgrade_test/1,
    share_upgrade_test/1,
    provider_upgrade_test/1,
    handle_service_upgrade_test/1,
    handle_upgrade_test/1,
    dns_state_upgrade_test/1,
    token_upgrade_test/1
]).

%%%===================================================================
%%% API functions
%%%===================================================================

all() -> ?ALL([
    user_upgrade_test,
    group_upgrade_test,
    space_upgrade_test,
    share_upgrade_test,
    provider_upgrade_test,
    handle_service_upgrade_test,
    handle_upgrade_test,
    dns_state_upgrade_test,
    token_upgrade_test
]).

%%%===================================================================
%%% Tests
%%%===================================================================

user_upgrade_test(Config) ->
    test_record_upgrade(Config, od_user, [1, 2, 3, 4, 5, 6, 7, 8]).


group_upgrade_test(Config) ->
    test_record_upgrade(Config, od_group, [1, 2, 3, 4, 5]).


space_upgrade_test(Config) ->
    test_record_upgrade(Config, od_space, [1, 2, 3, 4]).


share_upgrade_test(Config) ->
    test_record_upgrade(Config, od_share, [1, 2]).


provider_upgrade_test(Config) ->
    test_record_upgrade(Config, od_provider, [1, 2, 3, 4]).


handle_service_upgrade_test(Config) ->
    test_record_upgrade(Config, od_handle_service, [1, 2, 3]).


handle_upgrade_test(Config) ->
    test_record_upgrade(Config, od_handle, [1, 2, 3]).


dns_state_upgrade_test(Config) ->
    test_record_upgrade(Config, dns_state, [1, 2]).


token_upgrade_test(Config) ->
    test_record_upgrade(Config, token, [1, 2]).


test_record_upgrade(Config, Type, Versions) ->
    lists:foldl(fun(Version, RecordInOlderVersion) ->
        {NewVersion, NewRecord} = oz_test_utils:call_oz(
            Config, Type, upgrade_record, [Version - 1, RecordInOlderVersion]
        ),
        ?assertEqual(NewVersion, Version),
        ?assertEqual(NewRecord, get_record(Type, Version)),
        NewRecord
    end, get_record(Type, hd(Versions)), tl(Versions)).


%%%===================================================================
%%% Setup/teardown functions
%%%===================================================================

init_per_suite(Config) ->
    [{?LOAD_MODULES, [oz_test_utils]} | Config].

end_per_suite(_Config) ->
    ok.

%%%===================================================================
%%% Record definitions
%%%===================================================================

get_record(od_user, 1) -> {od_user,
    <<"name">>,
    <<"login">>,
    true,   % basic_auth_enabled
    <<"alias">>,
    [<<"email1@email.com">>, <<"email2@email.com">>],
    [
        {oauth_account,
            google,  % provider_id
            <<"user_id1">>,
            <<"login1">>,
            <<"name1">>,
            [<<"email1@email.com">>]
        },
        {oauth_account,
            github,  % provider_id
            <<"user_id2">>,
            <<"login2">>,
            <<"name2">>,
            [<<"email2@email.com">>]
        }
    ],
    <<"default_space">>,
    <<"default_provider">>,
    <<"chosen_provider">>,
    [<<"token1">>, <<"token2">>],   % client_tokens
    #{    % space_aliases
        <<"sp1">> => <<"sp1Name">>,
        <<"sp2">> => <<"sp2Name">>
    },
    [  % oz_privileges
        ?OZ_VIEW_PRIVILEGES, ?OZ_SET_PRIVILEGES, ?OZ_USERS_LIST,
        oz_groups_list, oz_groups_list_users, oz_groups_list_groups, oz_groups_add_members, oz_groups_remove_members,
        oz_spaces_list, oz_spaces_list_users, oz_spaces_list_groups, oz_spaces_list_providers, oz_spaces_add_members, oz_spaces_remove_members,
        oz_providers_list, oz_providers_list_users, oz_providers_list_groups, oz_providers_list_spaces
    ],
    [],  % eff_oz_privileges
    [<<"group1">>, <<"group2">>, <<"group3">>],
    [<<"space1">>, <<"space2">>, <<"space3">>],
    [<<"hservice1">>, <<"hservice2">>, <<"hservice3">>],
    [<<"handle1">>, <<"handle2">>, <<"handle3">>],
    [<<"eff_group1">>, <<"eff_group2">>, <<"eff_group3">>, <<"eff_group4">>],
    [],  % eff_groups
    [],  % eff_spaces
    [],  % eff_providers
    [],  % eff_handle_services
    [],  % eff_handles
    false  % top_down_dirty
};
get_record(od_user, 2) -> {od_user,
    <<"name">>,
    <<"login">>,
    <<"alias">>,
    [<<"email1@email.com">>, <<"email2@email.com">>],
    true,
    [
        {oauth_account,
            google,
            <<"user_id1">>,
            <<"login1">>,
            <<"name1">>,
            [<<"email1@email.com">>]
        },
        {oauth_account,
            github,
            <<"user_id2">>,
            <<"login2">>,
            <<"name2">>,
            [<<"email2@email.com">>]
        }
    ],
    <<"default_space">>,
    <<"default_provider">>,
    <<"chosen_provider">>,
    [<<"token1">>, <<"token2">>],
    #{
        <<"sp1">> => <<"sp1Name">>,
        <<"sp2">> => <<"sp2Name">>
    },
    [
        ?OZ_VIEW_PRIVILEGES, ?OZ_SET_PRIVILEGES, ?OZ_USERS_LIST,
        oz_groups_list, oz_groups_list_users, oz_groups_list_groups, oz_groups_add_members, oz_groups_remove_members,
        oz_spaces_list, oz_spaces_list_users, oz_spaces_list_groups, oz_spaces_list_providers, oz_spaces_add_members, oz_spaces_remove_members,
        oz_providers_list, oz_providers_list_users, oz_providers_list_groups, oz_providers_list_spaces
    ],
    [],
    [<<"group1">>, <<"group2">>, <<"group3">>],
    [<<"space1">>, <<"space2">>, <<"space3">>],
    [<<"hservice1">>, <<"hservice2">>, <<"hservice3">>],
    [<<"handle1">>, <<"handle2">>, <<"handle3">>],
    #{},
    #{},
    #{},
    #{},
    #{},
    true
};
get_record(od_user, 3) -> {od_user,
    <<"name">>,
    <<"login">>,
    <<"alias">>,
    [<<"email1@email.com">>, <<"email2@email.com">>],
    true,
    [
        {linked_account,
            google,
            <<"user_id1">>,
            <<"login1">>,
            <<"name1">>,
            [<<"email1@email.com">>]
        },
        {linked_account,
            github,
            <<"user_id2">>,
            <<"login2">>,
            <<"name2">>,
            [<<"email2@email.com">>]
        }
    ],
    <<"default_space">>,
    <<"default_provider">>,
    <<"chosen_provider">>,
    [<<"token1">>, <<"token2">>],
    #{
        <<"sp1">> => <<"sp1Name">>,
        <<"sp2">> => <<"sp2Name">>
    },
    [
        ?OZ_VIEW_PRIVILEGES, ?OZ_SET_PRIVILEGES, ?OZ_USERS_LIST,
        oz_groups_list, oz_groups_list_users, oz_groups_list_groups, oz_groups_add_members, oz_groups_remove_members,
        oz_spaces_list, oz_spaces_list_users, oz_spaces_list_groups, oz_spaces_list_providers, oz_spaces_add_members, oz_spaces_remove_members,
        oz_providers_list, oz_providers_list_users, oz_providers_list_groups, oz_providers_list_spaces
    ],
    [],
    [<<"group1">>, <<"group2">>, <<"group3">>],
    [<<"space1">>, <<"space2">>, <<"space3">>],
    [<<"hservice1">>, <<"hservice2">>, <<"hservice3">>],
    [<<"handle1">>, <<"handle2">>, <<"handle3">>],
    #{},
    #{},
    #{},
    #{},
    #{},
    true
};
get_record(od_user, 4) -> {od_user,
    <<"name">>,
    <<"login">>,
    <<"alias">>,
    [<<"email1@email.com">>, <<"email2@email.com">>],
    true,
    [
        {linked_account,
            google,
            <<"user_id1">>,
            <<"login1">>,
            <<"name1">>,
            [<<"email1@email.com">>],
            []
        },
        {linked_account,
            github,
            <<"user_id2">>,
            <<"login2">>,
            <<"name2">>,
            [<<"email2@email.com">>],
            []
        }
    ],
    <<"default_space">>,
    <<"default_provider">>,
    <<"chosen_provider">>,
    [<<"token1">>, <<"token2">>],
    #{
        <<"sp1">> => <<"sp1Name">>,
        <<"sp2">> => <<"sp2Name">>
    },
    [
        ?OZ_VIEW_PRIVILEGES, ?OZ_SET_PRIVILEGES, ?OZ_USERS_LIST,
        oz_groups_list, oz_groups_list_users, oz_groups_list_groups, oz_groups_add_members, oz_groups_remove_members,
        oz_spaces_list, oz_spaces_list_users, oz_spaces_list_groups, oz_spaces_list_providers, oz_spaces_add_members, oz_spaces_remove_members,
        oz_providers_list, oz_providers_list_users, oz_providers_list_groups, oz_providers_list_spaces
    ],
    [],
    [<<"group1">>, <<"group2">>, <<"group3">>],
    [<<"space1">>, <<"space2">>, <<"space3">>],
    [<<"hservice1">>, <<"hservice2">>, <<"hservice3">>],
    [<<"handle1">>, <<"handle2">>, <<"handle3">>],
    #{},
    #{},
    #{},
    #{},
    #{},
    true
};
get_record(od_user, 5) -> {od_user,
    <<"name">>,
    <<"login">>,
    [<<"email1@email.com">>, <<"email2@email.com">>],
    true,
    [
        {linked_account,
            google,
            <<"user_id1">>,
            <<"login1">>,
            <<"name1">>,
            [<<"email1@email.com">>],
            []
        },
        {linked_account,
            github,
            <<"user_id2">>,
            <<"login2">>,
            <<"name2">>,
            [<<"email2@email.com">>],
            []
        }
    ],
    <<"default_space">>,
    <<"default_provider">>,
    <<"chosen_provider">>,
    [<<"token1">>, <<"token2">>],
    #{
        <<"sp1">> => <<"sp1Name">>,
        <<"sp2">> => <<"sp2Name">>
    },
    [
        ?OZ_VIEW_PRIVILEGES, ?OZ_SET_PRIVILEGES, ?OZ_USERS_LIST,
        oz_groups_list, oz_groups_list_users, oz_groups_list_groups, oz_groups_add_members, oz_groups_remove_members,
        oz_spaces_list, oz_spaces_list_users, oz_spaces_list_groups, oz_spaces_list_providers, oz_spaces_add_members, oz_spaces_remove_members,
        oz_providers_list, oz_providers_list_users, oz_providers_list_groups, oz_providers_list_spaces
    ],
    [],
    [<<"group1">>, <<"group2">>, <<"group3">>],
    [<<"space1">>, <<"space2">>, <<"space3">>],
    [<<"hservice1">>, <<"hservice2">>, <<"hservice3">>],
    [<<"handle1">>, <<"handle2">>, <<"handle3">>],
    #{},
    #{},
    #{},
    #{},
    #{},
    true
};
get_record(od_user, 6) -> {od_user,
    <<"name">>,
    <<"login">>,
    [<<"email1@email.com">>, <<"email2@email.com">>],
    true,
    [
        {linked_account,
            google,
            <<"user_id1">>,
            <<"login1">>,
            <<"name1">>,
            [<<"email1@email.com">>],
            []
        },
        {linked_account,
            github,
            <<"user_id2">>,
            <<"login2">>,
            <<"name2">>,
            [<<"email2@email.com">>],
            []
        }
    ],
    <<"default_space">>,
    <<"default_provider">>,
    [<<"token1">>, <<"token2">>],
    #{
        <<"sp1">> => <<"sp1Name">>,
        <<"sp2">> => <<"sp2Name">>
    },
    [
        ?OZ_VIEW_PRIVILEGES, ?OZ_SET_PRIVILEGES, ?OZ_USERS_LIST,
        oz_groups_list, oz_groups_list_users, oz_groups_list_groups, oz_groups_add_members, oz_groups_remove_members,
        oz_spaces_list, oz_spaces_list_users, oz_spaces_list_groups, oz_spaces_list_providers, oz_spaces_add_members, oz_spaces_remove_members,
        oz_providers_list, oz_providers_list_users, oz_providers_list_groups, oz_providers_list_spaces
    ],
    [],
    [<<"group1">>, <<"group2">>, <<"group3">>],
    [<<"space1">>, <<"space2">>, <<"space3">>],
    [<<"hservice1">>, <<"hservice2">>, <<"hservice3">>],
    [<<"handle1">>, <<"handle2">>, <<"handle3">>],
    #{},
    #{},
    #{},
    #{},
    #{},
    true
};
get_record(od_user, 7) -> {od_user,
    <<"name">>,
    <<"login">>,
    [<<"email1@email.com">>, <<"email2@email.com">>],
    true,
    [
        {linked_account,
            google,
            <<"user_id1">>,
            <<"login1">>,
            <<"name1">>,
            [<<"email1@email.com">>],
            []
        },
        {linked_account,
            github,
            <<"user_id2">>,
            <<"login2">>,
            <<"name2">>,
            [<<"email2@email.com">>],
            []
        }
    ],
    <<"default_space">>,
    <<"default_provider">>,
    [<<"token1">>, <<"token2">>],
    #{
        <<"sp1">> => <<"sp1Name">>,
        <<"sp2">> => <<"sp2Name">>
    },
    [
        ?OZ_VIEW_PRIVILEGES, ?OZ_SET_PRIVILEGES, ?OZ_USERS_LIST,
        oz_groups_list, oz_groups_list_users, oz_groups_list_groups, oz_groups_add_members, oz_groups_remove_members,
        oz_spaces_list, oz_spaces_list_users, oz_spaces_list_groups, oz_spaces_list_providers, oz_spaces_add_members, oz_spaces_remove_members,
        oz_providers_list, oz_providers_list_users, oz_providers_list_groups, oz_providers_list_spaces
    ],
    [],
    [<<"group1">>, <<"group2">>, <<"group3">>],
    [<<"space1">>, <<"space2">>, <<"space3">>],
    [<<"hservice1">>, <<"hservice2">>, <<"hservice3">>],
    [<<"handle1">>, <<"handle2">>, <<"handle3">>],
    #{},
    #{},
    #{},
    #{},
    #{},
    true
};
get_record(od_user, 8) -> #od_user{
    name = <<"name">>,
    alias = <<"login">>,
    email_list = [<<"email1@email.com">>, <<"email2@email.com">>],
    basic_auth_enabled = true,
    linked_accounts = [
        #linked_account{
            idp = google,
            subject_id = <<"user_id1">>,
            login = <<"login1">>,
            name = <<"name1">>,
            email_list = [<<"email1@email.com">>],
            groups = []
        },
        #linked_account{
            idp = github,
            subject_id = <<"user_id2">>,
            login = <<"login2">>,
            name = <<"name2">>,
            email_list = [<<"email2@email.com">>],
            groups = []
        }
    ],
    active_sessions = [],
    default_space = <<"default_space">>,
    default_provider = <<"default_provider">>,
    client_tokens = [<<"token1">>, <<"token2">>],
    space_aliases = #{
        <<"sp1">> => <<"sp1Name">>,
        <<"sp2">> => <<"sp2Name">>
    },
    oz_privileges = [
        ?OZ_GROUPS_ADD_RELATIONSHIPS, ?OZ_GROUPS_LIST, ?OZ_GROUPS_LIST_RELATIONSHIPS, ?OZ_GROUPS_REMOVE_RELATIONSHIPS, ?OZ_GROUPS_VIEW,
        ?OZ_PROVIDERS_LIST, ?OZ_PROVIDERS_LIST_RELATIONSHIPS, ?OZ_PROVIDERS_VIEW,
        ?OZ_SET_PRIVILEGES,
        ?OZ_SPACES_ADD_RELATIONSHIPS, ?OZ_SPACES_LIST, ?OZ_SPACES_LIST_RELATIONSHIPS, ?OZ_SPACES_REMOVE_RELATIONSHIPS, ?OZ_SPACES_VIEW,
        ?OZ_USERS_LIST, ?OZ_USERS_VIEW, ?OZ_VIEW_PRIVILEGES
    ],
    eff_oz_privileges = [],
    groups = [<<"group1">>, <<"group2">>, <<"group3">>],
    spaces = [<<"space1">>, <<"space2">>, <<"space3">>],
    handle_services = [<<"hservice1">>, <<"hservice2">>, <<"hservice3">>],
    handles = [<<"handle1">>, <<"handle2">>, <<"handle3">>],
    eff_groups = #{},
    eff_spaces = #{},
    eff_providers = #{},
    eff_handle_services = #{},
    eff_handles = #{},
    top_down_dirty = true
};


get_record(od_group, 1) -> {od_group,
    <<"ńąµę|"/utf8>>,
    role,
    [ % oz_privileges
        ?OZ_VIEW_PRIVILEGES, ?OZ_SET_PRIVILEGES, ?OZ_USERS_LIST,
        oz_groups_list, oz_groups_list_users, oz_groups_list_groups, oz_groups_add_members, oz_groups_remove_members,
        oz_spaces_list, oz_spaces_list_users, oz_spaces_list_groups, oz_spaces_list_providers, oz_spaces_add_members, oz_spaces_remove_members,
        oz_providers_list, oz_providers_list_users, oz_providers_list_groups, oz_providers_list_spaces
    ],
    [], % eff_oz_privileges
    [<<"parent1">>, <<"parent2">>],
    [
        {<<"child1">>, [?GROUP_VIEW, group_join_space, group_invite_group]},
        {<<"child2">>, [?GROUP_UPDATE, ?GROUP_DELETE, group_remove_group]}
    ],
    [], % eff_parents
    [], % eff_children
    [
        {<<"user1">>, [group_create_space, ?GROUP_SET_PRIVILEGES, group_join_group]},
        {<<"user2">>, [?GROUP_UPDATE, ?GROUP_VIEW, group_leave_group]}
    ],
    [<<"space1">>, <<"space2">>, <<"space3">>],
    [<<"handle_service1">>],
    [<<"handle1">>, <<"handle2">>],
    [], % eff_users
    [], % eff_spaces
    [], % eff_shares
    [], % eff_providers
    [], % eff_handle_services
    [], % eff_handles
    false, % top_down_dirty
    false  % bottom_up_dirty
};
get_record(od_group, 2) -> {od_group,
    <<"ńąµę|"/utf8>>,
    role,
    [ % oz_privileges
        ?OZ_VIEW_PRIVILEGES, ?OZ_SET_PRIVILEGES, ?OZ_USERS_LIST,
        oz_groups_list, oz_groups_list_users, oz_groups_list_groups, oz_groups_add_members, oz_groups_remove_members,
        oz_spaces_list, oz_spaces_list_users, oz_spaces_list_groups, oz_spaces_list_providers, oz_spaces_add_members, oz_spaces_remove_members,
        oz_providers_list, oz_providers_list_users, oz_providers_list_groups, oz_providers_list_spaces
    ],
    [],

    [<<"parent1">>, <<"parent2">>],
    #{
        <<"child1">> => [?GROUP_VIEW, group_join_space, group_invite_group],
        <<"child2">> =>  [?GROUP_UPDATE, ?GROUP_DELETE, group_remove_group]
    },
    #{}, % eff_parents
    #{}, % eff_children

    #{
        <<"user1">> => [group_create_space, ?GROUP_SET_PRIVILEGES, group_join_group],
        <<"user2">> => [?GROUP_UPDATE, ?GROUP_VIEW, group_leave_group]
    },
    [<<"space1">>, <<"space2">>, <<"space3">>],
    [<<"handle_service1">>],
    [<<"handle1">>, <<"handle2">>],

    #{}, % eff_users
    #{}, % eff_spaces
    #{}, % eff_providers
    #{}, % eff_handle_services
    #{}, % eff_handles

    true, % top_down_dirty
    true  % bottom_up_dirty
};
get_record(od_group, 3) -> {od_group,
    <<"(ńąµę-)"/utf8>>,
    role,
    [ % oz_privileges
        ?OZ_VIEW_PRIVILEGES, ?OZ_SET_PRIVILEGES, ?OZ_USERS_LIST,
        oz_groups_list, oz_groups_list_users, oz_groups_list_groups, oz_groups_add_members, oz_groups_remove_members,
        oz_spaces_list, oz_spaces_list_users, oz_spaces_list_groups, oz_spaces_list_providers, oz_spaces_add_members, oz_spaces_remove_members,
        oz_providers_list, oz_providers_list_users, oz_providers_list_groups, oz_providers_list_spaces
    ],
    [],

    [<<"parent1">>, <<"parent2">>],
    #{
        <<"child1">> => [?GROUP_VIEW, group_join_space, group_invite_group],
        <<"child2">> =>  [?GROUP_UPDATE, ?GROUP_DELETE, group_remove_group]
    },
    #{},
    #{},

    #{
        <<"user1">> => [group_create_space, ?GROUP_SET_PRIVILEGES, group_join_group],
        <<"user2">> => [?GROUP_UPDATE, ?GROUP_VIEW, group_leave_group]
    },
    [<<"space1">>, <<"space2">>, <<"space3">>],
    [<<"handle_service1">>],
    [<<"handle1">>, <<"handle2">>],

    #{},
    #{},
    #{},
    #{},
    #{},

    true,
    true
};
get_record(od_group, 4) ->
    get_record(od_group, 3);
get_record(od_group, 5) -> #od_group{
    name = <<"(ńąµę-)"/utf8>>,
    type = role_holders,
    protected = false,
    oz_privileges = [
        ?OZ_GROUPS_ADD_RELATIONSHIPS, ?OZ_GROUPS_LIST, ?OZ_GROUPS_LIST_RELATIONSHIPS, ?OZ_GROUPS_REMOVE_RELATIONSHIPS, ?OZ_GROUPS_VIEW,
        ?OZ_PROVIDERS_LIST, ?OZ_PROVIDERS_LIST_RELATIONSHIPS, ?OZ_PROVIDERS_VIEW,
        ?OZ_SET_PRIVILEGES,
        ?OZ_SPACES_ADD_RELATIONSHIPS, ?OZ_SPACES_LIST, ?OZ_SPACES_LIST_RELATIONSHIPS, ?OZ_SPACES_REMOVE_RELATIONSHIPS, ?OZ_SPACES_VIEW,
        ?OZ_USERS_LIST, ?OZ_USERS_VIEW, ?OZ_VIEW_PRIVILEGES
    ],
    eff_oz_privileges = [],

    parents = [<<"parent1">>, <<"parent2">>],
    children = #{
        <<"child1">> => [?GROUP_ADD_CHILD, ?GROUP_ADD_SPACE, ?GROUP_VIEW, ?GROUP_VIEW_PRIVILEGES],
        <<"child2">> => [?GROUP_DELETE, ?GROUP_REMOVE_CHILD, ?GROUP_UPDATE]
    },
    eff_parents = #{},
    eff_children = #{},

    users = #{
        <<"user1">> => [?GROUP_ADD_PARENT, ?GROUP_ADD_SPACE, ?GROUP_SET_PRIVILEGES],
        <<"user2">> => [?GROUP_LEAVE_PARENT, ?GROUP_UPDATE, ?GROUP_VIEW, ?GROUP_VIEW_PRIVILEGES]
    },
    spaces = [<<"space1">>, <<"space2">>, <<"space3">>],
    handle_services = [<<"handle_service1">>],
    handles = [<<"handle1">>, <<"handle2">>],

    eff_users = #{},
    eff_spaces = #{},
    eff_providers = #{},
    eff_handle_services = #{},
    eff_handles = #{},

    top_down_dirty = true,
    bottom_up_dirty = true
};
<<<<<<< HEAD
=======
get_record(od_group, 4) ->
    get_record(od_group, 3);
get_record(od_group, 5) ->
    V4 = get_record(od_group, 4),
    V4#od_group{type = role_holders};
>>>>>>> ba39849d


get_record(od_space, 1) -> {od_space,
    <<"name">>,
    [
        {<<"prov1">>, 1000},
        {<<"prov2">>, 250000},
        {<<"prov3">>, 19999999}
    ],
    [
        {<<"user1">>, [?SPACE_MANAGE_SHARES, ?SPACE_VIEW, ?SPACE_REMOVE_GROUP]},
        {<<"user2">>, [?SPACE_UPDATE, ?SPACE_SET_PRIVILEGES, ?SPACE_INVITE_PROVIDER]}
    ],
    [
        {<<"group1">>, [?SPACE_MANAGE_SHARES, ?SPACE_SET_PRIVILEGES, ?SPACE_INVITE_PROVIDER]},
        {<<"group2">>, [?SPACE_REMOVE_PROVIDER, ?SPACE_REMOVE_GROUP, ?SPACE_UPDATE, space_invite_group]}
    ],
    [<<"share1">>, <<"share2">>, <<"share3">>, <<"share4">>],
    [],  % eff_users
    [],  % eff_groups
    false, % top_down_dirty
    false  % bottom_up_dirty
};
get_record(od_space, 2) -> {od_space,
    <<"name">>,
    #{
        <<"user1">> => [?SPACE_MANAGE_SHARES, ?SPACE_VIEW, ?SPACE_REMOVE_GROUP],
        <<"user2">> => [?SPACE_UPDATE, ?SPACE_SET_PRIVILEGES, ?SPACE_INVITE_PROVIDER]
    },
    #{
        <<"group1">> => [?SPACE_MANAGE_SHARES, ?SPACE_SET_PRIVILEGES, ?SPACE_INVITE_PROVIDER],
        <<"group2">> => [?SPACE_REMOVE_PROVIDER, ?SPACE_REMOVE_GROUP, ?SPACE_UPDATE, space_invite_group]
    },
    #{
        <<"prov1">> => 1000,
        <<"prov2">> => 250000,
        <<"prov3">> => 19999999
    },
    [<<"share1">>, <<"share2">>, <<"share3">>, <<"share4">>],

    #{},  % eff_users
    #{},  % eff_groups
    #{},  % eff_providers

    true, % top_down_dirty
    true  % bottom_up_dirty
};
get_record(od_space, 3) -> #od_space{
    name = <<"name">>,
    users = #{
        <<"user1">> => [?SPACE_MANAGE_SHARES, ?SPACE_VIEW, ?SPACE_REMOVE_GROUP],
        <<"user2">> => [?SPACE_UPDATE, ?SPACE_SET_PRIVILEGES, ?SPACE_INVITE_PROVIDER]
    },
    groups = #{
        <<"group1">> => [?SPACE_MANAGE_SHARES, ?SPACE_SET_PRIVILEGES, ?SPACE_INVITE_PROVIDER],
        <<"group2">> => [?SPACE_REMOVE_PROVIDER, ?SPACE_REMOVE_GROUP, ?SPACE_UPDATE, space_invite_group]
    },
    providers = #{
        <<"prov1">> => 1000,
        <<"prov2">> => 250000,
        <<"prov3">> => 19999999
    },
    shares = [<<"share1">>, <<"share2">>, <<"share3">>, <<"share4">>],

    eff_users = #{},
    eff_groups = #{},
    eff_providers = #{},

    top_down_dirty = true,
    bottom_up_dirty = true
};
get_record(od_space, 4) -> #od_space{
    name = <<"name">>,
    users = #{
        <<"user1">> => privileges:from_list([
            ?SPACE_MANAGE_SHARES, ?SPACE_VIEW, ?SPACE_VIEW_PRIVILEGES, ?SPACE_REMOVE_GROUP,
            ?SPACE_READ_DATA, ?SPACE_MANAGE_INDEXES, ?SPACE_QUERY_INDEXES, ?SPACE_VIEW_STATISTICS
        ]),
        <<"user2">> => privileges:from_list([
            ?SPACE_UPDATE, ?SPACE_SET_PRIVILEGES, ?SPACE_INVITE_PROVIDER,
            ?SPACE_READ_DATA, ?SPACE_MANAGE_INDEXES, ?SPACE_QUERY_INDEXES, ?SPACE_VIEW_STATISTICS
        ])
    },
    groups = #{
        <<"group1">> => privileges:from_list([
            ?SPACE_MANAGE_SHARES, ?SPACE_SET_PRIVILEGES, ?SPACE_INVITE_PROVIDER,
            ?SPACE_READ_DATA, ?SPACE_MANAGE_INDEXES, ?SPACE_QUERY_INDEXES, ?SPACE_VIEW_STATISTICS
        ]),
        <<"group2">> => privileges:from_list([
            ?SPACE_REMOVE_PROVIDER, ?SPACE_REMOVE_GROUP, ?SPACE_UPDATE, ?SPACE_ADD_GROUP,
            ?SPACE_READ_DATA, ?SPACE_MANAGE_INDEXES, ?SPACE_QUERY_INDEXES, ?SPACE_VIEW_STATISTICS
        ])
    },
    providers = #{
        <<"prov1">> => 1000,
        <<"prov2">> => 250000,
        <<"prov3">> => 19999999
    },
    shares = [<<"share1">>, <<"share2">>, <<"share3">>, <<"share4">>],

    eff_users = #{},
    eff_groups = #{},
    eff_providers = #{},

    top_down_dirty = true,
    bottom_up_dirty = true
};

get_record(od_share, 1) -> {od_share,
    <<"name">>,
    <<"public_url">>,
    <<"parent_space_id">>,
    <<"handle_id">>,
    <<"root_file_id">>,
    [],  % eff_users
    [],  % eff_groups
    false  % bottom_up_dirty
};
get_record(od_share, 2) -> #od_share{
    name = <<"name">>,
    public_url = <<"public_url">>,
    space = <<"parent_space_id">>,
    handle = <<"handle_id">>,
    root_file = <<"root_file_id">>
};


get_record(od_provider, 1) -> {od_provider,
    <<"name">>,
    <<"redirection_point">>,
    [<<"url1.com">>, <<"url2.com">>, <<"url3.com">>],
    <<"cert_serial">>,
    -93.2341, % latitude
    17,       % longitude
    [<<"space1">>, <<"space2">>, <<"space3">>, <<"space4">>],
    [],  % eff_users
    [],  % eff_groups
    false  % bottom_up_dirty
};
get_record(od_provider, 2) -> {od_provider,
    <<"name">>, % name
    <<"redirection_point">>, % redirection_point
    [<<"url1.com">>, <<"url2.com">>, <<"url3.com">>], % urls
    <<"cert_serial">>,
    -93.2341,
    17,

    #{
        % During provider doc translation, extra information is added - support
        % sizes. However, it is not possible to gather this information because
        % during update there is no information about document id in context.
        <<"space1">> => 0,
        <<"space2">> => 0,
        <<"space3">> => 0,
        <<"space4">> => 0
    },

    #{}, % eff_users
    #{}, % eff_groups

    true % bottom_up_dirty
};
get_record(od_provider, 3) -> {od_provider,
    <<"name">>,
    undefined,
    undefined,
    false,
    <<"redirection_point">>,
    undefined,

    -93.2341,
    17,

    #{
        <<"space1">> => 0,
        <<"space2">> => 0,
        <<"space3">> => 0,
        <<"space4">> => 0
    },

    #{}, % eff_users
    #{}, % eff_groups

    true % bottom_up_dirty
};
get_record(od_provider, 4) -> #od_provider{
    name = <<"name">>,
    admin_email = undefined,
    root_macaroon = undefined,
    subdomain_delegation = false,
    domain = <<"redirection_point">>,
    subdomain = undefined,

    latitude = -93.2341,
    longitude = 17,

    spaces = #{
        <<"space1">> => 0,
        <<"space2">> => 0,
        <<"space3">> => 0,
        <<"space4">> => 0
    },

    eff_users = #{},
    eff_groups = #{},

    bottom_up_dirty = true
};


get_record(od_handle_service, 1) -> {od_handle_service,
    <<"name">>,
    <<"proxy_endpoint">>,
    [ % service_properties
        {<<"property1">>, <<"value1">>},
        {<<"property2">>, <<"value2">>},
        {<<"property3">>, <<"value3">>}
    ],
    [
        {<<"user1">>, [?HANDLE_SERVICE_LIST_HANDLES, ?HANDLE_SERVICE_VIEW, ?HANDLE_SERVICE_REGISTER_HANDLE]},
        {<<"user2">>, [?HANDLE_SERVICE_UPDATE, ?HANDLE_SERVICE_DELETE, ?HANDLE_SERVICE_VIEW]}
    ],
    [
        {<<"group1">>, [?HANDLE_SERVICE_DELETE, ?HANDLE_SERVICE_VIEW, ?HANDLE_SERVICE_VIEW]},
        {<<"group2">>, [?HANDLE_SERVICE_LIST_HANDLES, ?HANDLE_SERVICE_UPDATE, ?HANDLE_SERVICE_REGISTER_HANDLE]}
    ],
    [],  % eff_users
    [],  % eff_groups
    false  % bottom_up_dirty
};
get_record(od_handle_service, 2) -> {od_handle_service,
    <<"name">>,
    <<"proxy_endpoint">>,
    #{
        <<"property1">> => <<"value1">>,
        <<"property2">> => <<"value2">>,
        <<"property3">> => <<"value3">>
    },

    #{
        <<"user1">> => [?HANDLE_SERVICE_LIST_HANDLES, ?HANDLE_SERVICE_VIEW, ?HANDLE_SERVICE_REGISTER_HANDLE],
        <<"user2">> => [?HANDLE_SERVICE_UPDATE, ?HANDLE_SERVICE_DELETE, ?HANDLE_SERVICE_VIEW]
    },
    #{
        <<"group1">> => [?HANDLE_SERVICE_DELETE, ?HANDLE_SERVICE_VIEW, ?HANDLE_SERVICE_VIEW],
        <<"group2">> => [?HANDLE_SERVICE_LIST_HANDLES, ?HANDLE_SERVICE_UPDATE, ?HANDLE_SERVICE_REGISTER_HANDLE]
    },
    [],  % handles

    #{},  % eff_users
    #{},  % eff_groups

    true  % bottom_up_dirty
};
get_record(od_handle_service, 3) -> #od_handle_service{
    name = <<"name">>,
    proxy_endpoint = <<"proxy_endpoint">>,
    service_properties = #{
        <<"property1">> => <<"value1">>,
        <<"property2">> => <<"value2">>,
        <<"property3">> => <<"value3">>
    },

    users = #{
        <<"user1">> => [?HANDLE_SERVICE_LIST_HANDLES, ?HANDLE_SERVICE_VIEW, ?HANDLE_SERVICE_REGISTER_HANDLE],
        <<"user2">> => [?HANDLE_SERVICE_UPDATE, ?HANDLE_SERVICE_DELETE, ?HANDLE_SERVICE_VIEW]
    },
    groups = #{
        <<"group1">> => [?HANDLE_SERVICE_DELETE, ?HANDLE_SERVICE_VIEW, ?HANDLE_SERVICE_VIEW],
        <<"group2">> => [?HANDLE_SERVICE_LIST_HANDLES, ?HANDLE_SERVICE_UPDATE, ?HANDLE_SERVICE_REGISTER_HANDLE]
    },
    handles = [],


    eff_users = #{},
    eff_groups = #{},

    bottom_up_dirty = true
};



get_record(od_handle, 1) -> {od_handle,
    <<"public_handle">>,
    <<"Share">>, % resource_type
    <<"resource_id">>,
    <<"<metadata_xml_string>">>,
    {{2016, 4, 4}, {14, 56, 33}}, % timestamp
    <<"handle_service_id">>,
    [
        {<<"user1">>, [?HANDLE_VIEW, ?HANDLE_UPDATE]},
        {<<"user2">>, [?HANDLE_VIEW, ?HANDLE_UPDATE, ?HANDLE_DELETE]}
    ],
    [
        {<<"group1">>, [?HANDLE_UPDATE]},
        {<<"group2">>, [?HANDLE_DELETE]}
    ],
    [],  % eff_users
    [],  % eff_groups
    false  % bottom_up_dirty
};
get_record(od_handle, 2) -> {od_handle,
    <<"public_handle">>,
    <<"Share">>, % resource_type
    <<"<metadata_xml_string>">>,
    {{2016, 4, 4}, {14, 56, 33}}, % timestamp

    <<"resource_id">>,
    <<"handle_service_id">>,

    #{
        <<"user1">> => [?HANDLE_VIEW, ?HANDLE_UPDATE],
        <<"user2">> => [?HANDLE_VIEW, ?HANDLE_UPDATE, ?HANDLE_DELETE]
    },
    #{
        <<"group1">> => [?HANDLE_UPDATE],
        <<"group2">> => [?HANDLE_DELETE]
    },

    #{},  % eff_users
    #{},  % eff_groups

    true  % bottom_up_dirty
};
get_record(od_handle, 3) -> #od_handle{
    public_handle = <<"public_handle">>,
    resource_type = <<"Share">>,
    metadata = <<"<metadata_xml_string>">>,
    timestamp = {{2016, 4, 4}, {14, 56, 33}},

    resource_id = <<"resource_id">>,
    handle_service = <<"handle_service_id">>,

    users = #{
        <<"user1">> => [?HANDLE_VIEW, ?HANDLE_UPDATE],
        <<"user2">> => [?HANDLE_VIEW, ?HANDLE_UPDATE, ?HANDLE_DELETE]
    },
    groups = #{
        <<"group1">> => [?HANDLE_UPDATE],
        <<"group2">> => [?HANDLE_DELETE]
    },

    eff_users = #{},
    eff_groups = #{},

    bottom_up_dirty = true
};


get_record(dns_state, 1) -> {dns_state,
    #{<<"sub">> => <<"p1">>},
    #{<<"p1">> => <<"sub">>},
    #{<<"p1">> => [{1, 2, 3, 4}, {192, 168, 192, 1}]},
    #{<<"p1">> => [
        {<<"_acme-challenge">>, <<"token">>},
        {<<"second">>, <<"value">>}
    ]}
};
get_record(dns_state, 2) -> {dns_state,
    #{<<"sub">> => <<"p1">>},
    #{<<"p1">> => <<"sub">>},
    #{<<"p1">> => [{1, 2, 3, 4}, {192, 168, 192, 1}]},
    #{<<"p1">> => [
        {<<"_acme-challenge">>, <<"token">>, undefined},
        {<<"second">>, <<"value">>, undefined}
    ]}
};


get_record(token, 1) -> {token,
    <<"secret">>,
    resource,
    <<"resource_id">>,
    {client, user, <<"client_id">>}
};
get_record(token, 2) -> {token,
    <<"secret">>,
    resource,
    <<"resource_id">>,
    {client, user, <<"client_id">>},
    false
}.<|MERGE_RESOLUTION|>--- conflicted
+++ resolved
@@ -616,7 +616,10 @@
 };
 get_record(od_group, 4) ->
     get_record(od_group, 3);
-get_record(od_group, 5) -> #od_group{
+get_record(od_group, 5) ->
+    V4 = get_record(od_group, 4),
+    setelement(3, V4, role_holders);
+get_record(od_group, 6) -> #od_group{
     name = <<"(ńąµę-)"/utf8>>,
     type = role_holders,
     protected = false,
@@ -654,14 +657,6 @@
     top_down_dirty = true,
     bottom_up_dirty = true
 };
-<<<<<<< HEAD
-=======
-get_record(od_group, 4) ->
-    get_record(od_group, 3);
-get_record(od_group, 5) ->
-    V4 = get_record(od_group, 4),
-    V4#od_group{type = role_holders};
->>>>>>> ba39849d
 
 
 get_record(od_space, 1) -> {od_space,
