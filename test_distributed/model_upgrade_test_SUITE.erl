%%%-------------------------------------------------------------------
%%% @author Lukasz Opiola
%%% @copyright (C) 2017 ACK CYFRONET AGH
%%% This software is released under the MIT license
%%% cited in 'LICENSE.txt'.
%%% @end
%%%-------------------------------------------------------------------
%%% @doc This test verifies database upgrade process between versions
%%% rc12 and rc13.
%%% @end
%%%-------------------------------------------------------------------
-module(model_upgrade_test_SUITE).
-author("Lukasz Opiola").

-include("idp_group_mapping.hrl").
-include("datastore/oz_datastore_models.hrl").
-include_lib("ctool/include/privileges.hrl").
-include_lib("ctool/include/test/test_utils.hrl").
-include_lib("ctool/include/logging.hrl").
-include_lib("ctool/include/test/assertions.hrl").
-include_lib("ctool/include/test/performance.hrl").

%% API
-export([
    all/0, init_per_suite/1, end_per_suite/1
]).
-export([
    user_upgrade_test/1,
    group_upgrade_test/1,
    space_upgrade_test/1,
    share_upgrade_test/1,
    provider_upgrade_test/1,
    handle_service_upgrade_test/1,
    handle_upgrade_test/1,
    dns_state_upgrade_test/1,
    token_upgrade_test/1
]).

%%%===================================================================
%%% API functions
%%%===================================================================

all() -> ?ALL([
    user_upgrade_test,
    group_upgrade_test,
    space_upgrade_test,
    share_upgrade_test,
    provider_upgrade_test,
    handle_service_upgrade_test,
    handle_upgrade_test,
    dns_state_upgrade_test,
    token_upgrade_test
]).


user_upgrade_test(Config) ->
    UserRecordVer1 = user_record_1(),

    {Version2, UserRecordVer2} = oz_test_utils:call_oz(
        Config, od_user, upgrade_record, [1, UserRecordVer1]
    ),
    ?assertEqual(2, Version2),
    ?assertEqual(UserRecordVer2, user_record_2()),

    {Version3, UserRecordVer3} = oz_test_utils:call_oz(
        Config, od_user, upgrade_record, [2, UserRecordVer2]
    ),
    ?assertEqual(3, Version3),
    ?assertEqual(UserRecordVer3, user_record_3()),

    {Version4, UserRecordVer4} = oz_test_utils:call_oz(
        Config, od_user, upgrade_record, [3, UserRecordVer3]
    ),
    ?assertEqual(4, Version4),
    ?assertEqual(UserRecordVer4, user_record_4()),

    {Version5, UserRecordVer5} = oz_test_utils:call_oz(
        Config, od_user, upgrade_record, [4, UserRecordVer4]
    ),
    ?assertEqual(5, Version5),
    ?assertEqual(UserRecordVer5, user_record_5()),

    {Version6, UserRecordVer6} = oz_test_utils:call_oz(
        Config, od_user, upgrade_record, [5, UserRecordVer5]
    ),
    ?assertEqual(6, Version6),
    ?assertEqual(UserRecordVer6, user_record_6()),
    
    {Version7, UserRecordVer7} = oz_test_utils:call_oz(
        Config, od_user, upgrade_record, [6, user_record_6_with_idp_groups()]
    ),
    ?assertEqual(7, Version7),
    ?assertEqual(UserRecordVer7, user_record_7()).


group_upgrade_test(Config) ->
    GroupRecordVer1 = group_record_1(),
    {Version2, GroupRecordVer2} = oz_test_utils:call_oz(
        Config, od_group, upgrade_record, [1, GroupRecordVer1]
    ),
    ?assertEqual(2, Version2),
    ?assertEqual(GroupRecordVer2, group_record_2()),
    {Version3, GroupRecordVer3} = oz_test_utils:call_oz(
        Config, od_group, upgrade_record, [2, GroupRecordVer2]
    ),
    ?assertEqual(3, Version3),
    ?assertEqual(GroupRecordVer3, group_record_3()),
    {Version4, GroupRecordVer4} = oz_test_utils:call_oz(
        Config, od_group, upgrade_record, [3, GroupRecordVer3]
    ),
    ?assertEqual(4, Version4),
    ?assertEqual(GroupRecordVer4, group_record_4()).


space_upgrade_test(Config) ->
    SpaceRecordVer1 = space_record_1(),
    
    {Version2, SpaceRecordVer2} = oz_test_utils:call_oz(
        Config, od_space, upgrade_record, [1, SpaceRecordVer1]
    ),
    ?assertEqual(2, Version2),
    ?assertEqual(SpaceRecordVer2, space_record_2()),
    
    {Version3, SpaceRecordVer3} = oz_test_utils:call_oz(
        Config, od_space, upgrade_record, [2, SpaceRecordVer2]
    ),
    ?assertEqual(3, Version3),
    ?assertEqual(SpaceRecordVer3, space_record_3()).


share_upgrade_test(Config) ->
    OldShareRecord = old_share_record(),
    {NewVersion, NewRecord} = oz_test_utils:call_oz(
        Config, od_share, upgrade_record, [1, OldShareRecord]
    ),
    ?assertEqual(2, NewVersion),
    ?assertEqual(NewRecord, new_share_record()).


provider_upgrade_test(Config) ->
    ProviderRecordV1 = provider_record(1),
    ProviderRecordV2 = provider_record(2),
    ProviderRecordV3 = provider_record(3),

    % Upgrade 1 -> 2
    {NewVersion1, NewRecord1} = oz_test_utils:call_oz(
        Config, od_provider, upgrade_record, [1, ProviderRecordV1]
    ),
    ?assertEqual(2, NewVersion1),
    ?assertEqual(NewRecord1, ProviderRecordV2),

    % Upgrade 1 -> 2
    {NewVersion2, NewRecord2} = oz_test_utils:call_oz(
        Config, od_provider, upgrade_record, [2, ProviderRecordV2]
    ),
    ?assertEqual(3, NewVersion2),
    ?assertEqual(NewRecord2, ProviderRecordV3).


handle_service_upgrade_test(Config) ->
    OldHandleServiceRecord = old_handle_service_record(),
    {NewVersion, NewRecord} = oz_test_utils:call_oz(
        Config, od_handle_service, upgrade_record, [1, OldHandleServiceRecord]
    ),
    ?assertEqual(2, NewVersion),
    ?assertEqual(NewRecord, new_handle_service_record()).


handle_upgrade_test(Config) ->
    OldHandleRecord = old_handle_record(),
    {NewVersion, NewRecord} = oz_test_utils:call_oz(
        Config, od_handle, upgrade_record, [1, OldHandleRecord]
    ),
    ?assertEqual(2, NewVersion),
    ?assertEqual(NewRecord, new_handle_record()).


dns_state_upgrade_test(Config) ->
    OldDnsStateRecord = dns_state_record(1),
    NewDnsStateRecord = dns_state_record(2),
    {NewVersion, NewRecord} = oz_test_utils:call_oz(
        Config, dns_state, upgrade_record, [1, OldDnsStateRecord]
    ),
    ?assertEqual(2, NewVersion),
    ?assertEqual(NewRecord, NewDnsStateRecord).

token_upgrade_test(Config) ->
    TokenRecordVer1 = token_record_1(),
    {Version2, TokenRecordVer2} = oz_test_utils:call_oz(
        Config, token, upgrade_record, [1, TokenRecordVer1]
    ),
    ?assertEqual(2, Version2),
    ?assertEqual(TokenRecordVer2, token_record_2()).


%%%===================================================================
%%% Setup/teardown functions
%%%===================================================================

init_per_suite(Config) ->
    [{?LOAD_MODULES, [oz_test_utils]} | Config].

end_per_suite(_Config) ->
    ok.

%%%===================================================================
%%% Record definitions
%%%===================================================================

user_record_1() -> {od_user,
    <<"name">>,
    <<"login">>,
    true,   % basic_auth_enabled
    <<"alias">>,
    [<<"email1@email.com">>, <<"email2@email.com">>],
    [
        {oauth_account,
            google,  % provider_id
            <<"user_id1">>,
            <<"login1">>,
            <<"name1">>,
            [<<"email1@email.com">>]
        },
        {oauth_account,
            github,  % provider_id
            <<"user_id2">>,
            <<"login2">>,
            <<"name2">>,
            [<<"email2@email.com">>]
        }
    ],
    <<"default_space">>,
    <<"default_provider">>,
    <<"chosen_provider">>,
    [<<"token1">>, <<"token2">>],   % client_tokens
    #{    % space_aliases
        <<"sp1">> => <<"sp1Name">>,
        <<"sp2">> => <<"sp2Name">>
    },
    [  % oz_privileges
        ?OZ_VIEW_PRIVILEGES, ?OZ_SET_PRIVILEGES, ?OZ_USERS_LIST, 
        oz_groups_list, oz_groups_list_users, oz_groups_list_groups, oz_groups_add_members, oz_groups_remove_members,
        oz_spaces_list, oz_spaces_list_users, oz_spaces_list_groups, oz_spaces_list_providers, oz_spaces_add_members, oz_spaces_remove_members,
        oz_providers_list, oz_providers_list_users, oz_providers_list_groups, oz_providers_list_spaces
    ],
    [],  % eff_oz_privileges
    [<<"group1">>, <<"group2">>, <<"group3">>],
    [<<"space1">>, <<"space2">>, <<"space3">>],
    [<<"hservice1">>, <<"hservice2">>, <<"hservice3">>],
    [<<"handle1">>, <<"handle2">>, <<"handle3">>],
    [<<"eff_group1">>, <<"eff_group2">>, <<"eff_group3">>, <<"eff_group4">>],
    [],  % eff_groups
    [],  % eff_spaces
    [],  % eff_providers
    [],  % eff_handle_services
    [],  % eff_handles
    false  % top_down_dirty
}.

user_record_2() -> {od_user,
    <<"name">>,
    <<"login">>,
    <<"alias">>,
    [<<"email1@email.com">>, <<"email2@email.com">>],
    true,
    [
        {oauth_account,
            google,
            <<"user_id1">>,
            <<"login1">>,
            <<"name1">>,
            [<<"email1@email.com">>]
        },
        {oauth_account,
            github,
            <<"user_id2">>,
            <<"login2">>,
            <<"name2">>,
            [<<"email2@email.com">>]
        }
    ],
    <<"default_space">>,
    <<"default_provider">>,
    <<"chosen_provider">>,
    [<<"token1">>, <<"token2">>],
    #{
        <<"sp1">> => <<"sp1Name">>,
        <<"sp2">> => <<"sp2Name">>
    },
    [
        ?OZ_VIEW_PRIVILEGES, ?OZ_SET_PRIVILEGES, ?OZ_USERS_LIST,
        oz_groups_list, oz_groups_list_users, oz_groups_list_groups, oz_groups_add_members, oz_groups_remove_members,
        oz_spaces_list, oz_spaces_list_users, oz_spaces_list_groups, oz_spaces_list_providers, oz_spaces_add_members, oz_spaces_remove_members,
        oz_providers_list, oz_providers_list_users, oz_providers_list_groups, oz_providers_list_spaces
    ],
    [],
    [<<"group1">>, <<"group2">>, <<"group3">>],
    [<<"space1">>, <<"space2">>, <<"space3">>],
    [<<"hservice1">>, <<"hservice2">>, <<"hservice3">>],
    [<<"handle1">>, <<"handle2">>, <<"handle3">>],
    #{},
    #{},
    #{},
    #{},
    #{},
    true
}.

user_record_3() -> {od_user,
    <<"name">>,
    <<"login">>,
    <<"alias">>,
    [<<"email1@email.com">>, <<"email2@email.com">>],
    true,
    [
        {linked_account,
            google,
            <<"user_id1">>,
            <<"login1">>,
            <<"name1">>,
            [<<"email1@email.com">>]
        },
        {linked_account,
            github,
            <<"user_id2">>,
            <<"login2">>,
            <<"name2">>,
            [<<"email2@email.com">>]
        }
    ],
    <<"default_space">>,
    <<"default_provider">>,
    <<"chosen_provider">>,
    [<<"token1">>, <<"token2">>],
    #{
        <<"sp1">> => <<"sp1Name">>,
        <<"sp2">> => <<"sp2Name">>
    },
    [
        ?OZ_VIEW_PRIVILEGES, ?OZ_SET_PRIVILEGES, ?OZ_USERS_LIST,
        oz_groups_list, oz_groups_list_users, oz_groups_list_groups, oz_groups_add_members, oz_groups_remove_members,
        oz_spaces_list, oz_spaces_list_users, oz_spaces_list_groups, oz_spaces_list_providers, oz_spaces_add_members, oz_spaces_remove_members,
        oz_providers_list, oz_providers_list_users, oz_providers_list_groups, oz_providers_list_spaces
    ],
    [],
    [<<"group1">>, <<"group2">>, <<"group3">>],
    [<<"space1">>, <<"space2">>, <<"space3">>],
    [<<"hservice1">>, <<"hservice2">>, <<"hservice3">>],
    [<<"handle1">>, <<"handle2">>, <<"handle3">>],
    #{},
    #{},
    #{},
    #{},
    #{},
    true
}.

user_record_4() -> {od_user,
    <<"name">>,
    <<"login">>,
    <<"alias">>,
    [<<"email1@email.com">>, <<"email2@email.com">>],
    true,
    [
        {linked_account,
            google,
            <<"user_id1">>,
            <<"login1">>,
            <<"name1">>,
            [<<"email1@email.com">>],
            []
        },
        {linked_account,
            github,
            <<"user_id2">>,
            <<"login2">>,
            <<"name2">>,
            [<<"email2@email.com">>],
            []
        }
    ],
    <<"default_space">>,
    <<"default_provider">>,
    <<"chosen_provider">>,
    [<<"token1">>, <<"token2">>],
    #{
        <<"sp1">> => <<"sp1Name">>,
        <<"sp2">> => <<"sp2Name">>
    },
    [
        ?OZ_VIEW_PRIVILEGES, ?OZ_SET_PRIVILEGES, ?OZ_USERS_LIST,
        oz_groups_list, oz_groups_list_users, oz_groups_list_groups, oz_groups_add_members, oz_groups_remove_members,
        oz_spaces_list, oz_spaces_list_users, oz_spaces_list_groups, oz_spaces_list_providers, oz_spaces_add_members, oz_spaces_remove_members,
        oz_providers_list, oz_providers_list_users, oz_providers_list_groups, oz_providers_list_spaces
    ],
    [],
    [<<"group1">>, <<"group2">>, <<"group3">>],
    [<<"space1">>, <<"space2">>, <<"space3">>],
    [<<"hservice1">>, <<"hservice2">>, <<"hservice3">>],
    [<<"handle1">>, <<"handle2">>, <<"handle3">>],
    #{},
    #{},
    #{},
    #{},
    #{},
    true
}.

user_record_5() -> {od_user,
    <<"name">>,
    <<"login">>,
    [<<"email1@email.com">>, <<"email2@email.com">>],
    true,
    [
        #linked_account{
            idp = google,
            subject_id = <<"user_id1">>,
            login = <<"login1">>,
            name = <<"name1">>,
            email_list = [<<"email1@email.com">>],
            groups = []
        },
        #linked_account{
            idp = github,
            subject_id = <<"user_id2">>,
            login = <<"login2">>,
            name = <<"name2">>,
            email_list = [<<"email2@email.com">>],
            groups = []
        }
    ],
    <<"default_space">>,
    <<"default_provider">>,
    <<"chosen_provider">>,
    [<<"token1">>, <<"token2">>],
    #{
        <<"sp1">> => <<"sp1Name">>,
        <<"sp2">> => <<"sp2Name">>
    },
    [
        ?OZ_VIEW_PRIVILEGES, ?OZ_SET_PRIVILEGES, ?OZ_USERS_LIST,
        oz_groups_list, oz_groups_list_users, oz_groups_list_groups, oz_groups_add_members, oz_groups_remove_members,
        oz_spaces_list, oz_spaces_list_users, oz_spaces_list_groups, oz_spaces_list_providers, oz_spaces_add_members, oz_spaces_remove_members,
        oz_providers_list, oz_providers_list_users, oz_providers_list_groups, oz_providers_list_spaces
    ],
    [],
    [<<"group1">>, <<"group2">>, <<"group3">>],
    [<<"space1">>, <<"space2">>, <<"space3">>],
    [<<"hservice1">>, <<"hservice2">>, <<"hservice3">>],
    [<<"handle1">>, <<"handle2">>, <<"handle3">>],
    #{},
    #{},
    #{},
    #{},
    #{},
    true
}.

user_record_6() -> {od_user,
    <<"name">>,
    <<"login">>,
    [<<"email1@email.com">>, <<"email2@email.com">>],
    true,
    [
        #linked_account{
            idp = google,
            subject_id = <<"user_id1">>,
            login = <<"login1">>,
            name = <<"name1">>,
            email_list = [<<"email1@email.com">>],
            groups = []
        },
        #linked_account{
            idp = github,
            subject_id = <<"user_id2">>,
            login = <<"login2">>,
            name = <<"name2">>,
            email_list = [<<"email2@email.com">>],
            groups = []
        }
    ],
    <<"default_space">>,
    <<"default_provider">>,
    [<<"token1">>, <<"token2">>],
    #{
        <<"sp1">> => <<"sp1Name">>,
        <<"sp2">> => <<"sp2Name">>
    },
    [
<<<<<<< HEAD
        ?OZ_VIEW_PRIVILEGES, ?OZ_SET_PRIVILEGES, ?OZ_USERS_LIST,
        oz_groups_list, oz_groups_list_users, oz_groups_list_groups, oz_groups_add_members, oz_groups_remove_members,
        oz_spaces_list, oz_spaces_list_users, oz_spaces_list_groups, oz_spaces_list_providers, oz_spaces_add_members, oz_spaces_remove_members,
        oz_providers_list, oz_providers_list_users, oz_providers_list_groups, oz_providers_list_spaces
=======
        ?OZ_VIEW_PRIVILEGES, ?OZ_SET_PRIVILEGES,
        ?OZ_USERS_LIST, ?OZ_SPACES_ADD_MEMBERS
>>>>>>> 1a9e38c1
    ],
    [],
    [<<"group1">>, <<"group2">>, <<"group3">>],
    [<<"space1">>, <<"space2">>, <<"space3">>],
    [<<"hservice1">>, <<"hservice2">>, <<"hservice3">>],
    [<<"handle1">>, <<"handle2">>, <<"handle3">>],
    #{},
    #{},
    #{},
    #{},
    #{},
    true
}.

user_record_6_with_idp_groups() ->
<<<<<<< HEAD
    NewLinkedAccounts = [
=======
    UserRecord6 = user_record_6(),
    UserRecord6#od_user{linked_accounts = [
>>>>>>> 1a9e38c1
        #linked_account{
            idp = google,
            subject_id = <<"user_id1">>,
            login = <<"login1">>,
            name = <<"name1">>,
            email_list = [<<"email1@email.com">>],
<<<<<<< HEAD
            groups = [
                <<"vo:test-vo">>,
                <<"vo:test-vo/user:member">>
            ]
=======
            groups = [<<"vo:test-vo/user:member">>, <<"vo:another-vo/user:manager">>]
>>>>>>> 1a9e38c1
        },
        #linked_account{
            idp = github,
            subject_id = <<"user_id2">>,
            login = <<"login2">>,
            name = <<"name2">>,
            email_list = [<<"email2@email.com">>],
<<<<<<< HEAD
            groups = [
                <<"vo:another-vo/ut:some-unit/tm:some-team/rl:some-role/user:admin">>
            ]
        }
    ],
    erlang:setelement(6, user_record_6(), NewLinkedAccounts).
=======
            groups = [<<"vo:another-vo/ut:some-unit/tm:some-team/rl:some-role/user:admin">>]
        }
    ]}.
>>>>>>> 1a9e38c1

user_record_7() -> #od_user{
    name = <<"name">>,
    alias = <<"login">>,
    email_list = [<<"email1@email.com">>, <<"email2@email.com">>],
    basic_auth_enabled = true,
    linked_accounts = [
        #linked_account{
            idp = google,
            subject_id = <<"user_id1">>,
            login = <<"login1">>,
            name = <<"name1">>,
            email_list = [<<"email1@email.com">>],
            groups = [
<<<<<<< HEAD
                [<<"vo:test-vo">>],
                [<<"vo:test-vo">>, <<"user:member">>]
=======
                #idp_entitlement{path = [#idp_group{name = <<"test-vo">>, type = organization}],privileges = member}, 
                #idp_entitlement{path = [#idp_group{name = <<"another-vo">>, type = organization}], privileges = manager}
>>>>>>> 1a9e38c1
            ]
        },
        #linked_account{
            idp = github,
            subject_id = <<"user_id2">>,
            login = <<"login2">>,
            name = <<"name2">>,
            email_list = [<<"email2@email.com">>],
            groups = [
<<<<<<< HEAD
                [<<"vo:another-vo">>, <<"ut:some-unit">>, <<"tm:some-team">>, <<"rl:some-role">>, <<"user:admin">>]
=======
                #idp_entitlement{
                    path = [
                        #idp_group{name = <<"another-vo">>, type = organization},
                        #idp_group{name = <<"some-unit">>, type = unit},
                        #idp_group{name = <<"some-team">>, type = team},
                        #idp_group{name = <<"some-role">>, type = role}
                    ],
                    privileges = admin
                }
>>>>>>> 1a9e38c1
            ]
        }
    ],
    active_sessions = [],
    default_space = <<"default_space">>,
    default_provider = <<"default_provider">>,
    client_tokens = [<<"token1">>, <<"token2">>],
    space_aliases = #{
        <<"sp1">> => <<"sp1Name">>,
        <<"sp2">> => <<"sp2Name">>
    },
    oz_privileges = [
        ?OZ_GROUPS_ADD_RELATIONSHIPS, ?OZ_GROUPS_LIST, ?OZ_GROUPS_LIST_RELATIONSHIPS, ?OZ_GROUPS_REMOVE_RELATIONSHIPS, ?OZ_GROUPS_VIEW,
        ?OZ_PROVIDERS_LIST, ?OZ_PROVIDERS_LIST_RELATIONSHIPS, ?OZ_PROVIDERS_VIEW,
        ?OZ_SET_PRIVILEGES,
        ?OZ_SPACES_ADD_RELATIONSHIPS, ?OZ_SPACES_LIST, ?OZ_SPACES_LIST_RELATIONSHIPS, ?OZ_SPACES_REMOVE_RELATIONSHIPS, ?OZ_SPACES_VIEW,
        ?OZ_USERS_LIST, ?OZ_USERS_VIEW, ?OZ_VIEW_PRIVILEGES
    ],
    eff_oz_privileges = [],
    groups = [<<"group1">>, <<"group2">>, <<"group3">>],
    spaces = [<<"space1">>, <<"space2">>, <<"space3">>],
    handle_services = [<<"hservice1">>, <<"hservice2">>, <<"hservice3">>],
    handles = [<<"handle1">>, <<"handle2">>, <<"handle3">>],
    eff_groups = #{},
    eff_spaces = #{},
    eff_providers = #{},
    eff_handle_services = #{},
    eff_handles = #{},
    top_down_dirty = true
}.


group_record_1() -> {od_group,
    <<"ńąµę|"/utf8>>,
    role,
    [ % oz_privileges
        ?OZ_VIEW_PRIVILEGES, ?OZ_SET_PRIVILEGES, ?OZ_USERS_LIST,
        oz_groups_list, oz_groups_list_users, oz_groups_list_groups, oz_groups_add_members, oz_groups_remove_members,
        oz_spaces_list, oz_spaces_list_users, oz_spaces_list_groups, oz_spaces_list_providers, oz_spaces_add_members, oz_spaces_remove_members,
        oz_providers_list, oz_providers_list_users, oz_providers_list_groups, oz_providers_list_spaces
    ],
    [], % eff_oz_privileges
    [<<"parent1">>, <<"parent2">>],
    [
        {<<"child1">>, [?GROUP_VIEW, ?GROUP_CREATE_SPACE, group_invite_group]},
        {<<"child2">>, [?GROUP_UPDATE, ?GROUP_DELETE, group_remove_group]}
    ],
    [], % eff_parents
    [], % eff_children
    [
        {<<"user1">>, [?GROUP_CREATE_SPACE, ?GROUP_SET_PRIVILEGES, group_join_group]},
        {<<"user2">>, [?GROUP_UPDATE, ?GROUP_VIEW, group_leave_group]}
    ],
    [<<"space1">>, <<"space2">>, <<"space3">>],
    [<<"handle_service1">>],
    [<<"handle1">>, <<"handle2">>],
    [], % eff_users
    [], % eff_spaces
    [], % eff_shares
    [], % eff_providers
    [], % eff_handle_services
    [], % eff_handles
    false, % top_down_dirty
    false  % bottom_up_dirty
}.

group_record_2() -> {od_group,
     <<"ńąµę|"/utf8>>,
    role,
    [ % oz_privileges
        ?OZ_VIEW_PRIVILEGES, ?OZ_SET_PRIVILEGES, ?OZ_USERS_LIST,
        oz_groups_list, oz_groups_list_users, oz_groups_list_groups, oz_groups_add_members, oz_groups_remove_members,
        oz_spaces_list, oz_spaces_list_users, oz_spaces_list_groups, oz_spaces_list_providers, oz_spaces_add_members, oz_spaces_remove_members,
        oz_providers_list, oz_providers_list_users, oz_providers_list_groups, oz_providers_list_spaces
    ],
    [], % eff_oz_privileges

    [<<"parent1">>, <<"parent2">>],
    #{
        <<"child1">> => [?GROUP_VIEW, ?GROUP_CREATE_SPACE, group_invite_group],
        <<"child2">> =>  [?GROUP_UPDATE, ?GROUP_DELETE, group_remove_group]
    },
    #{}, % eff_parents
    #{}, % eff_children

    #{
        <<"user1">> => [?GROUP_CREATE_SPACE, ?GROUP_SET_PRIVILEGES, group_join_group],
        <<"user2">> => [?GROUP_UPDATE, ?GROUP_VIEW, group_leave_group]
    },
    [<<"space1">>, <<"space2">>, <<"space3">>],
    [<<"handle_service1">>],
    [<<"handle1">>, <<"handle2">>],

    #{}, % eff_users
    #{}, % eff_spaces
    #{}, % eff_providers
    #{}, % eff_handle_services
    #{}, % eff_handles

    true, % top_down_dirty
    true % bottom_up_dirty
}.

group_record_3() -> {od_group,
    <<"(ńąµę-)"/utf8>>,
    role,
    [ % oz_privileges
        ?OZ_VIEW_PRIVILEGES, ?OZ_SET_PRIVILEGES, ?OZ_USERS_LIST,
        oz_groups_list, oz_groups_list_users, oz_groups_list_groups, oz_groups_add_members, oz_groups_remove_members,
        oz_spaces_list, oz_spaces_list_users, oz_spaces_list_groups, oz_spaces_list_providers, oz_spaces_add_members, oz_spaces_remove_members,
        oz_providers_list, oz_providers_list_users, oz_providers_list_groups, oz_providers_list_spaces
    ],
    [], % eff_oz_privileges

    [<<"parent1">>, <<"parent2">>],
    #{
        <<"child1">> => [?GROUP_VIEW, ?GROUP_CREATE_SPACE, group_invite_group],
        <<"child2">> =>  [?GROUP_UPDATE, ?GROUP_DELETE, group_remove_group]
    },
    #{}, % eff_parents
    #{}, % eff_children

    #{
        <<"user1">> => [?GROUP_CREATE_SPACE, ?GROUP_SET_PRIVILEGES, group_join_group],
        <<"user2">> => [?GROUP_UPDATE, ?GROUP_VIEW, group_leave_group]
    },
    [<<"space1">>, <<"space2">>, <<"space3">>],
    [<<"handle_service1">>],
    [<<"handle1">>, <<"handle2">>],

    #{}, % eff_users
    #{}, % eff_spaces
    #{}, % eff_providers
    #{}, % eff_handle_services
    #{}, % eff_handles

    true, % top_down_dirty
    true % bottom_up_dirty
}.

group_record_4() -> #od_group{
    name = <<"(ńąµę-)"/utf8>>,
    type = role,
    protected = false,
    oz_privileges = [
        ?OZ_GROUPS_ADD_RELATIONSHIPS, ?OZ_GROUPS_LIST, ?OZ_GROUPS_LIST_RELATIONSHIPS, ?OZ_GROUPS_REMOVE_RELATIONSHIPS, ?OZ_GROUPS_VIEW,
        ?OZ_PROVIDERS_LIST, ?OZ_PROVIDERS_LIST_RELATIONSHIPS, ?OZ_PROVIDERS_VIEW,
        ?OZ_SET_PRIVILEGES,
        ?OZ_SPACES_ADD_RELATIONSHIPS, ?OZ_SPACES_LIST, ?OZ_SPACES_LIST_RELATIONSHIPS, ?OZ_SPACES_REMOVE_RELATIONSHIPS, ?OZ_SPACES_VIEW,
        ?OZ_USERS_LIST, ?OZ_USERS_VIEW, ?OZ_VIEW_PRIVILEGES
    ],
    eff_oz_privileges = [],

    parents = [<<"parent1">>, <<"parent2">>],
    children = #{
        <<"child1">> => [?GROUP_CREATE_SPACE, ?GROUP_INVITE_CHILD, ?GROUP_VIEW, ?GROUP_VIEW_PRIVILEGES],
        <<"child2">> => [?GROUP_DELETE, ?GROUP_REMOVE_CHILD, ?GROUP_UPDATE]
    },
    eff_parents = #{},
    eff_children = #{},

    users = #{
        <<"user1">> => [?GROUP_CREATE_SPACE, ?GROUP_JOIN_PARENT, ?GROUP_SET_PRIVILEGES],
        <<"user2">> => [?GROUP_LEAVE_PARENT, ?GROUP_UPDATE, ?GROUP_VIEW, ?GROUP_VIEW_PRIVILEGES]
    },
    spaces = [<<"space1">>, <<"space2">>, <<"space3">>],
    handle_services = [<<"handle_service1">>],
    handles = [<<"handle1">>, <<"handle2">>],

    eff_users = #{},
    eff_spaces = #{},
    eff_providers = #{},
    eff_handle_services = #{},
    eff_handles = #{},

    top_down_dirty = true,
    bottom_up_dirty = true
}.

space_record_1() -> {od_space,
    <<"name">>,
    [
        {<<"prov1">>, 1000},
        {<<"prov2">>, 250000},
        {<<"prov3">>, 19999999}
    ],
    [
        {<<"user1">>, [?SPACE_MANAGE_SHARES, ?SPACE_VIEW, ?SPACE_REMOVE_GROUP]},
        {<<"user2">>, [?SPACE_UPDATE, ?SPACE_SET_PRIVILEGES, ?SPACE_INVITE_PROVIDER]}
    ],
    [
        {<<"group1">>, [?SPACE_MANAGE_SHARES, ?SPACE_SET_PRIVILEGES, ?SPACE_INVITE_PROVIDER]},
        {<<"group2">>, [?SPACE_REMOVE_PROVIDER, ?SPACE_REMOVE_GROUP, ?SPACE_UPDATE]}
    ],
    [<<"share1">>, <<"share2">>, <<"share3">>, <<"share4">>],
    [],  % eff_users
    [],  % eff_groups
    false, % top_down_dirty
    false  % bottom_up_dirty
}.

space_record_2() -> #od_space{
    name = <<"name">>,
    users = #{
        <<"user1">> => [?SPACE_MANAGE_SHARES, ?SPACE_VIEW, ?SPACE_REMOVE_GROUP],
        <<"user2">> => [?SPACE_UPDATE, ?SPACE_SET_PRIVILEGES, ?SPACE_INVITE_PROVIDER]
    },
    groups = #{
        <<"group1">> => [?SPACE_MANAGE_SHARES, ?SPACE_SET_PRIVILEGES, ?SPACE_INVITE_PROVIDER],
        <<"group2">> => [?SPACE_REMOVE_PROVIDER, ?SPACE_REMOVE_GROUP, ?SPACE_UPDATE]
    },
    providers = #{
        <<"prov1">> => 1000,
        <<"prov2">> => 250000,
        <<"prov3">> => 19999999
    },
    shares = [<<"share1">>, <<"share2">>, <<"share3">>, <<"share4">>],

    eff_users = #{},
    eff_groups = #{},
    eff_providers = #{},

    top_down_dirty = true,
    bottom_up_dirty = true
}.

space_record_3() -> #od_space{
    name = <<"name">>,
    users = #{
        <<"user1">> => [?SPACE_MANAGE_SHARES, ?SPACE_VIEW, ?SPACE_VIEW_PRIVILEGES, ?SPACE_REMOVE_GROUP],
        <<"user2">> => [?SPACE_UPDATE, ?SPACE_SET_PRIVILEGES, ?SPACE_INVITE_PROVIDER]
    },
    groups = #{
        <<"group1">> => [?SPACE_MANAGE_SHARES, ?SPACE_SET_PRIVILEGES, ?SPACE_INVITE_PROVIDER],
        <<"group2">> => [?SPACE_REMOVE_PROVIDER, ?SPACE_REMOVE_GROUP, ?SPACE_UPDATE]
    },
    providers = #{
        <<"prov1">> => 1000,
        <<"prov2">> => 250000,
        <<"prov3">> => 19999999
    },
    shares = [<<"share1">>, <<"share2">>, <<"share3">>, <<"share4">>],

    eff_users = #{},
    eff_groups = #{},
    eff_providers = #{},

    top_down_dirty = true,
    bottom_up_dirty = true
}.

old_share_record() -> {od_share,
    <<"name">>,
    <<"public_url">>,
    <<"parent_space_id">>,
    <<"handle_id">>,
    <<"root_file_id">>,
    [],  % eff_users
    [],  % eff_groups
    false  % bottom_up_dirty
}.

new_share_record() -> #od_share{
    name = <<"name">>,
    public_url = <<"public_url">>,
    space = <<"parent_space_id">>,
    handle = <<"handle_id">>,
    root_file = <<"root_file_id">>
}.

provider_record(1) -> {od_provider,
    <<"name">>,
    <<"redirection_point">>,
    [<<"url1.com">>, <<"url2.com">>, <<"url3.com">>],
    <<"cert_serial">>,
    -93.2341, % latitude
    17,       % longitude
    [<<"space1">>, <<"space2">>, <<"space3">>, <<"space4">>],
    [],  % eff_users
    [],  % eff_groups
    false  % bottom_up_dirty
};

provider_record(2) -> {od_provider,
    <<"name">>, % name
    <<"redirection_point">>, % redirection_point
    [<<"url1.com">>, <<"url2.com">>, <<"url3.com">>], % urls
    <<"cert_serial">>,
    -93.2341,
    17,

    #{
        % During provider doc translation, extra information is added - support
        % sizes. However, it is not possible to gather this information because
        % during update there is no information about document id in context.
        <<"space1">> => 0,
        <<"space2">> => 0,
        <<"space3">> => 0,
        <<"space4">> => 0
    },

    #{}, % eff_users
    #{}, % eff_groups

    true % bottom_up_dirt
};

provider_record(3) -> #od_provider{
    name = <<"name">>,
    root_macaroon = undefined,
    domain = <<"redirection_point">>,
    subdomain_delegation = false,
    subdomain = undefined,
    latitude = -93.2341,
    longitude = 17,

    spaces = #{
        % During provider doc translation, extra information is added - support
        % sizes. However, it is not possible to gather this information because
        % during update there is no information about document id in context.
        <<"space1">> => 0,
        <<"space2">> => 0,
        <<"space3">> => 0,
        <<"space4">> => 0
    },

    eff_users = #{},
    eff_groups = #{},

    bottom_up_dirty = true
}.

old_handle_service_record() -> {od_handle_service,
    <<"name">>,
    <<"proxy_endpoint">>,
    [ % service_properties
        {<<"property1">>, <<"value1">>},
        {<<"property2">>, <<"value2">>},
        {<<"property3">>, <<"value3">>}
    ],
    [
        {<<"user1">>, [?HANDLE_SERVICE_LIST_HANDLES, ?HANDLE_SERVICE_VIEW, ?HANDLE_SERVICE_REGISTER_HANDLE]},
        {<<"user2">>, [?HANDLE_SERVICE_UPDATE, ?HANDLE_SERVICE_DELETE, ?HANDLE_SERVICE_VIEW]}
    ],
    [
        {<<"group1">>, [?HANDLE_SERVICE_DELETE, ?HANDLE_SERVICE_VIEW, ?HANDLE_SERVICE_VIEW]},
        {<<"group2">>, [?HANDLE_SERVICE_LIST_HANDLES, ?HANDLE_SERVICE_UPDATE, ?HANDLE_SERVICE_REGISTER_HANDLE]}
    ],
    [],  % eff_users
    [],  % eff_groups
    false  % bottom_up_dirty
}.

new_handle_service_record() -> #od_handle_service{
    name = <<"name">>,
    proxy_endpoint = <<"proxy_endpoint">>,
    service_properties = #{
        <<"property1">> => <<"value1">>,
        <<"property2">> => <<"value2">>,
        <<"property3">> => <<"value3">>
    },

    users = #{
        <<"user1">> => [?HANDLE_SERVICE_LIST_HANDLES, ?HANDLE_SERVICE_VIEW, ?HANDLE_SERVICE_REGISTER_HANDLE],
        <<"user2">> => [?HANDLE_SERVICE_UPDATE, ?HANDLE_SERVICE_DELETE, ?HANDLE_SERVICE_VIEW]
    },
    groups = #{
        <<"group1">> => [?HANDLE_SERVICE_DELETE, ?HANDLE_SERVICE_VIEW, ?HANDLE_SERVICE_VIEW],
        <<"group2">> => [?HANDLE_SERVICE_LIST_HANDLES, ?HANDLE_SERVICE_UPDATE, ?HANDLE_SERVICE_REGISTER_HANDLE]
    },
    handles = [],


    eff_users = #{},
    eff_groups = #{},

    bottom_up_dirty = true
}.


old_handle_record() -> {od_handle,
    <<"public_handle">>,
    <<"Share">>, % resource_type
    <<"resource_id">>,
    <<"<metadata_xml_string>">>,
    {{2016, 4, 4}, {14, 56, 33}}, % timestamp
    <<"handle_service_id">>,
    [
        {<<"user1">>, [?HANDLE_VIEW, ?HANDLE_UPDATE]},
        {<<"user2">>, [?HANDLE_VIEW, ?HANDLE_UPDATE, ?HANDLE_DELETE]}
    ],
    [
        {<<"group1">>, [?HANDLE_UPDATE]},
        {<<"group2">>, [?HANDLE_DELETE]}
    ],
    [],  % eff_users
    [],  % eff_groups
    false  % bottom_up_dirty
}.

new_handle_record() -> #od_handle{
    public_handle = <<"public_handle">>,
    resource_type = <<"Share">>,
    metadata = <<"<metadata_xml_string>">>,
    timestamp = {{2016, 4, 4}, {14, 56, 33}},

    resource_id = <<"resource_id">>,
    handle_service = <<"handle_service_id">>,

    users = #{
        <<"user1">> => [?HANDLE_VIEW, ?HANDLE_UPDATE],
        <<"user2">> => [?HANDLE_VIEW, ?HANDLE_UPDATE, ?HANDLE_DELETE]
    },
    groups = #{
        <<"group1">> => [?HANDLE_UPDATE],
        <<"group2">> => [?HANDLE_DELETE]
    },

    eff_users = #{},
    eff_groups = #{},

    bottom_up_dirty = true
}.

dns_state_record(1) -> {dns_state,
    #{<<"sub">> => <<"p1">>},
    #{<<"p1">> => <<"sub">>},
    #{<<"p1">> => [{1,2,3,4}, {192,168,192,1}]},
    #{<<"p1">> => [
        {<<"_acme-challenge">>, <<"token">>},
        {<<"second">>, <<"value">>}
    ]}
};

dns_state_record(2) -> {dns_state,
    #{<<"sub">> => <<"p1">>},
    #{<<"p1">> => <<"sub">>},
    #{<<"p1">> => [{1,2,3,4}, {192,168,192,1}]},
    #{<<"p1">> => [
        {<<"_acme-challenge">>, <<"token">>, undefined},
        {<<"second">>, <<"value">>, undefined}
    ]}
}.

token_record_1() -> {token,
    <<"secret">>,
    resource,
    <<"resource_id">>,
    {client, user, <<"client_id">>}
}.

token_record_2() -> {token,
    <<"secret">>,
    resource,
    <<"resource_id">>,
    {client, user, <<"client_id">>},
    false
}.<|MERGE_RESOLUTION|>--- conflicted
+++ resolved
@@ -487,15 +487,10 @@
         <<"sp2">> => <<"sp2Name">>
     },
     [
-<<<<<<< HEAD
         ?OZ_VIEW_PRIVILEGES, ?OZ_SET_PRIVILEGES, ?OZ_USERS_LIST,
         oz_groups_list, oz_groups_list_users, oz_groups_list_groups, oz_groups_add_members, oz_groups_remove_members,
         oz_spaces_list, oz_spaces_list_users, oz_spaces_list_groups, oz_spaces_list_providers, oz_spaces_add_members, oz_spaces_remove_members,
         oz_providers_list, oz_providers_list_users, oz_providers_list_groups, oz_providers_list_spaces
-=======
-        ?OZ_VIEW_PRIVILEGES, ?OZ_SET_PRIVILEGES,
-        ?OZ_USERS_LIST, ?OZ_SPACES_ADD_MEMBERS
->>>>>>> 1a9e38c1
     ],
     [],
     [<<"group1">>, <<"group2">>, <<"group3">>],
@@ -511,26 +506,14 @@
 }.
 
 user_record_6_with_idp_groups() ->
-<<<<<<< HEAD
     NewLinkedAccounts = [
-=======
-    UserRecord6 = user_record_6(),
-    UserRecord6#od_user{linked_accounts = [
->>>>>>> 1a9e38c1
         #linked_account{
             idp = google,
             subject_id = <<"user_id1">>,
             login = <<"login1">>,
             name = <<"name1">>,
             email_list = [<<"email1@email.com">>],
-<<<<<<< HEAD
-            groups = [
-                <<"vo:test-vo">>,
-                <<"vo:test-vo/user:member">>
-            ]
-=======
             groups = [<<"vo:test-vo/user:member">>, <<"vo:another-vo/user:manager">>]
->>>>>>> 1a9e38c1
         },
         #linked_account{
             idp = github,
@@ -538,18 +521,11 @@
             login = <<"login2">>,
             name = <<"name2">>,
             email_list = [<<"email2@email.com">>],
-<<<<<<< HEAD
-            groups = [
-                <<"vo:another-vo/ut:some-unit/tm:some-team/rl:some-role/user:admin">>
-            ]
-        }
-    ],
-    erlang:setelement(6, user_record_6(), NewLinkedAccounts).
-=======
             groups = [<<"vo:another-vo/ut:some-unit/tm:some-team/rl:some-role/user:admin">>]
         }
-    ]}.
->>>>>>> 1a9e38c1
+    ],
+    erlang:setelement(6, user_record_6(), NewLinkedAccounts).
+
 
 user_record_7() -> #od_user{
     name = <<"name">>,
@@ -564,13 +540,8 @@
             name = <<"name1">>,
             email_list = [<<"email1@email.com">>],
             groups = [
-<<<<<<< HEAD
-                [<<"vo:test-vo">>],
-                [<<"vo:test-vo">>, <<"user:member">>]
-=======
                 #idp_entitlement{path = [#idp_group{name = <<"test-vo">>, type = organization}],privileges = member}, 
                 #idp_entitlement{path = [#idp_group{name = <<"another-vo">>, type = organization}], privileges = manager}
->>>>>>> 1a9e38c1
             ]
         },
         #linked_account{
@@ -580,9 +551,6 @@
             name = <<"name2">>,
             email_list = [<<"email2@email.com">>],
             groups = [
-<<<<<<< HEAD
-                [<<"vo:another-vo">>, <<"ut:some-unit">>, <<"tm:some-team">>, <<"rl:some-role">>, <<"user:admin">>]
-=======
                 #idp_entitlement{
                     path = [
                         #idp_group{name = <<"another-vo">>, type = organization},
@@ -592,7 +560,6 @@
                     ],
                     privileges = admin
                 }
->>>>>>> 1a9e38c1
             ]
         }
     ],
