%%%-------------------------------------------------------------------
%%% @author Lukasz Opiola
%%% @copyright (C) 2017 ACK CYFRONET AGH
%%% This software is released under the MIT license
%%% cited in 'LICENSE.txt'.
%%% @end
%%%-------------------------------------------------------------------
%%% @doc This test verifies database upgrade process between versions
%%% rc12 and rc13.
%%% @end
%%%-------------------------------------------------------------------
-module(model_upgrade_test_SUITE).
-author("Lukasz Opiola").

-include("datastore/oz_datastore_models.hrl").
-include_lib("ctool/include/privileges.hrl").
-include_lib("ctool/include/test/test_utils.hrl").
-include_lib("ctool/include/logging.hrl").
-include_lib("ctool/include/test/assertions.hrl").
-include_lib("ctool/include/test/performance.hrl").

%% API
-export([
    all/0, init_per_suite/1, end_per_suite/1
]).
-export([
    user_upgrade_test/1,
    group_upgrade_test/1,
    space_upgrade_test/1,
    share_upgrade_test/1,
    provider_upgrade_test/1,
    handle_service_upgrade_test/1,
    handle_upgrade_test/1,
    dns_state_upgrade_test/1
]).

%%%===================================================================
%%% API functions
%%%===================================================================

all() -> ?ALL([
    user_upgrade_test,
    group_upgrade_test,
    space_upgrade_test,
    share_upgrade_test,
    provider_upgrade_test,
    handle_service_upgrade_test,
    handle_upgrade_test,
    dns_state_upgrade_test
]).


user_upgrade_test(Config) ->
    UserRecordVer1 = user_record_1(),

    {Version2, UserRecordVer2} = oz_test_utils:call_oz(
        Config, od_user, upgrade_record, [1, UserRecordVer1]
    ),
    ?assertEqual(2, Version2),
    ?assertEqual(UserRecordVer2, user_record_2()),

    {Version3, UserRecordVer3} = oz_test_utils:call_oz(
        Config, od_user, upgrade_record, [2, UserRecordVer2]
    ),
    ?assertEqual(3, Version3),
    ?assertEqual(UserRecordVer3, user_record_3()),

    {Version4, UserRecordVer4} = oz_test_utils:call_oz(
        Config, od_user, upgrade_record, [3, UserRecordVer3]
    ),
    ?assertEqual(4, Version4),
    ?assertEqual(UserRecordVer4, user_record_4()),

    {Version5, UserRecordVer5} = oz_test_utils:call_oz(
        Config, od_user, upgrade_record, [4, UserRecordVer4]
    ),
    ?assertEqual(5, Version5),
    ?assertEqual(UserRecordVer5, user_record_5()),

    {Version6, UserRecordVer6} = oz_test_utils:call_oz(
        Config, od_user, upgrade_record, [5, UserRecordVer5]
    ),
    ?assertEqual(6, Version6),
    ?assertEqual(UserRecordVer6, user_record_6()),
    
    {Version7, UserRecordVer7} = oz_test_utils:call_oz(
        Config, od_user, upgrade_record, [6, user_record_6_with_idp_groups()]
    ),
    ?assertEqual(7, Version7),
    ?assertEqual(UserRecordVer7, user_record_7()).


group_upgrade_test(Config) ->
    GroupRecordVer1 = group_record_1(),
<<<<<<< HEAD

=======
>>>>>>> cf3a79ed
    {Version2, GroupRecordVer2} = oz_test_utils:call_oz(
        Config, od_group, upgrade_record, [1, GroupRecordVer1]
    ),
    ?assertEqual(2, Version2),
    ?assertEqual(GroupRecordVer2, group_record_2()),
<<<<<<< HEAD

    {Version3, UserRecordVer3} = oz_test_utils:call_oz(
        Config, od_group, upgrade_record, [2, GroupRecordVer2]
    ),
    ?assertEqual(3, Version3),
    ?assertEqual(UserRecordVer3, group_record_3()).
=======
    {Version3, GroupRecordVer3} = oz_test_utils:call_oz(
        Config, od_group, upgrade_record, [2, GroupRecordVer2]
    ),
    ?assertEqual(3, Version3),
    ?assertEqual(GroupRecordVer3, group_record_3()).
>>>>>>> cf3a79ed


space_upgrade_test(Config) ->
    SpaceRecordVer1 = space_record_1(),
    
    {Version2, SpaceRecordVer2} = oz_test_utils:call_oz(
        Config, od_space, upgrade_record, [1, SpaceRecordVer1]
    ),
    ?assertEqual(2, Version2),
    ?assertEqual(SpaceRecordVer2, space_record_2()),
    
    {Version3, SpaceRecordVer3} = oz_test_utils:call_oz(
        Config, od_space, upgrade_record, [2, SpaceRecordVer2]
    ),
    ?assertEqual(3, Version3),
    ?assertEqual(SpaceRecordVer3, space_record_3()).


share_upgrade_test(Config) ->
    OldShareRecord = old_share_record(),
    {NewVersion, NewRecord} = oz_test_utils:call_oz(
        Config, od_share, upgrade_record, [1, OldShareRecord]
    ),
    ?assertEqual(2, NewVersion),
    ?assertEqual(NewRecord, new_share_record()).


provider_upgrade_test(Config) ->
    ProviderRecordV1 = provider_record(1),
    ProviderRecordV2 = provider_record(2),
    ProviderRecordV3 = provider_record(3),

    % Upgrade 1 -> 2
    {NewVersion1, NewRecord1} = oz_test_utils:call_oz(
        Config, od_provider, upgrade_record, [1, ProviderRecordV1]
    ),
    ?assertEqual(2, NewVersion1),
    ?assertEqual(NewRecord1, ProviderRecordV2),

    % Upgrade 1 -> 2
    {NewVersion2, NewRecord2} = oz_test_utils:call_oz(
        Config, od_provider, upgrade_record, [2, ProviderRecordV2]
    ),
    ?assertEqual(3, NewVersion2),
    ?assertEqual(NewRecord2, ProviderRecordV3).


handle_service_upgrade_test(Config) ->
    OldHandleServiceRecord = old_handle_service_record(),
    {NewVersion, NewRecord} = oz_test_utils:call_oz(
        Config, od_handle_service, upgrade_record, [1, OldHandleServiceRecord]
    ),
    ?assertEqual(2, NewVersion),
    ?assertEqual(NewRecord, new_handle_service_record()).


handle_upgrade_test(Config) ->
    OldHandleRecord = old_handle_record(),
    {NewVersion, NewRecord} = oz_test_utils:call_oz(
        Config, od_handle, upgrade_record, [1, OldHandleRecord]
    ),
    ?assertEqual(2, NewVersion),
    ?assertEqual(NewRecord, new_handle_record()).


dns_state_upgrade_test(Config) ->
    OldDnsStateRecord = dns_state_record(1),
    NewDnsStateRecord = dns_state_record(2),
    {NewVersion, NewRecord} = oz_test_utils:call_oz(
        Config, dns_state, upgrade_record, [1, OldDnsStateRecord]
    ),
    ?assertEqual(2, NewVersion),
    ?assertEqual(NewRecord, NewDnsStateRecord).


%%%===================================================================
%%% Setup/teardown functions
%%%===================================================================

init_per_suite(Config) ->
    [{?LOAD_MODULES, [oz_test_utils]} | Config].

end_per_suite(_Config) ->
    ok.

%%%===================================================================
%%% Record definitions
%%%===================================================================

user_record_1() -> {od_user,
    <<"name">>,
    <<"login">>,
    true,   % basic_auth_enabled
    <<"alias">>,
    [<<"email1@email.com">>, <<"email2@email.com">>],
    [
        {oauth_account,
            google,  % provider_id
            <<"user_id1">>,
            <<"login1">>,
            <<"name1">>,
            [<<"email1@email.com">>]
        },
        {oauth_account,
            github,  % provider_id
            <<"user_id2">>,
            <<"login2">>,
            <<"name2">>,
            [<<"email2@email.com">>]
        }
    ],
    <<"default_space">>,
    <<"default_provider">>,
    <<"chosen_provider">>,
    [<<"token1">>, <<"token2">>],   % client_tokens
    #{    % space_aliases
        <<"sp1">> => <<"sp1Name">>,
        <<"sp2">> => <<"sp2Name">>
    },
    [  % oz_privileges
        ?OZ_VIEW_PRIVILEGES, ?OZ_SET_PRIVILEGES, ?OZ_USERS_LIST, 
        oz_groups_list, oz_groups_list_users, oz_groups_list_groups, oz_groups_add_members, oz_groups_remove_members,
        oz_spaces_list, oz_spaces_list_users, oz_spaces_list_groups, oz_spaces_list_providers, oz_spaces_add_members, oz_spaces_remove_members,
        oz_providers_list, oz_providers_list_users, oz_providers_list_groups, oz_providers_list_spaces
    ],
    [],  % eff_oz_privileges
    [<<"group1">>, <<"group2">>, <<"group3">>],
    [<<"space1">>, <<"space2">>, <<"space3">>],
    [<<"hservice1">>, <<"hservice2">>, <<"hservice3">>],
    [<<"handle1">>, <<"handle2">>, <<"handle3">>],
    [<<"eff_group1">>, <<"eff_group2">>, <<"eff_group3">>, <<"eff_group4">>],
    [],  % eff_groups
    [],  % eff_spaces
    [],  % eff_providers
    [],  % eff_handle_services
    [],  % eff_handles
    false  % top_down_dirty
}.

user_record_2() -> {od_user,
    <<"name">>,
    <<"login">>,
    <<"alias">>,
    [<<"email1@email.com">>, <<"email2@email.com">>],
    true,
    [
        {oauth_account,
            google,
            <<"user_id1">>,
            <<"login1">>,
            <<"name1">>,
            [<<"email1@email.com">>]
        },
        {oauth_account,
            github,
            <<"user_id2">>,
            <<"login2">>,
            <<"name2">>,
            [<<"email2@email.com">>]
        }
    ],
    <<"default_space">>,
    <<"default_provider">>,
    <<"chosen_provider">>,
    [<<"token1">>, <<"token2">>],
    #{
        <<"sp1">> => <<"sp1Name">>,
        <<"sp2">> => <<"sp2Name">>
    },
    [
        ?OZ_VIEW_PRIVILEGES, ?OZ_SET_PRIVILEGES, ?OZ_USERS_LIST,
        oz_groups_list, oz_groups_list_users, oz_groups_list_groups, oz_groups_add_members, oz_groups_remove_members,
        oz_spaces_list, oz_spaces_list_users, oz_spaces_list_groups, oz_spaces_list_providers, oz_spaces_add_members, oz_spaces_remove_members,
        oz_providers_list, oz_providers_list_users, oz_providers_list_groups, oz_providers_list_spaces
    ],
    [],
    [<<"group1">>, <<"group2">>, <<"group3">>],
    [<<"space1">>, <<"space2">>, <<"space3">>],
    [<<"hservice1">>, <<"hservice2">>, <<"hservice3">>],
    [<<"handle1">>, <<"handle2">>, <<"handle3">>],
    #{},
    #{},
    #{},
    #{},
    #{},
    true
}.

user_record_3() -> {od_user,
    <<"name">>,
    <<"login">>,
    <<"alias">>,
    [<<"email1@email.com">>, <<"email2@email.com">>],
    true,
    [
        {linked_account,
            google,
            <<"user_id1">>,
            <<"login1">>,
            <<"name1">>,
            [<<"email1@email.com">>]
        },
        {linked_account,
            github,
            <<"user_id2">>,
            <<"login2">>,
            <<"name2">>,
            [<<"email2@email.com">>]
        }
    ],
    <<"default_space">>,
    <<"default_provider">>,
    <<"chosen_provider">>,
    [<<"token1">>, <<"token2">>],
    #{
        <<"sp1">> => <<"sp1Name">>,
        <<"sp2">> => <<"sp2Name">>
    },
    [
        ?OZ_VIEW_PRIVILEGES, ?OZ_SET_PRIVILEGES, ?OZ_USERS_LIST,
        oz_groups_list, oz_groups_list_users, oz_groups_list_groups, oz_groups_add_members, oz_groups_remove_members,
        oz_spaces_list, oz_spaces_list_users, oz_spaces_list_groups, oz_spaces_list_providers, oz_spaces_add_members, oz_spaces_remove_members,
        oz_providers_list, oz_providers_list_users, oz_providers_list_groups, oz_providers_list_spaces
    ],
    [],
    [<<"group1">>, <<"group2">>, <<"group3">>],
    [<<"space1">>, <<"space2">>, <<"space3">>],
    [<<"hservice1">>, <<"hservice2">>, <<"hservice3">>],
    [<<"handle1">>, <<"handle2">>, <<"handle3">>],
    #{},
    #{},
    #{},
    #{},
    #{},
    true
}.

user_record_4() -> {od_user,
    <<"name">>,
    <<"login">>,
    <<"alias">>,
    [<<"email1@email.com">>, <<"email2@email.com">>],
    true,
    [
        {linked_account,
            google,
            <<"user_id1">>,
            <<"login1">>,
            <<"name1">>,
            [<<"email1@email.com">>],
            []
        },
        {linked_account,
            github,
            <<"user_id2">>,
            <<"login2">>,
            <<"name2">>,
            [<<"email2@email.com">>],
            []
        }
    ],
    <<"default_space">>,
    <<"default_provider">>,
    <<"chosen_provider">>,
    [<<"token1">>, <<"token2">>],
    #{
        <<"sp1">> => <<"sp1Name">>,
        <<"sp2">> => <<"sp2Name">>
    },
    [
        ?OZ_VIEW_PRIVILEGES, ?OZ_SET_PRIVILEGES, ?OZ_USERS_LIST,
        oz_groups_list, oz_groups_list_users, oz_groups_list_groups, oz_groups_add_members, oz_groups_remove_members,
        oz_spaces_list, oz_spaces_list_users, oz_spaces_list_groups, oz_spaces_list_providers, oz_spaces_add_members, oz_spaces_remove_members,
        oz_providers_list, oz_providers_list_users, oz_providers_list_groups, oz_providers_list_spaces
    ],
    [],
    [<<"group1">>, <<"group2">>, <<"group3">>],
    [<<"space1">>, <<"space2">>, <<"space3">>],
    [<<"hservice1">>, <<"hservice2">>, <<"hservice3">>],
    [<<"handle1">>, <<"handle2">>, <<"handle3">>],
    #{},
    #{},
    #{},
    #{},
    #{},
    true
}.

user_record_5() -> {od_user,
    <<"name">>,
    <<"login">>,
    [<<"email1@email.com">>, <<"email2@email.com">>],
    true,
    [
        #linked_account{
            idp = google,
            subject_id = <<"user_id1">>,
            login = <<"login1">>,
            name = <<"name1">>,
            email_list = [<<"email1@email.com">>],
            groups = []
        },
        #linked_account{
            idp = github,
            subject_id = <<"user_id2">>,
            login = <<"login2">>,
            name = <<"name2">>,
            email_list = [<<"email2@email.com">>],
            groups = []
        }
    ],
    <<"default_space">>,
    <<"default_provider">>,
    <<"chosen_provider">>,
    [<<"token1">>, <<"token2">>],
    #{
        <<"sp1">> => <<"sp1Name">>,
        <<"sp2">> => <<"sp2Name">>
    },
    [
        ?OZ_VIEW_PRIVILEGES, ?OZ_SET_PRIVILEGES, ?OZ_USERS_LIST,
        oz_groups_list, oz_groups_list_users, oz_groups_list_groups, oz_groups_add_members, oz_groups_remove_members,
        oz_spaces_list, oz_spaces_list_users, oz_spaces_list_groups, oz_spaces_list_providers, oz_spaces_add_members, oz_spaces_remove_members,
        oz_providers_list, oz_providers_list_users, oz_providers_list_groups, oz_providers_list_spaces
    ],
    [],
    [<<"group1">>, <<"group2">>, <<"group3">>],
    [<<"space1">>, <<"space2">>, <<"space3">>],
    [<<"hservice1">>, <<"hservice2">>, <<"hservice3">>],
    [<<"handle1">>, <<"handle2">>, <<"handle3">>],
    #{},
    #{},
    #{},
    #{},
    #{},
    true
}.

user_record_6() -> {od_user,
    <<"name">>,
    <<"login">>,
    [<<"email1@email.com">>, <<"email2@email.com">>],
    true,
    [
        #linked_account{
            idp = google,
            subject_id = <<"user_id1">>,
            login = <<"login1">>,
            name = <<"name1">>,
            email_list = [<<"email1@email.com">>],
            groups = []
        },
        #linked_account{
            idp = github,
            subject_id = <<"user_id2">>,
            login = <<"login2">>,
            name = <<"name2">>,
            email_list = [<<"email2@email.com">>],
            groups = []
        }
    ],
    <<"default_space">>,
    <<"default_provider">>,
    [<<"token1">>, <<"token2">>],
    #{
        <<"sp1">> => <<"sp1Name">>,
        <<"sp2">> => <<"sp2Name">>
    },
    [
        ?OZ_VIEW_PRIVILEGES, ?OZ_SET_PRIVILEGES, ?OZ_USERS_LIST,
        oz_groups_list, oz_groups_list_users, oz_groups_list_groups, oz_groups_add_members, oz_groups_remove_members,
        oz_spaces_list, oz_spaces_list_users, oz_spaces_list_groups, oz_spaces_list_providers, oz_spaces_add_members, oz_spaces_remove_members,
        oz_providers_list, oz_providers_list_users, oz_providers_list_groups, oz_providers_list_spaces
    ],
    [],
    [<<"group1">>, <<"group2">>, <<"group3">>],
    [<<"space1">>, <<"space2">>, <<"space3">>],
    [<<"hservice1">>, <<"hservice2">>, <<"hservice3">>],
    [<<"handle1">>, <<"handle2">>, <<"handle3">>],
    #{},
    #{},
    #{},
    #{},
    #{},
    true
}.

user_record_6_with_idp_groups() ->
    NewLinkedAccounts = [
        #linked_account{
            idp = google,
            subject_id = <<"user_id1">>,
            login = <<"login1">>,
            name = <<"name1">>,
            email_list = [<<"email1@email.com">>],
            groups = [
                <<"vo:test-vo">>,
                <<"vo:test-vo/user:member">>
            ]
        },
        #linked_account{
            idp = github,
            subject_id = <<"user_id2">>,
            login = <<"login2">>,
            name = <<"name2">>,
            email_list = [<<"email2@email.com">>],
            groups = [
                <<"vo:another-vo/ut:some-unit/tm:some-team/rl:some-role/user:admin">>
            ]
        }
    ],
    erlang:setelement(6, user_record_6(), NewLinkedAccounts).

user_record_7() -> #od_user{
    name = <<"name">>,
    alias = <<"login">>,
    email_list = [<<"email1@email.com">>, <<"email2@email.com">>],
    basic_auth_enabled = true,
    linked_accounts = [
        #linked_account{
            idp = google,
            subject_id = <<"user_id1">>,
            login = <<"login1">>,
            name = <<"name1">>,
            email_list = [<<"email1@email.com">>],
            groups = [
                [<<"vo:test-vo">>],
                [<<"vo:test-vo">>, <<"user:member">>]
            ]
        },
        #linked_account{
            idp = github,
            subject_id = <<"user_id2">>,
            login = <<"login2">>,
            name = <<"name2">>,
            email_list = [<<"email2@email.com">>],
            groups = [
                [<<"vo:another-vo">>, <<"ut:some-unit">>, <<"tm:some-team">>, <<"rl:some-role">>, <<"user:admin">>]
            ]
        }
    ],
    active_sessions = [],
    default_space = <<"default_space">>,
    default_provider = <<"default_provider">>,
    client_tokens = [<<"token1">>, <<"token2">>],
    space_aliases = #{
        <<"sp1">> => <<"sp1Name">>,
        <<"sp2">> => <<"sp2Name">>
    },
    oz_privileges = [
        ?OZ_GROUPS_ADD_RELATIONSHIPS, ?OZ_GROUPS_LIST, ?OZ_GROUPS_LIST_RELATIONSHIPS, ?OZ_GROUPS_REMOVE_RELATIONSHIPS, ?OZ_GROUPS_VIEW,
        ?OZ_PROVIDERS_LIST, ?OZ_PROVIDERS_LIST_RELATIONSHIPS, ?OZ_PROVIDERS_VIEW,
        ?OZ_SET_PRIVILEGES,
        ?OZ_SPACES_ADD_RELATIONSHIPS, ?OZ_SPACES_LIST, ?OZ_SPACES_LIST_RELATIONSHIPS, ?OZ_SPACES_REMOVE_RELATIONSHIPS, ?OZ_SPACES_VIEW,
        ?OZ_USERS_LIST, ?OZ_USERS_VIEW, ?OZ_VIEW_PRIVILEGES
    ],
    eff_oz_privileges = [],
    groups = [<<"group1">>, <<"group2">>, <<"group3">>],
    spaces = [<<"space1">>, <<"space2">>, <<"space3">>],
    handle_services = [<<"hservice1">>, <<"hservice2">>, <<"hservice3">>],
    handles = [<<"handle1">>, <<"handle2">>, <<"handle3">>],
    eff_groups = #{},
    eff_spaces = #{},
    eff_providers = #{},
    eff_handle_services = #{},
    eff_handles = #{},
    top_down_dirty = true
}.

<<<<<<< HEAD

group_record_1() -> {od_group,
    <<"name">>,
=======
group_record_1() -> {od_group,
    <<"ńąµę|"/utf8>>,
>>>>>>> cf3a79ed
    role,
    [ % oz_privileges
        ?OZ_VIEW_PRIVILEGES, ?OZ_SET_PRIVILEGES, ?OZ_USERS_LIST,
        oz_groups_list, oz_groups_list_users, oz_groups_list_groups, oz_groups_add_members, oz_groups_remove_members,
        oz_spaces_list, oz_spaces_list_users, oz_spaces_list_groups, oz_spaces_list_providers, oz_spaces_add_members, oz_spaces_remove_members,
        oz_providers_list, oz_providers_list_users, oz_providers_list_groups, oz_providers_list_spaces
    ],
    [], % eff_oz_privileges
    [<<"parent1">>, <<"parent2">>],
    [
        {<<"child1">>, [?GROUP_VIEW, ?GROUP_CREATE_SPACE, group_invite_group]},
        {<<"child2">>, [?GROUP_UPDATE, ?GROUP_DELETE, group_remove_group]}
    ],
    [], % eff_parents
    [], % eff_children
    [
        {<<"user1">>, [?GROUP_CREATE_SPACE, ?GROUP_SET_PRIVILEGES, group_join_group]},
        {<<"user2">>, [?GROUP_UPDATE, ?GROUP_VIEW, group_leave_group]}
    ],
    [<<"space1">>, <<"space2">>, <<"space3">>],
    [<<"handle_service1">>],
    [<<"handle1">>, <<"handle2">>],
    [], % eff_users
    [], % eff_spaces
    [], % eff_shares
    [], % eff_providers
    [], % eff_handle_services
    [], % eff_handles
    false, % top_down_dirty
    false  % bottom_up_dirty
}.

group_record_2() -> #od_group{
<<<<<<< HEAD
    name = <<"name">>,
=======
    name = <<"ńąµę|"/utf8>>,
    type = role,
    oz_privileges = [?OZ_VIEW_PRIVILEGES, ?OZ_SET_PRIVILEGES, ?OZ_USERS_LIST, ?OZ_SPACES_ADD_MEMBERS],
    eff_oz_privileges = [],

    parents = [<<"parent1">>, <<"parent2">>],
    children = #{
        <<"child1">> => [?GROUP_VIEW, ?GROUP_CREATE_SPACE, ?GROUP_INVITE_GROUP],
        <<"child2">> => [?GROUP_UPDATE, ?GROUP_DELETE, ?GROUP_JOIN_GROUP]
    },
    eff_parents = #{},
    eff_children = #{},

    users = #{
        <<"user1">> => [?GROUP_JOIN_GROUP, ?GROUP_CREATE_SPACE, ?GROUP_SET_PRIVILEGES],
        <<"user2">> => [?GROUP_UPDATE, ?GROUP_VIEW, ?GROUP_REMOVE_GROUP]
    },
    spaces = [<<"space1">>, <<"space2">>, <<"space3">>],
    handle_services = [<<"handle_service1">>],
    handles = [<<"handle1">>, <<"handle2">>],

    eff_users = #{},
    eff_spaces = #{},
    eff_providers = #{},
    eff_handle_services = #{},
    eff_handles = #{},

    top_down_dirty = true,
    bottom_up_dirty = true
}.

group_record_3() -> #od_group{
    name = <<"(ńąµę-)"/utf8>>,
>>>>>>> cf3a79ed
    type = role,
    oz_privileges = [
        ?OZ_VIEW_PRIVILEGES, ?OZ_SET_PRIVILEGES, ?OZ_USERS_LIST,
        oz_groups_list, oz_groups_list_users, oz_groups_list_groups, oz_groups_add_members, oz_groups_remove_members,
        oz_spaces_list, oz_spaces_list_users, oz_spaces_list_groups, oz_spaces_list_providers, oz_spaces_add_members, oz_spaces_remove_members,
        oz_providers_list, oz_providers_list_users, oz_providers_list_groups, oz_providers_list_spaces
    ],
    eff_oz_privileges = [],

    parents = [<<"parent1">>, <<"parent2">>],
    children = #{
        <<"child1">> => [?GROUP_VIEW, ?GROUP_CREATE_SPACE, group_invite_group],
        <<"child2">> => [?GROUP_UPDATE, ?GROUP_DELETE, group_remove_group]
    },
    eff_parents = #{},
    eff_children = #{},

    users = #{
        <<"user1">> => [?GROUP_CREATE_SPACE, ?GROUP_SET_PRIVILEGES, group_join_group],
        <<"user2">> => [?GROUP_UPDATE, ?GROUP_VIEW, group_leave_group]
    },
    spaces = [<<"space1">>, <<"space2">>, <<"space3">>],
    handle_services = [<<"handle_service1">>],
    handles = [<<"handle1">>, <<"handle2">>],

    eff_users = #{},
    eff_spaces = #{},
    eff_providers = #{},
    eff_handle_services = #{},
    eff_handles = #{},

    top_down_dirty = true,
    bottom_up_dirty = true
}.

group_record_3() -> #od_group{
    name = <<"name">>,
    type = role,
    oz_privileges = [
        ?OZ_GROUPS_ADD_RELATIONSHIPS, ?OZ_GROUPS_LIST, ?OZ_GROUPS_LIST_RELATIONSHIPS, ?OZ_GROUPS_REMOVE_RELATIONSHIPS, ?OZ_GROUPS_VIEW,
        ?OZ_PROVIDERS_LIST, ?OZ_PROVIDERS_LIST_RELATIONSHIPS, ?OZ_PROVIDERS_VIEW,
        ?OZ_SET_PRIVILEGES,
        ?OZ_SPACES_ADD_RELATIONSHIPS, ?OZ_SPACES_LIST, ?OZ_SPACES_LIST_RELATIONSHIPS, ?OZ_SPACES_REMOVE_RELATIONSHIPS, ?OZ_SPACES_VIEW,
        ?OZ_USERS_LIST, ?OZ_USERS_VIEW, ?OZ_VIEW_PRIVILEGES
    ],
    eff_oz_privileges = [],

    parents = [<<"parent1">>, <<"parent2">>],
    children = #{
        <<"child1">> => [?GROUP_CREATE_SPACE, ?GROUP_INVITE_CHILD, ?GROUP_VIEW, ?GROUP_VIEW_PRIVILEGES],
        <<"child2">> => [?GROUP_DELETE, ?GROUP_REMOVE_CHILD, ?GROUP_UPDATE]
    },
    eff_parents = #{},
    eff_children = #{},

    users = #{
        <<"user1">> => [?GROUP_CREATE_SPACE, ?GROUP_JOIN_PARENT, ?GROUP_SET_PRIVILEGES],
        <<"user2">> => [?GROUP_LEAVE_PARENT, ?GROUP_UPDATE, ?GROUP_VIEW, ?GROUP_VIEW_PRIVILEGES]
    },
    spaces = [<<"space1">>, <<"space2">>, <<"space3">>],
    handle_services = [<<"handle_service1">>],
    handles = [<<"handle1">>, <<"handle2">>],

    eff_users = #{},
    eff_spaces = #{},
    eff_providers = #{},
    eff_handle_services = #{},
    eff_handles = #{},

    top_down_dirty = true,
    bottom_up_dirty = true
}.

space_record_1() -> {od_space,
    <<"name">>,
    [
        {<<"prov1">>, 1000},
        {<<"prov2">>, 250000},
        {<<"prov3">>, 19999999}
    ],
    [
        {<<"user1">>, [?SPACE_MANAGE_SHARES, ?SPACE_VIEW, ?SPACE_REMOVE_GROUP]},
        {<<"user2">>, [?SPACE_UPDATE, ?SPACE_SET_PRIVILEGES, ?SPACE_INVITE_PROVIDER]}
    ],
    [
        {<<"group1">>, [?SPACE_MANAGE_SHARES, ?SPACE_SET_PRIVILEGES, ?SPACE_INVITE_PROVIDER]},
        {<<"group2">>, [?SPACE_REMOVE_PROVIDER, ?SPACE_REMOVE_GROUP, ?SPACE_UPDATE]}
    ],
    [<<"share1">>, <<"share2">>, <<"share3">>, <<"share4">>],
    [],  % eff_users
    [],  % eff_groups
    false, % top_down_dirty
    false  % bottom_up_dirty
}.

space_record_2() -> #od_space{
    name = <<"name">>,
    users = #{
        <<"user1">> => [?SPACE_MANAGE_SHARES, ?SPACE_VIEW, ?SPACE_REMOVE_GROUP],
        <<"user2">> => [?SPACE_UPDATE, ?SPACE_SET_PRIVILEGES, ?SPACE_INVITE_PROVIDER]
    },
    groups = #{
        <<"group1">> => [?SPACE_MANAGE_SHARES, ?SPACE_SET_PRIVILEGES, ?SPACE_INVITE_PROVIDER],
        <<"group2">> => [?SPACE_REMOVE_PROVIDER, ?SPACE_REMOVE_GROUP, ?SPACE_UPDATE]
    },
    providers = #{
        <<"prov1">> => 1000,
        <<"prov2">> => 250000,
        <<"prov3">> => 19999999
    },
    shares = [<<"share1">>, <<"share2">>, <<"share3">>, <<"share4">>],

    eff_users = #{},
    eff_groups = #{},
    eff_providers = #{},

    top_down_dirty = true,
    bottom_up_dirty = true
}.

space_record_3() -> #od_space{
    name = <<"name">>,
    users = #{
        <<"user1">> => [?SPACE_MANAGE_SHARES, ?SPACE_VIEW, ?SPACE_VIEW_PRIVILEGES, ?SPACE_REMOVE_GROUP],
        <<"user2">> => [?SPACE_UPDATE, ?SPACE_SET_PRIVILEGES, ?SPACE_INVITE_PROVIDER]
    },
    groups = #{
        <<"group1">> => [?SPACE_MANAGE_SHARES, ?SPACE_SET_PRIVILEGES, ?SPACE_INVITE_PROVIDER],
        <<"group2">> => [?SPACE_REMOVE_PROVIDER, ?SPACE_REMOVE_GROUP, ?SPACE_UPDATE]
    },
    providers = #{
        <<"prov1">> => 1000,
        <<"prov2">> => 250000,
        <<"prov3">> => 19999999
    },
    shares = [<<"share1">>, <<"share2">>, <<"share3">>, <<"share4">>],

    eff_users = #{},
    eff_groups = #{},
    eff_providers = #{},

    top_down_dirty = true,
    bottom_up_dirty = true
}.

old_share_record() -> {od_share,
    <<"name">>,
    <<"public_url">>,
    <<"parent_space_id">>,
    <<"handle_id">>,
    <<"root_file_id">>,
    [],  % eff_users
    [],  % eff_groups
    false  % bottom_up_dirty
}.

new_share_record() -> #od_share{
    name = <<"name">>,
    public_url = <<"public_url">>,
    space = <<"parent_space_id">>,
    handle = <<"handle_id">>,
    root_file = <<"root_file_id">>
}.

provider_record(1) -> {od_provider,
    <<"name">>,
    <<"redirection_point">>,
    [<<"url1.com">>, <<"url2.com">>, <<"url3.com">>],
    <<"cert_serial">>,
    -93.2341, % latitude
    17,       % longitude
    [<<"space1">>, <<"space2">>, <<"space3">>, <<"space4">>],
    [],  % eff_users
    [],  % eff_groups
    false  % bottom_up_dirty
};

provider_record(2) -> {od_provider,
    <<"name">>, % name
    <<"redirection_point">>, % redirection_point
    [<<"url1.com">>, <<"url2.com">>, <<"url3.com">>], % urls
    <<"cert_serial">>,
    -93.2341,
    17,

    #{
        % During provider doc translation, extra information is added - support
        % sizes. However, it is not possible to gather this information because
        % during update there is no information about document id in context.
        <<"space1">> => 0,
        <<"space2">> => 0,
        <<"space3">> => 0,
        <<"space4">> => 0
    },

    #{}, % eff_users
    #{}, % eff_groups

    true % bottom_up_dirt
};

provider_record(3) -> #od_provider{
    name = <<"name">>,
    root_macaroon = undefined,
    domain = <<"redirection_point">>,
    subdomain_delegation = false,
    subdomain = undefined,
    latitude = -93.2341,
    longitude = 17,

    spaces = #{
        % During provider doc translation, extra information is added - support
        % sizes. However, it is not possible to gather this information because
        % during update there is no information about document id in context.
        <<"space1">> => 0,
        <<"space2">> => 0,
        <<"space3">> => 0,
        <<"space4">> => 0
    },

    eff_users = #{},
    eff_groups = #{},

    bottom_up_dirty = true
}.

old_handle_service_record() -> {od_handle_service,
    <<"name">>,
    <<"proxy_endpoint">>,
    [ % service_properties
        {<<"property1">>, <<"value1">>},
        {<<"property2">>, <<"value2">>},
        {<<"property3">>, <<"value3">>}
    ],
    [
        {<<"user1">>, [?HANDLE_SERVICE_LIST_HANDLES, ?HANDLE_SERVICE_VIEW, ?HANDLE_SERVICE_REGISTER_HANDLE]},
        {<<"user2">>, [?HANDLE_SERVICE_UPDATE, ?HANDLE_SERVICE_DELETE, ?HANDLE_SERVICE_VIEW]}
    ],
    [
        {<<"group1">>, [?HANDLE_SERVICE_DELETE, ?HANDLE_SERVICE_VIEW, ?HANDLE_SERVICE_VIEW]},
        {<<"group2">>, [?HANDLE_SERVICE_LIST_HANDLES, ?HANDLE_SERVICE_UPDATE, ?HANDLE_SERVICE_REGISTER_HANDLE]}
    ],
    [],  % eff_users
    [],  % eff_groups
    false  % bottom_up_dirty
}.

new_handle_service_record() -> #od_handle_service{
    name = <<"name">>,
    proxy_endpoint = <<"proxy_endpoint">>,
    service_properties = #{
        <<"property1">> => <<"value1">>,
        <<"property2">> => <<"value2">>,
        <<"property3">> => <<"value3">>
    },

    users = #{
        <<"user1">> => [?HANDLE_SERVICE_LIST_HANDLES, ?HANDLE_SERVICE_VIEW, ?HANDLE_SERVICE_REGISTER_HANDLE],
        <<"user2">> => [?HANDLE_SERVICE_UPDATE, ?HANDLE_SERVICE_DELETE, ?HANDLE_SERVICE_VIEW]
    },
    groups = #{
        <<"group1">> => [?HANDLE_SERVICE_DELETE, ?HANDLE_SERVICE_VIEW, ?HANDLE_SERVICE_VIEW],
        <<"group2">> => [?HANDLE_SERVICE_LIST_HANDLES, ?HANDLE_SERVICE_UPDATE, ?HANDLE_SERVICE_REGISTER_HANDLE]
    },
    handles = [],


    eff_users = #{},
    eff_groups = #{},

    bottom_up_dirty = true
}.


old_handle_record() -> {od_handle,
    <<"public_handle">>,
    <<"Share">>, % resource_type
    <<"resource_id">>,
    <<"<metadata_xml_string>">>,
    {{2016, 4, 4}, {14, 56, 33}}, % timestamp
    <<"handle_service_id">>,
    [
        {<<"user1">>, [?HANDLE_VIEW, ?HANDLE_UPDATE]},
        {<<"user2">>, [?HANDLE_VIEW, ?HANDLE_UPDATE, ?HANDLE_DELETE]}
    ],
    [
        {<<"group1">>, [?HANDLE_UPDATE]},
        {<<"group2">>, [?HANDLE_DELETE]}
    ],
    [],  % eff_users
    [],  % eff_groups
    false  % bottom_up_dirty
}.

new_handle_record() -> #od_handle{
    public_handle = <<"public_handle">>,
    resource_type = <<"Share">>,
    metadata = <<"<metadata_xml_string>">>,
    timestamp = {{2016, 4, 4}, {14, 56, 33}},

    resource_id = <<"resource_id">>,
    handle_service = <<"handle_service_id">>,

    users = #{
        <<"user1">> => [?HANDLE_VIEW, ?HANDLE_UPDATE],
        <<"user2">> => [?HANDLE_VIEW, ?HANDLE_UPDATE, ?HANDLE_DELETE]
    },
    groups = #{
        <<"group1">> => [?HANDLE_UPDATE],
        <<"group2">> => [?HANDLE_DELETE]
    },

    eff_users = #{},
    eff_groups = #{},

    bottom_up_dirty = true
}.

dns_state_record(1) -> {dns_state,
    #{<<"sub">> => <<"p1">>},
    #{<<"p1">> => <<"sub">>},
    #{<<"p1">> => [{1,2,3,4}, {192,168,192,1}]},
    #{<<"p1">> => [
        {<<"_acme-challenge">>, <<"token">>},
        {<<"second">>, <<"value">>}
    ]}
};

dns_state_record(2) -> {dns_state,
    #{<<"sub">> => <<"p1">>},
    #{<<"p1">> => <<"sub">>},
    #{<<"p1">> => [{1,2,3,4}, {192,168,192,1}]},
    #{<<"p1">> => [
        {<<"_acme-challenge">>, <<"token">>, undefined},
        {<<"second">>, <<"value">>, undefined}
    ]}
}.<|MERGE_RESOLUTION|>--- conflicted
+++ resolved
@@ -92,29 +92,21 @@
 
 group_upgrade_test(Config) ->
     GroupRecordVer1 = group_record_1(),
-<<<<<<< HEAD
-
-=======
->>>>>>> cf3a79ed
     {Version2, GroupRecordVer2} = oz_test_utils:call_oz(
         Config, od_group, upgrade_record, [1, GroupRecordVer1]
     ),
     ?assertEqual(2, Version2),
     ?assertEqual(GroupRecordVer2, group_record_2()),
-<<<<<<< HEAD
-
-    {Version3, UserRecordVer3} = oz_test_utils:call_oz(
-        Config, od_group, upgrade_record, [2, GroupRecordVer2]
-    ),
-    ?assertEqual(3, Version3),
-    ?assertEqual(UserRecordVer3, group_record_3()).
-=======
     {Version3, GroupRecordVer3} = oz_test_utils:call_oz(
         Config, od_group, upgrade_record, [2, GroupRecordVer2]
     ),
     ?assertEqual(3, Version3),
-    ?assertEqual(GroupRecordVer3, group_record_3()).
->>>>>>> cf3a79ed
+    ?assertEqual(GroupRecordVer3, group_record_3()),
+    {Version4, UserRecordVer4} = oz_test_utils:call_oz(
+        Config, od_group, upgrade_record, [3, GroupRecordVer3]
+    ),
+    ?assertEqual(4, Version4),
+    ?assertEqual(UserRecordVer4, group_record_4()).
 
 
 space_upgrade_test(Config) ->
@@ -584,14 +576,8 @@
     top_down_dirty = true
 }.
 
-<<<<<<< HEAD
-
-group_record_1() -> {od_group,
-    <<"name">>,
-=======
 group_record_1() -> {od_group,
     <<"ńąµę|"/utf8>>,
->>>>>>> cf3a79ed
     role,
     [ % oz_privileges
         ?OZ_VIEW_PRIVILEGES, ?OZ_SET_PRIVILEGES, ?OZ_USERS_LIST,
@@ -624,81 +610,82 @@
     false  % bottom_up_dirty
 }.
 
-group_record_2() -> #od_group{
-<<<<<<< HEAD
-    name = <<"name">>,
-=======
-    name = <<"ńąµę|"/utf8>>,
-    type = role,
-    oz_privileges = [?OZ_VIEW_PRIVILEGES, ?OZ_SET_PRIVILEGES, ?OZ_USERS_LIST, ?OZ_SPACES_ADD_MEMBERS],
-    eff_oz_privileges = [],
-
-    parents = [<<"parent1">>, <<"parent2">>],
-    children = #{
-        <<"child1">> => [?GROUP_VIEW, ?GROUP_CREATE_SPACE, ?GROUP_INVITE_GROUP],
-        <<"child2">> => [?GROUP_UPDATE, ?GROUP_DELETE, ?GROUP_JOIN_GROUP]
-    },
-    eff_parents = #{},
-    eff_children = #{},
-
-    users = #{
-        <<"user1">> => [?GROUP_JOIN_GROUP, ?GROUP_CREATE_SPACE, ?GROUP_SET_PRIVILEGES],
-        <<"user2">> => [?GROUP_UPDATE, ?GROUP_VIEW, ?GROUP_REMOVE_GROUP]
-    },
-    spaces = [<<"space1">>, <<"space2">>, <<"space3">>],
-    handle_services = [<<"handle_service1">>],
-    handles = [<<"handle1">>, <<"handle2">>],
-
-    eff_users = #{},
-    eff_spaces = #{},
-    eff_providers = #{},
-    eff_handle_services = #{},
-    eff_handles = #{},
-
-    top_down_dirty = true,
-    bottom_up_dirty = true
-}.
-
-group_record_3() -> #od_group{
-    name = <<"(ńąµę-)"/utf8>>,
->>>>>>> cf3a79ed
-    type = role,
-    oz_privileges = [
+group_record_2() -> {od_group,
+     <<"ńąµę|"/utf8>>,
+    role,
+    [ % oz_privileges
         ?OZ_VIEW_PRIVILEGES, ?OZ_SET_PRIVILEGES, ?OZ_USERS_LIST,
         oz_groups_list, oz_groups_list_users, oz_groups_list_groups, oz_groups_add_members, oz_groups_remove_members,
         oz_spaces_list, oz_spaces_list_users, oz_spaces_list_groups, oz_spaces_list_providers, oz_spaces_add_members, oz_spaces_remove_members,
         oz_providers_list, oz_providers_list_users, oz_providers_list_groups, oz_providers_list_spaces
     ],
-    eff_oz_privileges = [],
-
-    parents = [<<"parent1">>, <<"parent2">>],
-    children = #{
+    [], % eff_oz_privileges
+
+    [<<"parent1">>, <<"parent2">>],
+    #{
         <<"child1">> => [?GROUP_VIEW, ?GROUP_CREATE_SPACE, group_invite_group],
-        <<"child2">> => [?GROUP_UPDATE, ?GROUP_DELETE, group_remove_group]
-    },
-    eff_parents = #{},
-    eff_children = #{},
-
-    users = #{
+        <<"child2">> =>  [?GROUP_UPDATE, ?GROUP_DELETE, group_remove_group]
+    },
+    #{}, % eff_parents
+    #{}, % eff_children
+
+    #{
         <<"user1">> => [?GROUP_CREATE_SPACE, ?GROUP_SET_PRIVILEGES, group_join_group],
         <<"user2">> => [?GROUP_UPDATE, ?GROUP_VIEW, group_leave_group]
     },
-    spaces = [<<"space1">>, <<"space2">>, <<"space3">>],
-    handle_services = [<<"handle_service1">>],
-    handles = [<<"handle1">>, <<"handle2">>],
-
-    eff_users = #{},
-    eff_spaces = #{},
-    eff_providers = #{},
-    eff_handle_services = #{},
-    eff_handles = #{},
-
-    top_down_dirty = true,
-    bottom_up_dirty = true
-}.
-
-group_record_3() -> #od_group{
-    name = <<"name">>,
+    [<<"space1">>, <<"space2">>, <<"space3">>],
+    [<<"handle_service1">>],
+    [<<"handle1">>, <<"handle2">>],
+
+    #{}, % eff_users
+    #{}, % eff_spaces
+    #{}, % eff_providers
+    #{}, % eff_handle_services
+    #{}, % eff_handles
+
+    true, % top_down_dirty
+    true % bottom_up_dirty
+}.
+
+group_record_3() -> {od_group,
+    <<"(ńąµę-)"/utf8>>,
+    role,
+    [ % oz_privileges
+        ?OZ_VIEW_PRIVILEGES, ?OZ_SET_PRIVILEGES, ?OZ_USERS_LIST,
+        oz_groups_list, oz_groups_list_users, oz_groups_list_groups, oz_groups_add_members, oz_groups_remove_members,
+        oz_spaces_list, oz_spaces_list_users, oz_spaces_list_groups, oz_spaces_list_providers, oz_spaces_add_members, oz_spaces_remove_members,
+        oz_providers_list, oz_providers_list_users, oz_providers_list_groups, oz_providers_list_spaces
+    ],
+    [], % eff_oz_privileges
+
+    [<<"parent1">>, <<"parent2">>],
+    #{
+        <<"child1">> => [?GROUP_VIEW, ?GROUP_CREATE_SPACE, group_invite_group],
+        <<"child2">> =>  [?GROUP_UPDATE, ?GROUP_DELETE, group_remove_group]
+    },
+    #{}, % eff_parents
+    #{}, % eff_children
+
+    #{
+        <<"user1">> => [?GROUP_CREATE_SPACE, ?GROUP_SET_PRIVILEGES, group_join_group],
+        <<"user2">> => [?GROUP_UPDATE, ?GROUP_VIEW, group_leave_group]
+    },
+    [<<"space1">>, <<"space2">>, <<"space3">>],
+    [<<"handle_service1">>],
+    [<<"handle1">>, <<"handle2">>],
+
+    #{}, % eff_users
+    #{}, % eff_spaces
+    #{}, % eff_providers
+    #{}, % eff_handle_services
+    #{}, % eff_handles
+
+    true, % top_down_dirty
+    true % bottom_up_dirty
+}.
+
+group_record_4() -> #od_group{
+    name = <<"(ńąµę-)"/utf8>>,
     type = role,
     oz_privileges = [
         ?OZ_GROUPS_ADD_RELATIONSHIPS, ?OZ_GROUPS_LIST, ?OZ_GROUPS_LIST_RELATIONSHIPS, ?OZ_GROUPS_REMOVE_RELATIONSHIPS, ?OZ_GROUPS_VIEW,
