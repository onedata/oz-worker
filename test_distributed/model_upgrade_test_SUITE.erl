%%%-------------------------------------------------------------------
%%% @author Lukasz Opiola
%%% @copyright (C) 2017 ACK CYFRONET AGH
%%% This software is released under the MIT license
%%% cited in 'LICENSE.txt'.
%%% @end
%%%-------------------------------------------------------------------
%%% @doc
%%% This test verifies if database documents are correctly upgraded through
%%% all versions.
%%% @end
%%%-------------------------------------------------------------------
-module(model_upgrade_test_SUITE).
-author("Lukasz Opiola").

-include("idp_group_mapping.hrl").
-include("datastore/oz_datastore_models.hrl").
-include_lib("ctool/include/privileges.hrl").
-include_lib("ctool/include/test/test_utils.hrl").
-include_lib("ctool/include/logging.hrl").
-include_lib("ctool/include/test/assertions.hrl").
-include_lib("ctool/include/test/performance.hrl").

-define(DUMMY_TIMESTAMP, 1539770225).

%% API
-export([
    all/0, init_per_suite/1, end_per_suite/1
]).
-export([
    user_upgrade_test/1,
    group_upgrade_test/1,
    space_upgrade_test/1,
    share_upgrade_test/1,
    provider_upgrade_test/1,
    handle_service_upgrade_test/1,
    handle_upgrade_test/1,
    dns_state_upgrade_test/1,
    token_upgrade_test/1
]).

%%%===================================================================
%%% API functions
%%%===================================================================

all() -> ?ALL([
    user_upgrade_test,
    group_upgrade_test,
    space_upgrade_test,
    share_upgrade_test,
    provider_upgrade_test,
    handle_service_upgrade_test,
    handle_upgrade_test,
    dns_state_upgrade_test,
    token_upgrade_test
]).

%%%===================================================================
%%% Tests
%%%===================================================================

user_upgrade_test(Config) ->
    test_record_upgrade(Config, od_user, [1, 2, 3, 4, 5, 6, 7, 8, 9]).


group_upgrade_test(Config) ->
    test_record_upgrade(Config, od_group, [1, 2, 3, 4, 5, 6]).


space_upgrade_test(Config) ->
    test_record_upgrade(Config, od_space, [1, 2, 3, 4]).


share_upgrade_test(Config) ->
    test_record_upgrade(Config, od_share, [1, 2, 3]).


provider_upgrade_test(Config) ->
    test_record_upgrade(Config, od_provider, [1, 2, 3, 4, 5]).


handle_service_upgrade_test(Config) ->
    test_record_upgrade(Config, od_handle_service, [1, 2, 3, 4]).


handle_upgrade_test(Config) ->
    test_record_upgrade(Config, od_handle, [1, 2, 3, 4]).


dns_state_upgrade_test(Config) ->
    test_record_upgrade(Config, dns_state, [1, 2]).


token_upgrade_test(Config) ->
    test_record_upgrade(Config, token, [1, 2]).


test_record_upgrade(Config, Type, Versions) ->
    lists:foldl(fun(Version, RecordInOlderVersion) ->
        {NewVersion, NewRecord} = oz_test_utils:call_oz(
            Config, Type, upgrade_record, [Version - 1, RecordInOlderVersion]
        ),
        ?assertEqual({NewVersion, NewRecord}, {Version, get_record(Type, Version)}),
        NewRecord
    end, get_record(Type, hd(Versions)), tl(Versions)).


%%%===================================================================
%%% Setup/teardown functions
%%%===================================================================

init_per_suite(Config) ->
    Posthook = fun(NewConfig) ->
        Nodes = ?config(oz_worker_nodes, NewConfig),
        ok = test_utils:mock_new(Nodes, time_utils, [passthrough]),
        ok = test_utils:mock_expect(Nodes, time_utils, system_time_seconds, fun() ->
            ?DUMMY_TIMESTAMP
        end),
        NewConfig
    end,
    [{env_up_posthook, Posthook}, {?LOAD_MODULES, [oz_test_utils]} | Config].

end_per_suite(Config) ->
    Nodes = ?config(oz_worker_nodes, Config),
    ok = test_utils:mock_unload(Nodes, [time_utils]),
    ok.

%%%===================================================================
%%% Record definitions
%%%===================================================================

get_record(od_user, 1) -> {od_user,
    <<"name">>,
    <<"login">>,
    true,   % basic_auth_enabled
    <<"alias">>,
    [<<"email1@email.com">>, <<"email2@email.com">>],
    [
        {oauth_account,
            google,  % provider_id
            <<"user_id1">>,
            <<"login1">>,
            <<"name1">>,
            [<<"email1@email.com">>]
        },
        {oauth_account,
            github,  % provider_id
            <<"user_id2">>,
            <<"login2">>,
            <<"name2">>,
            [<<"email2@email.com">>]
        }
    ],
    <<"default_space">>,
    <<"default_provider">>,
    <<"chosen_provider">>,
    [<<"token1">>, <<"token2">>],   % client_tokens
    #{    % space_aliases
        <<"sp1">> => <<"sp1Name">>,
        <<"sp2">> => <<"sp2Name">>
    },
    [  % oz_privileges
        ?OZ_VIEW_PRIVILEGES, ?OZ_SET_PRIVILEGES, ?OZ_USERS_LIST,
        oz_groups_list, oz_groups_list_users, oz_groups_list_groups, oz_groups_add_members, oz_groups_remove_members,
        oz_spaces_list, oz_spaces_list_users, oz_spaces_list_groups, oz_spaces_list_providers, oz_spaces_add_members, oz_spaces_remove_members,
        oz_providers_list, oz_providers_list_users, oz_providers_list_groups, oz_providers_list_spaces
    ],
    [],  % eff_oz_privileges
    [<<"group1">>, <<"group2">>, <<"group3">>],
    [<<"space1">>, <<"space2">>, <<"space3">>],
    [<<"hservice1">>, <<"hservice2">>, <<"hservice3">>],
    [<<"handle1">>, <<"handle2">>, <<"handle3">>],
    [<<"eff_group1">>, <<"eff_group2">>, <<"eff_group3">>, <<"eff_group4">>],
    [],  % eff_groups
    [],  % eff_spaces
    [],  % eff_providers
    [],  % eff_handle_services
    [],  % eff_handles
    false  % top_down_dirty
};
get_record(od_user, 2) -> {od_user,
    <<"name">>,
    <<"login">>,
    <<"alias">>,
    [<<"email1@email.com">>, <<"email2@email.com">>],
    true,
    [
        {oauth_account,
            google,
            <<"user_id1">>,
            <<"login1">>,
            <<"name1">>,
            [<<"email1@email.com">>]
        },
        {oauth_account,
            github,
            <<"user_id2">>,
            <<"login2">>,
            <<"name2">>,
            [<<"email2@email.com">>]
        }
    ],
    <<"default_space">>,
    <<"default_provider">>,
    <<"chosen_provider">>,
    [<<"token1">>, <<"token2">>],
    #{
        <<"sp1">> => <<"sp1Name">>,
        <<"sp2">> => <<"sp2Name">>
    },
    [
        ?OZ_VIEW_PRIVILEGES, ?OZ_SET_PRIVILEGES, ?OZ_USERS_LIST,
        oz_groups_list, oz_groups_list_users, oz_groups_list_groups, oz_groups_add_members, oz_groups_remove_members,
        oz_spaces_list, oz_spaces_list_users, oz_spaces_list_groups, oz_spaces_list_providers, oz_spaces_add_members, oz_spaces_remove_members,
        oz_providers_list, oz_providers_list_users, oz_providers_list_groups, oz_providers_list_spaces
    ],
    [],
    [<<"group1">>, <<"group2">>, <<"group3">>],
    [<<"space1">>, <<"space2">>, <<"space3">>],
    [<<"hservice1">>, <<"hservice2">>, <<"hservice3">>],
    [<<"handle1">>, <<"handle2">>, <<"handle3">>],
    #{},
    #{},
    #{},
    #{},
    #{},
    true
};
get_record(od_user, 3) -> {od_user,
    <<"name">>,
    <<"login">>,
    <<"alias">>,
    [<<"email1@email.com">>, <<"email2@email.com">>],
    true,
    [
        {linked_account,
            google,
            <<"user_id1">>,
            <<"login1">>,
            <<"name1">>,
            [<<"email1@email.com">>]
        },
        {linked_account,
            github,
            <<"user_id2">>,
            <<"login2">>,
            <<"name2">>,
            [<<"email2@email.com">>]
        }
    ],
    <<"default_space">>,
    <<"default_provider">>,
    <<"chosen_provider">>,
    [<<"token1">>, <<"token2">>],
    #{
        <<"sp1">> => <<"sp1Name">>,
        <<"sp2">> => <<"sp2Name">>
    },
    [
        ?OZ_VIEW_PRIVILEGES, ?OZ_SET_PRIVILEGES, ?OZ_USERS_LIST,
        oz_groups_list, oz_groups_list_users, oz_groups_list_groups, oz_groups_add_members, oz_groups_remove_members,
        oz_spaces_list, oz_spaces_list_users, oz_spaces_list_groups, oz_spaces_list_providers, oz_spaces_add_members, oz_spaces_remove_members,
        oz_providers_list, oz_providers_list_users, oz_providers_list_groups, oz_providers_list_spaces
    ],
    [],
    [<<"group1">>, <<"group2">>, <<"group3">>],
    [<<"space1">>, <<"space2">>, <<"space3">>],
    [<<"hservice1">>, <<"hservice2">>, <<"hservice3">>],
    [<<"handle1">>, <<"handle2">>, <<"handle3">>],
    #{},
    #{},
    #{},
    #{},
    #{},
    true
};
get_record(od_user, 4) -> {od_user,
    <<"name">>,
    <<"login">>,
    <<"alias">>,
    [<<"email1@email.com">>, <<"email2@email.com">>],
    true,
    [
        {linked_account,
            google,
            <<"user_id1">>,
            <<"login1">>,
            <<"name1">>,
            [<<"email1@email.com">>],
            []
        },
        {linked_account,
            github,
            <<"user_id2">>,
            <<"login2">>,
            <<"name2">>,
            [<<"email2@email.com">>],
            []
        }
    ],
    <<"default_space">>,
    <<"default_provider">>,
    <<"chosen_provider">>,
    [<<"token1">>, <<"token2">>],
    #{
        <<"sp1">> => <<"sp1Name">>,
        <<"sp2">> => <<"sp2Name">>
    },
    [
        ?OZ_VIEW_PRIVILEGES, ?OZ_SET_PRIVILEGES, ?OZ_USERS_LIST,
        oz_groups_list, oz_groups_list_users, oz_groups_list_groups, oz_groups_add_members, oz_groups_remove_members,
        oz_spaces_list, oz_spaces_list_users, oz_spaces_list_groups, oz_spaces_list_providers, oz_spaces_add_members, oz_spaces_remove_members,
        oz_providers_list, oz_providers_list_users, oz_providers_list_groups, oz_providers_list_spaces
    ],
    [],
    [<<"group1">>, <<"group2">>, <<"group3">>],
    [<<"space1">>, <<"space2">>, <<"space3">>],
    [<<"hservice1">>, <<"hservice2">>, <<"hservice3">>],
    [<<"handle1">>, <<"handle2">>, <<"handle3">>],
    #{},
    #{},
    #{},
    #{},
    #{},
    true
};
get_record(od_user, 5) -> {od_user,
    <<"name">>,
    <<"login">>,
    [<<"email1@email.com">>, <<"email2@email.com">>],
    true,
    [
        {linked_account,
            google,
            <<"user_id1">>,
            <<"login1">>,
            <<"name1">>,
            [<<"email1@email.com">>],
            []
        },
        {linked_account,
            github,
            <<"user_id2">>,
            <<"login2">>,
            <<"name2">>,
            [<<"email2@email.com">>],
            []
        }
    ],
    <<"default_space">>,
    <<"default_provider">>,
    <<"chosen_provider">>,
    [<<"token1">>, <<"token2">>],
    #{
        <<"sp1">> => <<"sp1Name">>,
        <<"sp2">> => <<"sp2Name">>
    },
    [
        ?OZ_VIEW_PRIVILEGES, ?OZ_SET_PRIVILEGES, ?OZ_USERS_LIST,
        oz_groups_list, oz_groups_list_users, oz_groups_list_groups, oz_groups_add_members, oz_groups_remove_members,
        oz_spaces_list, oz_spaces_list_users, oz_spaces_list_groups, oz_spaces_list_providers, oz_spaces_add_members, oz_spaces_remove_members,
        oz_providers_list, oz_providers_list_users, oz_providers_list_groups, oz_providers_list_spaces
    ],
    [],
    [<<"group1">>, <<"group2">>, <<"group3">>],
    [<<"space1">>, <<"space2">>, <<"space3">>],
    [<<"hservice1">>, <<"hservice2">>, <<"hservice3">>],
    [<<"handle1">>, <<"handle2">>, <<"handle3">>],
    #{},
    #{},
    #{},
    #{},
    #{},
    true
};
get_record(od_user, 6) -> {od_user,
    <<"name">>,
    <<"login">>,
    [<<"email1@email.com">>, <<"email2@email.com">>],
    true,
    [
        {linked_account,
            google,
            <<"user_id1">>,
            <<"login1">>,
            <<"name1">>,
            [<<"email1@email.com">>],
            []
        },
        {linked_account,
            github,
            <<"user_id2">>,
            <<"login2">>,
            <<"name2">>,
            [<<"email2@email.com">>],
            []
        }
    ],
    <<"default_space">>,
    <<"default_provider">>,
    [<<"token1">>, <<"token2">>],
    #{
        <<"sp1">> => <<"sp1Name">>,
        <<"sp2">> => <<"sp2Name">>
    },
    [
        ?OZ_VIEW_PRIVILEGES, ?OZ_SET_PRIVILEGES, ?OZ_USERS_LIST,
        oz_groups_list, oz_groups_list_users, oz_groups_list_groups, oz_groups_add_members, oz_groups_remove_members,
        oz_spaces_list, oz_spaces_list_users, oz_spaces_list_groups, oz_spaces_list_providers, oz_spaces_add_members, oz_spaces_remove_members,
        oz_providers_list, oz_providers_list_users, oz_providers_list_groups, oz_providers_list_spaces
    ],
    [],
    [<<"group1">>, <<"group2">>, <<"group3">>],
    [<<"space1">>, <<"space2">>, <<"space3">>],
    [<<"hservice1">>, <<"hservice2">>, <<"hservice3">>],
    [<<"handle1">>, <<"handle2">>, <<"handle3">>],
    #{},
    #{},
    #{},
    #{},
    #{},
    true
};
get_record(od_user, 7) -> {od_user,
    <<"name">>,
    <<"login">>,
    [<<"email1@email.com">>, <<"email2@email.com">>],
    true,
    [
        {linked_account,
            google,
            <<"user_id1">>,
            <<"login1">>,
            <<"name1">>,
            [<<"email1@email.com">>],
            []
        },
        {linked_account,
            github,
            <<"user_id2">>,
            <<"login2">>,
            <<"name2">>,
            [<<"email2@email.com">>],
            []
        }
    ],
    <<"default_space">>,
    <<"default_provider">>,
    [<<"token1">>, <<"token2">>],
    #{
        <<"sp1">> => <<"sp1Name">>,
        <<"sp2">> => <<"sp2Name">>
    },
    [
        ?OZ_VIEW_PRIVILEGES, ?OZ_SET_PRIVILEGES, ?OZ_USERS_LIST,
        oz_groups_list, oz_groups_list_users, oz_groups_list_groups, oz_groups_add_members, oz_groups_remove_members,
        oz_spaces_list, oz_spaces_list_users, oz_spaces_list_groups, oz_spaces_list_providers, oz_spaces_add_members, oz_spaces_remove_members,
        oz_providers_list, oz_providers_list_users, oz_providers_list_groups, oz_providers_list_spaces
    ],
    [],
    [<<"group1">>, <<"group2">>, <<"group3">>],
    [<<"space1">>, <<"space2">>, <<"space3">>],
    [<<"hservice1">>, <<"hservice2">>, <<"hservice3">>],
    [<<"handle1">>, <<"handle2">>, <<"handle3">>],
    #{},
    #{},
    #{},
    #{},
    #{},
    true
};
get_record(od_user, 8) -> {od_user,
    <<"name">>,
    <<"login">>,
    [<<"email1@email.com">>, <<"email2@email.com">>],
    true,
<<<<<<< HEAD

    [
        #linked_account{
            idp = google,
            subject_id = <<"user_id1">>,
            name = <<"name1">>,
            alias = <<"login1">>,
            emails = [<<"email1@email.com">>],
            entitlements = [],
            custom = #{}
        },
        #linked_account{
            idp = github,
            subject_id = <<"user_id2">>,
            name = <<"name2">>,
            alias = <<"login2">>,
            emails = [<<"email2@email.com">>],
            entitlements = [],
            custom = #{}
=======
    [
        {linked_account,
            google,
            <<"user_id1">>,
            <<"name1">>,
            <<"login1">>,
            [<<"email1@email.com">>],
            [],
            #{}
        },
        {linked_account,
            github,
            <<"user_id2">>,
            <<"name2">>,
            <<"login2">>,
            [<<"email2@email.com">>],
            [],
            #{}
>>>>>>> 215f628c
        }
    ],
    [],

    <<"default_space">>,
    <<"default_provider">>,

    [<<"token1">>, <<"token2">>],
    #{
        <<"sp1">> => <<"sp1Name">>,
        <<"sp2">> => <<"sp2Name">>
    },
<<<<<<< HEAD
    [
        ?OZ_VIEW_PRIVILEGES, ?OZ_SET_PRIVILEGES, ?OZ_USERS_LIST,
        oz_groups_list, oz_groups_list_users, oz_groups_list_groups, oz_groups_add_members, oz_groups_remove_members,
        oz_spaces_list, oz_spaces_list_users, oz_spaces_list_groups, oz_spaces_list_providers, oz_spaces_add_members, oz_spaces_remove_members,
        oz_providers_list, oz_providers_list_users, oz_providers_list_groups, oz_providers_list_spaces
=======

    [
        ?OZ_VIEW_PRIVILEGES, ?OZ_SET_PRIVILEGES,
        ?OZ_USERS_LIST, ?OZ_SPACES_ADD_MEMBERS
>>>>>>> 215f628c
    ],
    [],

    [<<"group1">>, <<"group2">>, <<"group3">>],
    [<<"space1">>, <<"space2">>, <<"space3">>],
    [<<"hservice1">>, <<"hservice2">>, <<"hservice3">>],
    [<<"handle1">>, <<"handle2">>, <<"handle3">>],

    #{},
    #{},
    #{},
    #{},
    #{},
    true
};
get_record(od_user, 9) -> #od_user{
    name = <<"name">>,
    alias = <<"login">>,
    emails = [<<"email1@email.com">>, <<"email2@email.com">>],
    basic_auth_enabled = true,

    linked_accounts = [
        #linked_account{
            idp = google,
            subject_id = <<"user_id1">>,
            name = <<"name1">>,
            alias = <<"login1">>,
            emails = [<<"email1@email.com">>],
            entitlements = [],
            custom = #{},
            access_token = {undefined, 0},
            refresh_token = undefined
        },
        #linked_account{
            idp = github,
            subject_id = <<"user_id2">>,
            name = <<"name2">>,
            alias = <<"login2">>,
            emails = [<<"email2@email.com">>],
            entitlements = [],
            custom = #{},
            access_token = {undefined, 0},
            refresh_token = undefined
        }
    ],
    entitlements = [],

    active_sessions = [],

    default_space = <<"default_space">>,
    default_provider = <<"default_provider">>,

    client_tokens = [<<"token1">>, <<"token2">>],
    space_aliases = #{
        <<"sp1">> => <<"sp1Name">>,
        <<"sp2">> => <<"sp2Name">>
    },

    oz_privileges = [
        ?OZ_GROUPS_ADD_RELATIONSHIPS, ?OZ_GROUPS_LIST, ?OZ_GROUPS_LIST_RELATIONSHIPS, ?OZ_GROUPS_REMOVE_RELATIONSHIPS, ?OZ_GROUPS_VIEW,
        ?OZ_PROVIDERS_LIST, ?OZ_PROVIDERS_LIST_RELATIONSHIPS, ?OZ_PROVIDERS_VIEW,
        ?OZ_SET_PRIVILEGES,
        ?OZ_SPACES_ADD_RELATIONSHIPS, ?OZ_SPACES_LIST, ?OZ_SPACES_LIST_RELATIONSHIPS, ?OZ_SPACES_REMOVE_RELATIONSHIPS, ?OZ_SPACES_VIEW,
        ?OZ_USERS_LIST, ?OZ_USERS_VIEW, ?OZ_VIEW_PRIVILEGES
    ],
    eff_oz_privileges = [],

    groups = [<<"group1">>, <<"group2">>, <<"group3">>],
    spaces = [<<"space1">>, <<"space2">>, <<"space3">>],
    handle_services = [<<"hservice1">>, <<"hservice2">>, <<"hservice3">>],
    handles = [<<"handle1">>, <<"handle2">>, <<"handle3">>],

    eff_groups = #{},
    eff_spaces = #{},
    eff_providers = #{},
    eff_handle_services = #{},
    eff_handles = #{},

    creation_time = ?DUMMY_TIMESTAMP,

    top_down_dirty = true
};


get_record(od_group, 1) -> {od_group,
    <<"ńąµę|"/utf8>>,
    role,
    [ % oz_privileges
        ?OZ_VIEW_PRIVILEGES, ?OZ_SET_PRIVILEGES, ?OZ_USERS_LIST,
        oz_groups_list, oz_groups_list_users, oz_groups_list_groups, oz_groups_add_members, oz_groups_remove_members,
        oz_spaces_list, oz_spaces_list_users, oz_spaces_list_groups, oz_spaces_list_providers, oz_spaces_add_members, oz_spaces_remove_members,
        oz_providers_list, oz_providers_list_users, oz_providers_list_groups, oz_providers_list_spaces
    ],
    [], % eff_oz_privileges
    [<<"parent1">>, <<"parent2">>],
    [
        {<<"child1">>, [?GROUP_VIEW, group_join_space, group_invite_group]},
        {<<"child2">>, [?GROUP_UPDATE, ?GROUP_DELETE, group_remove_group]}
    ],
    [], % eff_parents
    [], % eff_children
    [
        {<<"user1">>, [group_create_space, ?GROUP_SET_PRIVILEGES, group_join_group]},
        {<<"user2">>, [?GROUP_UPDATE, ?GROUP_VIEW, group_leave_group]}
    ],
    [<<"space1">>, <<"space2">>, <<"space3">>],
    [<<"handle_service1">>],
    [<<"handle1">>, <<"handle2">>],
    [], % eff_users
    [], % eff_spaces
    [], % eff_shares
    [], % eff_providers
    [], % eff_handle_services
    [], % eff_handles
    false, % top_down_dirty
    false  % bottom_up_dirty
};
get_record(od_group, 2) -> {od_group,
    <<"ńąµę|"/utf8>>,
    role,
    [ % oz_privileges
        ?OZ_VIEW_PRIVILEGES, ?OZ_SET_PRIVILEGES, ?OZ_USERS_LIST,
        oz_groups_list, oz_groups_list_users, oz_groups_list_groups, oz_groups_add_members, oz_groups_remove_members,
        oz_spaces_list, oz_spaces_list_users, oz_spaces_list_groups, oz_spaces_list_providers, oz_spaces_add_members, oz_spaces_remove_members,
        oz_providers_list, oz_providers_list_users, oz_providers_list_groups, oz_providers_list_spaces
    ],
    [],

    [<<"parent1">>, <<"parent2">>],
    #{
        <<"child1">> => [?GROUP_VIEW, group_join_space, group_invite_group],
        <<"child2">> =>  [?GROUP_UPDATE, ?GROUP_DELETE, group_remove_group]
    },
    #{}, % eff_parents
    #{}, % eff_children

    #{
        <<"user1">> => [group_create_space, ?GROUP_SET_PRIVILEGES, group_join_group],
        <<"user2">> => [?GROUP_UPDATE, ?GROUP_VIEW, group_leave_group]
    },
    [<<"space1">>, <<"space2">>, <<"space3">>],
    [<<"handle_service1">>],
    [<<"handle1">>, <<"handle2">>],

    #{}, % eff_users
    #{}, % eff_spaces
    #{}, % eff_providers
    #{}, % eff_handle_services
    #{}, % eff_handles

    true, % top_down_dirty
    true  % bottom_up_dirty
};
get_record(od_group, 3) -> {od_group,
    <<"ńąµę"/utf8>>,
    role,
    [ % oz_privileges
        ?OZ_VIEW_PRIVILEGES, ?OZ_SET_PRIVILEGES, ?OZ_USERS_LIST,
        oz_groups_list, oz_groups_list_users, oz_groups_list_groups, oz_groups_add_members, oz_groups_remove_members,
        oz_spaces_list, oz_spaces_list_users, oz_spaces_list_groups, oz_spaces_list_providers, oz_spaces_add_members, oz_spaces_remove_members,
        oz_providers_list, oz_providers_list_users, oz_providers_list_groups, oz_providers_list_spaces
    ],
    [],

    [<<"parent1">>, <<"parent2">>],
    #{
        <<"child1">> => [?GROUP_VIEW, group_join_space, group_invite_group],
        <<"child2">> =>  [?GROUP_UPDATE, ?GROUP_DELETE, group_remove_group]
    },
    #{},
    #{},

    #{
        <<"user1">> => [group_create_space, ?GROUP_SET_PRIVILEGES, group_join_group],
        <<"user2">> => [?GROUP_UPDATE, ?GROUP_VIEW, group_leave_group]
    },
    [<<"space1">>, <<"space2">>, <<"space3">>],
    [<<"handle_service1">>],
    [<<"handle1">>, <<"handle2">>],

    #{},
    #{},
    #{},
    #{},
    #{},

    true,
    true
};
get_record(od_group, 4) ->
    get_record(od_group, 3);
get_record(od_group, 5) ->
    V4 = get_record(od_group, 4),
    % 3rd field -> type
    setelement(3, V4, role_holders);
get_record(od_group, 6) -> #od_group{
    name = <<"ńąµę"/utf8>>,
    type = role_holders,
    protected = false,
    oz_privileges = [
        ?OZ_GROUPS_ADD_RELATIONSHIPS, ?OZ_GROUPS_LIST, ?OZ_GROUPS_LIST_RELATIONSHIPS, ?OZ_GROUPS_REMOVE_RELATIONSHIPS, ?OZ_GROUPS_VIEW,
        ?OZ_PROVIDERS_LIST, ?OZ_PROVIDERS_LIST_RELATIONSHIPS, ?OZ_PROVIDERS_VIEW,
        ?OZ_SET_PRIVILEGES,
        ?OZ_SPACES_ADD_RELATIONSHIPS, ?OZ_SPACES_LIST, ?OZ_SPACES_LIST_RELATIONSHIPS, ?OZ_SPACES_REMOVE_RELATIONSHIPS, ?OZ_SPACES_VIEW,
        ?OZ_USERS_LIST, ?OZ_USERS_VIEW, ?OZ_VIEW_PRIVILEGES
    ],
    eff_oz_privileges = [],

    parents = [<<"parent1">>, <<"parent2">>],
    children = #{
        <<"child1">> => [?GROUP_ADD_CHILD, ?GROUP_ADD_SPACE, ?GROUP_VIEW, ?GROUP_VIEW_PRIVILEGES],
        <<"child2">> => [?GROUP_DELETE, ?GROUP_REMOVE_CHILD, ?GROUP_UPDATE]
    },
    eff_parents = #{},
    eff_children = #{},

    users = #{
        <<"user1">> => [?GROUP_ADD_PARENT, ?GROUP_ADD_SPACE, ?GROUP_SET_PRIVILEGES],
        <<"user2">> => [?GROUP_LEAVE_PARENT, ?GROUP_UPDATE, ?GROUP_VIEW, ?GROUP_VIEW_PRIVILEGES]
    },
    spaces = [<<"space1">>, <<"space2">>, <<"space3">>],
    handle_services = [<<"handle_service1">>],
    handles = [<<"handle1">>, <<"handle2">>],

    eff_users = #{},
    eff_spaces = #{},
    eff_providers = #{},
    eff_handle_services = #{},
    eff_handles = #{},

    creation_time = ?DUMMY_TIMESTAMP,
    creator = undefined,

    top_down_dirty = true,
    bottom_up_dirty = true
};


get_record(od_space, 1) -> {od_space,
    <<"name">>,
    [
        {<<"prov1">>, 1000},
        {<<"prov2">>, 250000},
        {<<"prov3">>, 19999999}
    ],
    [
        {<<"user1">>, [?SPACE_MANAGE_SHARES, ?SPACE_VIEW, ?SPACE_REMOVE_GROUP]},
        {<<"user2">>, [?SPACE_UPDATE, ?SPACE_SET_PRIVILEGES, ?SPACE_INVITE_PROVIDER]}
    ],
    [
        {<<"group1">>, [?SPACE_MANAGE_SHARES, ?SPACE_SET_PRIVILEGES, ?SPACE_INVITE_PROVIDER]},
        {<<"group2">>, [?SPACE_REMOVE_PROVIDER, ?SPACE_REMOVE_GROUP, ?SPACE_UPDATE, space_invite_group]}
    ],
    [<<"share1">>, <<"share2">>, <<"share3">>, <<"share4">>],
    [],  % eff_users
    [],  % eff_groups
    false, % top_down_dirty
    false  % bottom_up_dirty
};
get_record(od_space, 2) -> {od_space,
    <<"name">>,
    #{
        <<"user1">> => [?SPACE_MANAGE_SHARES, ?SPACE_VIEW, ?SPACE_REMOVE_GROUP],
        <<"user2">> => [?SPACE_UPDATE, ?SPACE_SET_PRIVILEGES, ?SPACE_INVITE_PROVIDER]
    },
    #{
        <<"group1">> => [?SPACE_MANAGE_SHARES, ?SPACE_SET_PRIVILEGES, ?SPACE_INVITE_PROVIDER],
        <<"group2">> => [?SPACE_REMOVE_PROVIDER, ?SPACE_REMOVE_GROUP, ?SPACE_UPDATE, space_invite_group]
    },
    #{
        <<"prov1">> => 1000,
        <<"prov2">> => 250000,
        <<"prov3">> => 19999999
    },
    [<<"share1">>, <<"share2">>, <<"share3">>, <<"share4">>],

    #{},  % eff_users
    #{},  % eff_groups
    #{},  % eff_providers

    true, % top_down_dirty
    true  % bottom_up_dirty
};
get_record(od_space, 3) -> {od_space,
    <<"name">>,
    #{
        <<"user1">> => [?SPACE_MANAGE_SHARES, ?SPACE_VIEW, ?SPACE_REMOVE_GROUP],
        <<"user2">> => [?SPACE_UPDATE, ?SPACE_SET_PRIVILEGES, ?SPACE_INVITE_PROVIDER]
    },
    #{
        <<"group1">> => [?SPACE_MANAGE_SHARES, ?SPACE_SET_PRIVILEGES, ?SPACE_INVITE_PROVIDER],
        <<"group2">> => [?SPACE_REMOVE_PROVIDER, ?SPACE_REMOVE_GROUP, ?SPACE_UPDATE, space_invite_group]
    },
    #{
        <<"prov1">> => 1000,
        <<"prov2">> => 250000,
        <<"prov3">> => 19999999
    },
    [<<"share1">>, <<"share2">>, <<"share3">>, <<"share4">>],

    #{},
    #{},
    #{},

    true,
    true
};
get_record(od_space, 4) -> #od_space{
    name = <<"name">>,
    users = #{
        <<"user1">> => privileges:from_list([
            ?SPACE_MANAGE_SHARES, ?SPACE_VIEW, ?SPACE_VIEW_PRIVILEGES, ?SPACE_REMOVE_GROUP,
            ?SPACE_READ_DATA, ?SPACE_MANAGE_INDEXES, ?SPACE_QUERY_INDEXES, ?SPACE_VIEW_STATISTICS
        ]),
        <<"user2">> => privileges:from_list([
            ?SPACE_UPDATE, ?SPACE_SET_PRIVILEGES, ?SPACE_INVITE_PROVIDER,
            ?SPACE_READ_DATA, ?SPACE_MANAGE_INDEXES, ?SPACE_QUERY_INDEXES, ?SPACE_VIEW_STATISTICS
        ])
    },
    groups = #{
        <<"group1">> => privileges:from_list([
            ?SPACE_MANAGE_SHARES, ?SPACE_SET_PRIVILEGES, ?SPACE_INVITE_PROVIDER,
            ?SPACE_READ_DATA, ?SPACE_MANAGE_INDEXES, ?SPACE_QUERY_INDEXES, ?SPACE_VIEW_STATISTICS
        ]),
        <<"group2">> => privileges:from_list([
            ?SPACE_REMOVE_PROVIDER, ?SPACE_REMOVE_GROUP, ?SPACE_UPDATE, ?SPACE_ADD_GROUP,
            ?SPACE_READ_DATA, ?SPACE_MANAGE_INDEXES, ?SPACE_QUERY_INDEXES, ?SPACE_VIEW_STATISTICS
        ])
    },
    providers = #{
        <<"prov1">> => 1000,
        <<"prov2">> => 250000,
        <<"prov3">> => 19999999
    },
    shares = [<<"share1">>, <<"share2">>, <<"share3">>, <<"share4">>],

    eff_users = #{},
    eff_groups = #{},
    eff_providers = #{},

    creation_time = ?DUMMY_TIMESTAMP,
    creator = undefined,

    top_down_dirty = true,
    bottom_up_dirty = true
};


get_record(od_share, 1) -> {od_share,
    <<"name">>,
    <<"public_url">>,
    <<"parent_space_id">>,
    <<"handle_id">>,
    <<"root_file_id">>,
    [],  % eff_users
    [],  % eff_groups
    false  % bottom_up_dirty
};
get_record(od_share, 2) -> {od_share,
    <<"name">>,
    <<"public_url">>,
    <<"parent_space_id">>,
    <<"handle_id">>,
    <<"root_file_id">>
};
get_record(od_share, 3) -> #od_share{
    name = <<"name">>,
    public_url = <<"public_url">>,
    space = <<"parent_space_id">>,
    handle = <<"handle_id">>,
    root_file = <<"root_file_id">>,

    creation_time = ?DUMMY_TIMESTAMP,
    creator = undefined
};


get_record(od_provider, 1) -> {od_provider,
    <<"name">>,
    <<"redirection_point">>,
    [<<"url1.com">>, <<"url2.com">>, <<"url3.com">>],
    <<"cert_serial">>,
    -93.2341, % latitude
    17,       % longitude
    [<<"space1">>, <<"space2">>, <<"space3">>, <<"space4">>],
    [],  % eff_users
    [],  % eff_groups
    false  % bottom_up_dirty
};
get_record(od_provider, 2) -> {od_provider,
    <<"name">>, % name
    <<"redirection_point">>, % redirection_point
    [<<"url1.com">>, <<"url2.com">>, <<"url3.com">>], % urls
    <<"cert_serial">>,
    -93.2341,
    17,

    #{
        % During provider doc translation, extra information is added - support
        % sizes. However, it is not possible to gather this information because
        % during update there is no information about document id in context.
        <<"space1">> => 0,
        <<"space2">> => 0,
        <<"space3">> => 0,
        <<"space4">> => 0
    },

    #{}, % eff_users
    #{}, % eff_groups

    true % bottom_up_dirty
};
get_record(od_provider, 3) -> {od_provider,
    <<"name">>,
    undefined,
    undefined,
    false,
    <<"redirection_point">>,
    undefined,

    -93.2341,
    17,

    #{
        <<"space1">> => 0,
        <<"space2">> => 0,
        <<"space3">> => 0,
        <<"space4">> => 0
    },

    #{}, % eff_users
    #{}, % eff_groups

    true % bottom_up_dirty
};
get_record(od_provider, 4) -> {od_provider,
    <<"name">>,
    undefined,
    undefined,
    false,
    <<"redirection_point">>,
    undefined,

    -93.2341,
    17,

    #{
        <<"space1">> => 0,
        <<"space2">> => 0,
        <<"space3">> => 0,
        <<"space4">> => 0
    },

    #{},
    #{},

    true
};
get_record(od_provider, 5) -> #od_provider{
    name = <<"name">>,
    admin_email = undefined,
    root_macaroon = undefined,
    subdomain_delegation = false,
    domain = <<"redirection_point">>,
    subdomain = undefined,

    latitude = -93.2341,
    longitude = 17,

    spaces = #{
        <<"space1">> => 0,
        <<"space2">> => 0,
        <<"space3">> => 0,
        <<"space4">> => 0
    },

    eff_users = #{},
    eff_groups = #{},

    creation_time = ?DUMMY_TIMESTAMP,

    bottom_up_dirty = true
};


get_record(od_handle_service, 1) -> {od_handle_service,
    <<"name">>,
    <<"proxy_endpoint">>,
    [ % service_properties
        {<<"property1">>, <<"value1">>},
        {<<"property2">>, <<"value2">>},
        {<<"property3">>, <<"value3">>}
    ],
    [
        {<<"user1">>, [?HANDLE_SERVICE_LIST_HANDLES, ?HANDLE_SERVICE_VIEW, ?HANDLE_SERVICE_REGISTER_HANDLE]},
        {<<"user2">>, [?HANDLE_SERVICE_UPDATE, ?HANDLE_SERVICE_DELETE, ?HANDLE_SERVICE_VIEW]}
    ],
    [
        {<<"group1">>, [?HANDLE_SERVICE_DELETE, ?HANDLE_SERVICE_VIEW, ?HANDLE_SERVICE_VIEW]},
        {<<"group2">>, [?HANDLE_SERVICE_LIST_HANDLES, ?HANDLE_SERVICE_UPDATE, ?HANDLE_SERVICE_REGISTER_HANDLE]}
    ],
    [],  % eff_users
    [],  % eff_groups
    false  % bottom_up_dirty
};
get_record(od_handle_service, 2) -> {od_handle_service,
    <<"name">>,
    <<"proxy_endpoint">>,
    #{
        <<"property1">> => <<"value1">>,
        <<"property2">> => <<"value2">>,
        <<"property3">> => <<"value3">>
    },

    #{
        <<"user1">> => [?HANDLE_SERVICE_LIST_HANDLES, ?HANDLE_SERVICE_VIEW, ?HANDLE_SERVICE_REGISTER_HANDLE],
        <<"user2">> => [?HANDLE_SERVICE_UPDATE, ?HANDLE_SERVICE_DELETE, ?HANDLE_SERVICE_VIEW]
    },
    #{
        <<"group1">> => [?HANDLE_SERVICE_DELETE, ?HANDLE_SERVICE_VIEW, ?HANDLE_SERVICE_VIEW],
        <<"group2">> => [?HANDLE_SERVICE_LIST_HANDLES, ?HANDLE_SERVICE_UPDATE, ?HANDLE_SERVICE_REGISTER_HANDLE]
    },
    [],  % handles

    #{},  % eff_users
    #{},  % eff_groups

    true  % bottom_up_dirty
};
get_record(od_handle_service, 3) -> {od_handle_service,
    <<"name">>,
    <<"proxy_endpoint">>,
    #{
        <<"property1">> => <<"value1">>,
        <<"property2">> => <<"value2">>,
        <<"property3">> => <<"value3">>
    },

    #{
        <<"user1">> => [?HANDLE_SERVICE_LIST_HANDLES, ?HANDLE_SERVICE_VIEW, ?HANDLE_SERVICE_REGISTER_HANDLE],
        <<"user2">> => [?HANDLE_SERVICE_UPDATE, ?HANDLE_SERVICE_DELETE, ?HANDLE_SERVICE_VIEW]
    },
    #{
        <<"group1">> => [?HANDLE_SERVICE_DELETE, ?HANDLE_SERVICE_VIEW, ?HANDLE_SERVICE_VIEW],
        <<"group2">> => [?HANDLE_SERVICE_LIST_HANDLES, ?HANDLE_SERVICE_UPDATE, ?HANDLE_SERVICE_REGISTER_HANDLE]
    },
    [],


    #{},
    #{},

    true
};
get_record(od_handle_service, 4) -> #od_handle_service{
    name = <<"name">>,
    proxy_endpoint = <<"proxy_endpoint">>,
    service_properties = #{
        <<"property1">> => <<"value1">>,
        <<"property2">> => <<"value2">>,
        <<"property3">> => <<"value3">>
    },

    users = #{
        <<"user1">> => [?HANDLE_SERVICE_LIST_HANDLES, ?HANDLE_SERVICE_VIEW, ?HANDLE_SERVICE_REGISTER_HANDLE],
        <<"user2">> => [?HANDLE_SERVICE_UPDATE, ?HANDLE_SERVICE_DELETE, ?HANDLE_SERVICE_VIEW]
    },
    groups = #{
        <<"group1">> => [?HANDLE_SERVICE_DELETE, ?HANDLE_SERVICE_VIEW, ?HANDLE_SERVICE_VIEW],
        <<"group2">> => [?HANDLE_SERVICE_LIST_HANDLES, ?HANDLE_SERVICE_UPDATE, ?HANDLE_SERVICE_REGISTER_HANDLE]
    },
    handles = [],


    eff_users = #{},
    eff_groups = #{},

    creation_time = ?DUMMY_TIMESTAMP,
    creator = undefined,

    bottom_up_dirty = true
};


get_record(od_handle, 1) -> {od_handle,
    <<"public_handle">>,
    <<"Share">>, % resource_type
    <<"resource_id">>,
    <<"<metadata_xml_string>">>,
    {{2016, 4, 4}, {14, 56, 33}}, % timestamp
    <<"handle_service_id">>,
    [
        {<<"user1">>, [?HANDLE_VIEW, ?HANDLE_UPDATE]},
        {<<"user2">>, [?HANDLE_VIEW, ?HANDLE_UPDATE, ?HANDLE_DELETE]}
    ],
    [
        {<<"group1">>, [?HANDLE_UPDATE]},
        {<<"group2">>, [?HANDLE_DELETE]}
    ],
    [],  % eff_users
    [],  % eff_groups
    false  % bottom_up_dirty
};
get_record(od_handle, 2) -> {od_handle,
    <<"public_handle">>,
    <<"Share">>, % resource_type
    <<"<metadata_xml_string>">>,
    {{2016, 4, 4}, {14, 56, 33}}, % timestamp

    <<"resource_id">>,
    <<"handle_service_id">>,

    #{
        <<"user1">> => [?HANDLE_VIEW, ?HANDLE_UPDATE],
        <<"user2">> => [?HANDLE_VIEW, ?HANDLE_UPDATE, ?HANDLE_DELETE]
    },
    #{
        <<"group1">> => [?HANDLE_UPDATE],
        <<"group2">> => [?HANDLE_DELETE]
    },

    #{},  % eff_users
    #{},  % eff_groups

    true  % bottom_up_dirty
};
get_record(od_handle, 3) -> {od_handle,
    <<"public_handle">>,
    <<"Share">>,
    <<"<metadata_xml_string>">>,
    {{2016, 4, 4}, {14, 56, 33}},

    <<"resource_id">>,
    <<"handle_service_id">>,

    #{
        <<"user1">> => [?HANDLE_VIEW, ?HANDLE_UPDATE],
        <<"user2">> => [?HANDLE_VIEW, ?HANDLE_UPDATE, ?HANDLE_DELETE]
    },
    #{
        <<"group1">> => [?HANDLE_UPDATE],
        <<"group2">> => [?HANDLE_DELETE]
    },

    #{},
    #{},

    true
};
get_record(od_handle, 4) -> #od_handle{
    public_handle = <<"public_handle">>,
    resource_type = <<"Share">>,
    metadata = <<"<metadata_xml_string>">>,
    timestamp = {{2016, 4, 4}, {14, 56, 33}},

    resource_id = <<"resource_id">>,
    handle_service = <<"handle_service_id">>,

    users = #{
        <<"user1">> => [?HANDLE_VIEW, ?HANDLE_UPDATE],
        <<"user2">> => [?HANDLE_VIEW, ?HANDLE_UPDATE, ?HANDLE_DELETE]
    },
    groups = #{
        <<"group1">> => [?HANDLE_UPDATE],
        <<"group2">> => [?HANDLE_DELETE]
    },

    eff_users = #{},
    eff_groups = #{},

    creation_time = ?DUMMY_TIMESTAMP,
    creator = undefined,

    bottom_up_dirty = true
};


get_record(dns_state, 1) -> {dns_state,
    #{<<"sub">> => <<"p1">>},
    #{<<"p1">> => <<"sub">>},
    #{<<"p1">> => [{1, 2, 3, 4}, {192, 168, 192, 1}]},
    #{<<"p1">> => [
        {<<"_acme-challenge">>, <<"token">>},
        {<<"second">>, <<"value">>}
    ]}
};
get_record(dns_state, 2) -> {dns_state,
    #{<<"sub">> => <<"p1">>},
    #{<<"p1">> => <<"sub">>},
    #{<<"p1">> => [{1, 2, 3, 4}, {192, 168, 192, 1}]},
    #{<<"p1">> => [
        {<<"_acme-challenge">>, <<"token">>, undefined},
        {<<"second">>, <<"value">>, undefined}
    ]}
};


get_record(token, 1) -> {token,
    <<"secret">>,
    resource,
    <<"resource_id">>,
    {client, user, <<"client_id">>}
};
get_record(token, 2) -> {token,
    <<"secret">>,
    resource,
    <<"resource_id">>,
    {client, user, <<"client_id">>},
    false
}.<|MERGE_RESOLUTION|>--- conflicted
+++ resolved
@@ -60,7 +60,7 @@
 %%%===================================================================
 
 user_upgrade_test(Config) ->
-    test_record_upgrade(Config, od_user, [1, 2, 3, 4, 5, 6, 7, 8, 9]).
+    test_record_upgrade(Config, od_user, [1, 2, 3, 4, 5, 6, 7, 8, 9, 10]).
 
 
 group_upgrade_test(Config) ->
@@ -474,27 +474,6 @@
     <<"login">>,
     [<<"email1@email.com">>, <<"email2@email.com">>],
     true,
-<<<<<<< HEAD
-
-    [
-        #linked_account{
-            idp = google,
-            subject_id = <<"user_id1">>,
-            name = <<"name1">>,
-            alias = <<"login1">>,
-            emails = [<<"email1@email.com">>],
-            entitlements = [],
-            custom = #{}
-        },
-        #linked_account{
-            idp = github,
-            subject_id = <<"user_id2">>,
-            name = <<"name2">>,
-            alias = <<"login2">>,
-            emails = [<<"email2@email.com">>],
-            entitlements = [],
-            custom = #{}
-=======
     [
         {linked_account,
             google,
@@ -513,7 +492,6 @@
             [<<"email2@email.com">>],
             [],
             #{}
->>>>>>> 215f628c
         }
     ],
     [],
@@ -526,18 +504,12 @@
         <<"sp1">> => <<"sp1Name">>,
         <<"sp2">> => <<"sp2Name">>
     },
-<<<<<<< HEAD
+
     [
         ?OZ_VIEW_PRIVILEGES, ?OZ_SET_PRIVILEGES, ?OZ_USERS_LIST,
         oz_groups_list, oz_groups_list_users, oz_groups_list_groups, oz_groups_add_members, oz_groups_remove_members,
         oz_spaces_list, oz_spaces_list_users, oz_spaces_list_groups, oz_spaces_list_providers, oz_spaces_add_members, oz_spaces_remove_members,
         oz_providers_list, oz_providers_list_users, oz_providers_list_groups, oz_providers_list_spaces
-=======
-
-    [
-        ?OZ_VIEW_PRIVILEGES, ?OZ_SET_PRIVILEGES,
-        ?OZ_USERS_LIST, ?OZ_SPACES_ADD_MEMBERS
->>>>>>> 215f628c
     ],
     [],
 
@@ -553,7 +525,68 @@
     #{},
     true
 };
-get_record(od_user, 9) -> #od_user{
+get_record(od_user, 9) -> {od_user,
+    <<"name">>,
+    <<"login">>,
+    [<<"email1@email.com">>, <<"email2@email.com">>],
+    true,
+
+    [
+        #linked_account{
+            idp = google,
+            subject_id = <<"user_id1">>,
+            name = <<"name1">>,
+            alias = <<"login1">>,
+            emails = [<<"email1@email.com">>],
+            entitlements = [],
+            custom = #{},
+            access_token = {undefined, 0},
+            refresh_token = undefined
+        },
+        #linked_account{
+            idp = github,
+            subject_id = <<"user_id2">>,
+            name = <<"name2">>,
+            alias = <<"login2">>,
+            emails = [<<"email2@email.com">>],
+            entitlements = [],
+            custom = #{},
+            access_token = {undefined, 0},
+            refresh_token = undefined
+        }
+    ],
+    [],
+
+    <<"default_space">>,
+    <<"default_provider">>,
+
+    [<<"token1">>, <<"token2">>],
+    #{
+        <<"sp1">> => <<"sp1Name">>,
+        <<"sp2">> => <<"sp2Name">>
+    },
+
+    [
+        ?OZ_VIEW_PRIVILEGES, ?OZ_SET_PRIVILEGES, ?OZ_USERS_LIST,
+        oz_groups_list, oz_groups_list_users, oz_groups_list_groups, oz_groups_add_members, oz_groups_remove_members,
+        oz_spaces_list, oz_spaces_list_users, oz_spaces_list_groups, oz_spaces_list_providers, oz_spaces_add_members, oz_spaces_remove_members,
+        oz_providers_list, oz_providers_list_users, oz_providers_list_groups, oz_providers_list_spaces
+    ],
+    [],
+
+    [<<"group1">>, <<"group2">>, <<"group3">>],
+    [<<"space1">>, <<"space2">>, <<"space3">>],
+    [<<"hservice1">>, <<"hservice2">>, <<"hservice3">>],
+    [<<"handle1">>, <<"handle2">>, <<"handle3">>],
+
+    #{},
+    #{},
+    #{},
+    #{},
+    #{},
+    true
+};
+get_record(od_user, 10) -> #od_user{
     name = <<"name">>,
     alias = <<"login">>,
     emails = [<<"email1@email.com">>, <<"email2@email.com">>],
