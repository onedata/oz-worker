--- conflicted
+++ resolved
@@ -1860,7 +1860,7 @@
     #{},
     #{},
 
-    ?DUMMY_TIMESTAMP,
+    ozt_mocks:get_frozen_time_seconds(),
     ?SUB(nobody),
 
     true,
@@ -1939,15 +1939,11 @@
     eff_providers = #{},
     eff_harvesters = #{},
 
-<<<<<<< HEAD
     %% Support related info is initialized during cluster upgrade procedure
     support_parameters_per_provider = #{},
     support_stage_per_provider = #{},
 
-    creation_time = ?DUMMY_TIMESTAMP,
-=======
     creation_time = ozt_mocks:get_frozen_time_seconds(),
->>>>>>> 83841dd9
     creator = ?SUB(nobody),
 
     top_down_dirty = true,
@@ -2197,7 +2193,7 @@
     #{},
     #{},
 
-    ?DUMMY_TIMESTAMP,
+    ozt_mocks:get_frozen_time_seconds(),
     0,
 
     true
@@ -2227,13 +2223,8 @@
     eff_spaces = #{},
     eff_harvesters = #{},
 
-<<<<<<< HEAD
-    creation_time = ?DUMMY_TIMESTAMP,
+    creation_time = ozt_mocks:get_frozen_time_seconds(),
     connection_status = provider_connection_status:new_by_last_activity(0),
-=======
-    creation_time = ozt_mocks:get_frozen_time_seconds(),
-    last_activity = 0,
->>>>>>> 83841dd9
 
     bottom_up_dirty = true
 };
@@ -2864,13 +2855,8 @@
     eff_users = #{},
     eff_groups = #{},
     eff_providers = #{},
-<<<<<<< HEAD
-
-    creation_time = ?DUMMY_TIMESTAMP,
-=======
-    
+
     creation_time = ozt_mocks:get_frozen_time_seconds(),
->>>>>>> 83841dd9
     creator = ?SUB(nobody),
 
     bottom_up_dirty = true,
