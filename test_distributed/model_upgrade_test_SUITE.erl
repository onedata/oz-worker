--- conflicted
+++ resolved
@@ -57,90 +57,15 @@
 %%%===================================================================
 
 user_upgrade_test(Config) ->
-<<<<<<< HEAD
-    UserRecordVer1 = user_record_1(),
-
-    {Version2, UserRecordVer2} = oz_test_utils:call_oz(
-        Config, od_user, upgrade_record, [1, UserRecordVer1]
-    ),
-    ?assertEqual(2, Version2),
-    ?assertEqual(UserRecordVer2, user_record_2()),
-
-    {Version3, UserRecordVer3} = oz_test_utils:call_oz(
-        Config, od_user, upgrade_record, [2, UserRecordVer2]
-    ),
-    ?assertEqual(3, Version3),
-    ?assertEqual(UserRecordVer3, user_record_3()),
-
-    {Version4, UserRecordVer4} = oz_test_utils:call_oz(
-        Config, od_user, upgrade_record, [3, UserRecordVer3]
-    ),
-    ?assertEqual(4, Version4),
-    ?assertEqual(UserRecordVer4, user_record_4()),
-
-    {Version5, UserRecordVer5} = oz_test_utils:call_oz(
-        Config, od_user, upgrade_record, [4, UserRecordVer4]
-    ),
-    ?assertEqual(5, Version5),
-    ?assertEqual(UserRecordVer5, user_record_5()),
-
-    {Version6, UserRecordVer6} = oz_test_utils:call_oz(
-        Config, od_user, upgrade_record, [5, UserRecordVer5]
-    ),
-    ?assertEqual(6, Version6),
-    ?assertEqual(UserRecordVer6, user_record_6()),
-    
-    {Version7, UserRecordVer7} = oz_test_utils:call_oz(
-        Config, od_user, upgrade_record, [6, user_record_6_with_idp_groups()]
-    ),
-    ?assertEqual(7, Version7),
-    ?assertEqual(UserRecordVer7, user_record_7()).
+    test_record_upgrade(Config, od_user, [1, 2, 3, 4, 5, 6, 7, 8]).
 
 
 group_upgrade_test(Config) ->
-    GroupRecordVer1 = group_record_1(),
-    {Version2, GroupRecordVer2} = oz_test_utils:call_oz(
-        Config, od_group, upgrade_record, [1, GroupRecordVer1]
-    ),
-    ?assertEqual(2, Version2),
-    ?assertEqual(GroupRecordVer2, group_record_2()),
-    {Version3, GroupRecordVer3} = oz_test_utils:call_oz(
-        Config, od_group, upgrade_record, [2, GroupRecordVer2]
-    ),
-    ?assertEqual(3, Version3),
-    ?assertEqual(GroupRecordVer3, group_record_3()),
-    {Version4, GroupRecordVer4} = oz_test_utils:call_oz(
-        Config, od_group, upgrade_record, [3, GroupRecordVer3]
-    ),
-    ?assertEqual(4, Version4),
-    ?assertEqual(GroupRecordVer4, group_record_4()).
+    test_record_upgrade(Config, od_group, [1, 2, 3, 4, 5]).
 
 
 space_upgrade_test(Config) ->
-    SpaceRecordVer1 = space_record_1(),
-    
-    {Version2, SpaceRecordVer2} = oz_test_utils:call_oz(
-        Config, od_space, upgrade_record, [1, SpaceRecordVer1]
-    ),
-    ?assertEqual(2, Version2),
-    ?assertEqual(SpaceRecordVer2, space_record_2()),
-    
-    {Version3, SpaceRecordVer3} = oz_test_utils:call_oz(
-        Config, od_space, upgrade_record, [2, SpaceRecordVer2]
-    ),
-    ?assertEqual(3, Version3),
-    ?assertEqual(SpaceRecordVer3, space_record_3()).
-=======
-    test_record_upgrade(Config, od_user, [1, 2, 3, 4, 5, 6, 7]).
-
-
-group_upgrade_test(Config) ->
-    test_record_upgrade(Config, od_group, [1, 2, 3, 4]).
-
-
-space_upgrade_test(Config) ->
-    test_record_upgrade(Config, od_space, [1, 2, 3]).
->>>>>>> d2209ee4
+    test_record_upgrade(Config, od_space, [1, 2, 3, 4]).
 
 
 share_upgrade_test(Config) ->
@@ -223,7 +148,7 @@
         <<"sp2">> => <<"sp2Name">>
     },
     [  % oz_privileges
-        ?OZ_VIEW_PRIVILEGES, ?OZ_SET_PRIVILEGES, ?OZ_USERS_LIST, 
+        ?OZ_VIEW_PRIVILEGES, ?OZ_SET_PRIVILEGES, ?OZ_USERS_LIST,
         oz_groups_list, oz_groups_list_users, oz_groups_list_groups, oz_groups_add_members, oz_groups_remove_members,
         oz_spaces_list, oz_spaces_list_users, oz_spaces_list_groups, oz_spaces_list_providers, oz_spaces_add_members, oz_spaces_remove_members,
         oz_providers_list, oz_providers_list_users, oz_providers_list_groups, oz_providers_list_spaces
@@ -435,14 +360,109 @@
     #{},
     #{},
     true
-}.
-
-user_record_6() -> {od_user,
+};
+get_record(od_user, 6) -> {od_user,
     <<"name">>,
     <<"login">>,
     [<<"email1@email.com">>, <<"email2@email.com">>],
     true,
     [
+        {linked_account,
+            google,
+            <<"user_id1">>,
+            <<"login1">>,
+            <<"name1">>,
+            [<<"email1@email.com">>],
+            []
+        },
+        {linked_account,
+            github,
+            <<"user_id2">>,
+            <<"login2">>,
+            <<"name2">>,
+            [<<"email2@email.com">>],
+            []
+        }
+    ],
+    <<"default_space">>,
+    <<"default_provider">>,
+    [<<"token1">>, <<"token2">>],
+    #{
+        <<"sp1">> => <<"sp1Name">>,
+        <<"sp2">> => <<"sp2Name">>
+    },
+    [
+        ?OZ_VIEW_PRIVILEGES, ?OZ_SET_PRIVILEGES, ?OZ_USERS_LIST,
+        oz_groups_list, oz_groups_list_users, oz_groups_list_groups, oz_groups_add_members, oz_groups_remove_members,
+        oz_spaces_list, oz_spaces_list_users, oz_spaces_list_groups, oz_spaces_list_providers, oz_spaces_add_members, oz_spaces_remove_members,
+        oz_providers_list, oz_providers_list_users, oz_providers_list_groups, oz_providers_list_spaces
+    ],
+    [],
+    [<<"group1">>, <<"group2">>, <<"group3">>],
+    [<<"space1">>, <<"space2">>, <<"space3">>],
+    [<<"hservice1">>, <<"hservice2">>, <<"hservice3">>],
+    [<<"handle1">>, <<"handle2">>, <<"handle3">>],
+    #{},
+    #{},
+    #{},
+    #{},
+    #{},
+    true
+};
+get_record(od_user, 7) -> {od_user,
+    <<"name">>,
+    <<"login">>,
+    [<<"email1@email.com">>, <<"email2@email.com">>],
+    true,
+    [
+        {linked_account,
+            google,
+            <<"user_id1">>,
+            <<"login1">>,
+            <<"name1">>,
+            [<<"email1@email.com">>],
+            []
+        },
+        {linked_account,
+            github,
+            <<"user_id2">>,
+            <<"login2">>,
+            <<"name2">>,
+            [<<"email2@email.com">>],
+            []
+        }
+    ],
+    <<"default_space">>,
+    <<"default_provider">>,
+    [<<"token1">>, <<"token2">>],
+    #{
+        <<"sp1">> => <<"sp1Name">>,
+        <<"sp2">> => <<"sp2Name">>
+    },
+    [
+        ?OZ_VIEW_PRIVILEGES, ?OZ_SET_PRIVILEGES, ?OZ_USERS_LIST,
+        oz_groups_list, oz_groups_list_users, oz_groups_list_groups, oz_groups_add_members, oz_groups_remove_members,
+        oz_spaces_list, oz_spaces_list_users, oz_spaces_list_groups, oz_spaces_list_providers, oz_spaces_add_members, oz_spaces_remove_members,
+        oz_providers_list, oz_providers_list_users, oz_providers_list_groups, oz_providers_list_spaces
+    ],
+    [],
+    [<<"group1">>, <<"group2">>, <<"group3">>],
+    [<<"space1">>, <<"space2">>, <<"space3">>],
+    [<<"hservice1">>, <<"hservice2">>, <<"hservice3">>],
+    [<<"handle1">>, <<"handle2">>, <<"handle3">>],
+    #{},
+    #{},
+    #{},
+    #{},
+    #{},
+    true
+};
+get_record(od_user, 8) -> #od_user{
+    name = <<"name">>,
+    alias = <<"login">>,
+    email_list = [<<"email1@email.com">>, <<"email2@email.com">>],
+    basic_auth_enabled = true,
+    linked_accounts = [
         #linked_account{
             idp = google,
             subject_id = <<"user_id1">>,
@@ -460,141 +480,6 @@
             groups = []
         }
     ],
-    <<"default_space">>,
-    <<"default_provider">>,
-    [<<"token1">>, <<"token2">>],
-    #{
-        <<"sp1">> => <<"sp1Name">>,
-        <<"sp2">> => <<"sp2Name">>
-    },
-    [
-        ?OZ_VIEW_PRIVILEGES, ?OZ_SET_PRIVILEGES, ?OZ_USERS_LIST,
-        oz_groups_list, oz_groups_list_users, oz_groups_list_groups, oz_groups_add_members, oz_groups_remove_members,
-        oz_spaces_list, oz_spaces_list_users, oz_spaces_list_groups, oz_spaces_list_providers, oz_spaces_add_members, oz_spaces_remove_members,
-        oz_providers_list, oz_providers_list_users, oz_providers_list_groups, oz_providers_list_spaces
-    ],
-    [],
-    [<<"group1">>, <<"group2">>, <<"group3">>],
-    [<<"space1">>, <<"space2">>, <<"space3">>],
-    [<<"hservice1">>, <<"hservice2">>, <<"hservice3">>],
-    [<<"handle1">>, <<"handle2">>, <<"handle3">>],
-    #{},
-    #{},
-    #{},
-    #{},
-    #{},
-    true
-<<<<<<< HEAD
-}.
-
-user_record_6_with_idp_groups() ->
-    NewLinkedAccounts = [
-        #linked_account{
-            idp = google,
-            subject_id = <<"user_id1">>,
-            login = <<"login1">>,
-            name = <<"name1">>,
-            email_list = [<<"email1@email.com">>],
-            groups = [<<"vo:test-vo/user:member">>, <<"vo:another-vo/user:manager">>]
-        },
-        #linked_account{
-            idp = github,
-            subject_id = <<"user_id2">>,
-            login = <<"login2">>,
-            name = <<"name2">>,
-            email_list = [<<"email2@email.com">>],
-            groups = [<<"vo:another-vo/ut:some-unit/tm:some-team/rl:some-role/user:admin">>]
-        }
-    ],
-    erlang:setelement(6, user_record_6(), NewLinkedAccounts).
-
-
-user_record_7() -> #od_user{
-=======
-};
-get_record(od_user, 6) -> {od_user,
-    <<"name">>,
-    <<"login">>,
-    [<<"email1@email.com">>, <<"email2@email.com">>],
-    true,
-    [
-        {linked_account,
-            google,
-            <<"user_id1">>,
-            <<"login1">>,
-            <<"name1">>,
-            [<<"email1@email.com">>],
-            []
-        },
-        {linked_account,
-            github,
-            <<"user_id2">>,
-            <<"login2">>,
-            <<"name2">>,
-            [<<"email2@email.com">>],
-            []
-        }
-    ],
-    <<"default_space">>,
-    <<"default_provider">>,
-    [<<"token1">>, <<"token2">>],
-    #{
-        <<"sp1">> => <<"sp1Name">>,
-        <<"sp2">> => <<"sp2Name">>
-    },
-    [
-        ?OZ_VIEW_PRIVILEGES, ?OZ_SET_PRIVILEGES,
-        ?OZ_USERS_LIST, ?OZ_SPACES_ADD_MEMBERS
-    ],
-    [],
-    [<<"group1">>, <<"group2">>, <<"group3">>],
-    [<<"space1">>, <<"space2">>, <<"space3">>],
-    [<<"hservice1">>, <<"hservice2">>, <<"hservice3">>],
-    [<<"handle1">>, <<"handle2">>, <<"handle3">>],
-    #{},
-    #{},
-    #{},
-    #{},
-    #{},
-    true
-};
-get_record(od_user, 7) -> #od_user{
->>>>>>> d2209ee4
-    name = <<"name">>,
-    alias = <<"login">>,
-    email_list = [<<"email1@email.com">>, <<"email2@email.com">>],
-    basic_auth_enabled = true,
-    linked_accounts = [
-        #linked_account{
-            idp = google,
-            subject_id = <<"user_id1">>,
-            login = <<"login1">>,
-            name = <<"name1">>,
-            email_list = [<<"email1@email.com">>],
-            groups = [
-                #idp_entitlement{path = [#idp_group{name = <<"test-vo">>, type = organization}],privileges = member}, 
-                #idp_entitlement{path = [#idp_group{name = <<"another-vo">>, type = organization}], privileges = manager}
-            ]
-        },
-        #linked_account{
-            idp = github,
-            subject_id = <<"user_id2">>,
-            login = <<"login2">>,
-            name = <<"name2">>,
-            email_list = [<<"email2@email.com">>],
-            groups = [
-                #idp_entitlement{
-                    path = [
-                        #idp_group{name = <<"another-vo">>, type = organization},
-                        #idp_group{name = <<"some-unit">>, type = unit},
-                        #idp_group{name = <<"some-team">>, type = team},
-                        #idp_group{name = <<"some-role">>, type = role}
-                    ],
-                    privileges = admin
-                }
-            ]
-        }
-    ],
     active_sessions = [],
     default_space = <<"default_space">>,
     default_provider = <<"default_provider">>,
@@ -624,11 +509,7 @@
 };
 
 
-<<<<<<< HEAD
-group_record_1() -> {od_group,
-=======
 get_record(od_group, 1) -> {od_group,
->>>>>>> d2209ee4
     <<"ńąµę|"/utf8>>,
     role,
     [ % oz_privileges
@@ -660,11 +541,9 @@
     [], % eff_handles
     false, % top_down_dirty
     false  % bottom_up_dirty
-<<<<<<< HEAD
-}.
-
-group_record_2() -> {od_group,
-     <<"ńąµę|"/utf8>>,
+};
+get_record(od_group, 2) -> {od_group,
+    <<"ńąµę|"/utf8>>,
     role,
     [ % oz_privileges
         ?OZ_VIEW_PRIVILEGES, ?OZ_SET_PRIVILEGES, ?OZ_USERS_LIST,
@@ -672,42 +551,23 @@
         oz_spaces_list, oz_spaces_list_users, oz_spaces_list_groups, oz_spaces_list_providers, oz_spaces_add_members, oz_spaces_remove_members,
         oz_providers_list, oz_providers_list_users, oz_providers_list_groups, oz_providers_list_spaces
     ],
-    [], % eff_oz_privileges
+    [],
 
     [<<"parent1">>, <<"parent2">>],
     #{
         <<"child1">> => [?GROUP_VIEW, group_join_space, group_invite_group],
         <<"child2">> =>  [?GROUP_UPDATE, ?GROUP_DELETE, group_remove_group]
-=======
-};
-get_record(od_group, 2) -> {od_group,
-    <<"ńąµę|"/utf8>>,
-    role,
-    [?OZ_VIEW_PRIVILEGES, ?OZ_SET_PRIVILEGES, ?OZ_USERS_LIST, ?OZ_SPACES_ADD_MEMBERS],
-    [],
-
-    [<<"parent1">>, <<"parent2">>],
-    #{
-        <<"child1">> => [?GROUP_VIEW, ?GROUP_CREATE_SPACE, ?GROUP_INVITE_GROUP],
-        <<"child2">> => [?GROUP_UPDATE, ?GROUP_DELETE, ?GROUP_JOIN_GROUP]
->>>>>>> d2209ee4
     },
     #{}, % eff_parents
     #{}, % eff_children
 
     #{
-<<<<<<< HEAD
         <<"user1">> => [group_create_space, ?GROUP_SET_PRIVILEGES, group_join_group],
         <<"user2">> => [?GROUP_UPDATE, ?GROUP_VIEW, group_leave_group]
-=======
-        <<"user1">> => [?GROUP_JOIN_GROUP, ?GROUP_CREATE_SPACE, ?GROUP_SET_PRIVILEGES],
-        <<"user2">> => [?GROUP_UPDATE, ?GROUP_VIEW, ?GROUP_REMOVE_GROUP]
->>>>>>> d2209ee4
     },
     [<<"space1">>, <<"space2">>, <<"space3">>],
     [<<"handle_service1">>],
     [<<"handle1">>, <<"handle2">>],
-<<<<<<< HEAD
 
     #{}, % eff_users
     #{}, % eff_spaces
@@ -716,83 +576,30 @@
     #{}, % eff_handles
 
     true, % top_down_dirty
-    true % bottom_up_dirty
-}.
-
-group_record_3() -> {od_group,
-    <<"(ńąµę-)"/utf8>>,
-    role,
-    [ % oz_privileges
+    true  % bottom_up_dirty
+};
+get_record(od_group, 3) -> #od_group{
+    name = <<"(ńąµę-)"/utf8>>,
+    type = role,
+    oz_privileges = [ % oz_privileges
         ?OZ_VIEW_PRIVILEGES, ?OZ_SET_PRIVILEGES, ?OZ_USERS_LIST,
         oz_groups_list, oz_groups_list_users, oz_groups_list_groups, oz_groups_add_members, oz_groups_remove_members,
         oz_spaces_list, oz_spaces_list_users, oz_spaces_list_groups, oz_spaces_list_providers, oz_spaces_add_members, oz_spaces_remove_members,
         oz_providers_list, oz_providers_list_users, oz_providers_list_groups, oz_providers_list_spaces
     ],
-    [], % eff_oz_privileges
-
-    [<<"parent1">>, <<"parent2">>],
-    #{
+    eff_oz_privileges = [],
+
+    parents = [<<"parent1">>, <<"parent2">>],
+    children = #{
         <<"child1">> => [?GROUP_VIEW, group_join_space, group_invite_group],
         <<"child2">> =>  [?GROUP_UPDATE, ?GROUP_DELETE, group_remove_group]
     },
-    #{}, % eff_parents
-    #{}, % eff_children
-
-    #{
+    eff_parents = #{},
+    eff_children = #{},
+
+    users = #{
         <<"user1">> => [group_create_space, ?GROUP_SET_PRIVILEGES, group_join_group],
         <<"user2">> => [?GROUP_UPDATE, ?GROUP_VIEW, group_leave_group]
-    },
-    [<<"space1">>, <<"space2">>, <<"space3">>],
-    [<<"handle_service1">>],
-    [<<"handle1">>, <<"handle2">>],
-
-    #{}, % eff_users
-    #{}, % eff_spaces
-    #{}, % eff_providers
-    #{}, % eff_handle_services
-    #{}, % eff_handles
-
-    true, % top_down_dirty
-    true % bottom_up_dirty
-}.
-
-group_record_4() -> #od_group{
-=======
-
-    #{}, % eff_users
-    #{}, % eff_spaces
-    #{}, % eff_providers
-    #{}, % eff_handle_services
-    #{}, % eff_handles
-
-    true, % top_down_dirty
-    true  % bottom_up_dirty
-};
-get_record(od_group, 3) -> #od_group{
->>>>>>> d2209ee4
-    name = <<"(ńąµę-)"/utf8>>,
-    type = role,
-    protected = false,
-    oz_privileges = [
-        ?OZ_GROUPS_ADD_RELATIONSHIPS, ?OZ_GROUPS_LIST, ?OZ_GROUPS_LIST_RELATIONSHIPS, ?OZ_GROUPS_REMOVE_RELATIONSHIPS, ?OZ_GROUPS_VIEW,
-        ?OZ_PROVIDERS_LIST, ?OZ_PROVIDERS_LIST_RELATIONSHIPS, ?OZ_PROVIDERS_VIEW,
-        ?OZ_SET_PRIVILEGES,
-        ?OZ_SPACES_ADD_RELATIONSHIPS, ?OZ_SPACES_LIST, ?OZ_SPACES_LIST_RELATIONSHIPS, ?OZ_SPACES_REMOVE_RELATIONSHIPS, ?OZ_SPACES_VIEW,
-        ?OZ_USERS_LIST, ?OZ_USERS_VIEW, ?OZ_VIEW_PRIVILEGES
-    ],
-    eff_oz_privileges = [],
-
-    parents = [<<"parent1">>, <<"parent2">>],
-    children = #{
-        <<"child1">> => [?GROUP_ADD_CHILD, ?GROUP_ADD_SPACE, ?GROUP_VIEW, ?GROUP_VIEW_PRIVILEGES],
-        <<"child2">> => [?GROUP_DELETE, ?GROUP_REMOVE_CHILD, ?GROUP_UPDATE]
-    },
-    eff_parents = #{},
-    eff_children = #{},
-
-    users = #{
-        <<"user1">> => [?GROUP_ADD_PARENT, ?GROUP_ADD_SPACE, ?GROUP_SET_PRIVILEGES],
-        <<"user2">> => [?GROUP_LEAVE_PARENT, ?GROUP_UPDATE, ?GROUP_VIEW, ?GROUP_VIEW_PRIVILEGES]
     },
     spaces = [<<"space1">>, <<"space2">>, <<"space3">>],
     handle_services = [<<"handle_service1">>],
@@ -809,13 +616,29 @@
 };
 get_record(od_group, 4) ->
     get_record(od_group, 3);
-
-<<<<<<< HEAD
-space_record_1() -> {od_space,
-=======
+get_record(od_group, 5) ->
+    Group = get_record(od_group, 4),
+    Group#od_group{
+        protected = false,
+        oz_privileges = [
+            ?OZ_GROUPS_ADD_RELATIONSHIPS, ?OZ_GROUPS_LIST, ?OZ_GROUPS_LIST_RELATIONSHIPS, ?OZ_GROUPS_REMOVE_RELATIONSHIPS, ?OZ_GROUPS_VIEW,
+            ?OZ_PROVIDERS_LIST, ?OZ_PROVIDERS_LIST_RELATIONSHIPS, ?OZ_PROVIDERS_VIEW,
+            ?OZ_SET_PRIVILEGES,
+            ?OZ_SPACES_ADD_RELATIONSHIPS, ?OZ_SPACES_LIST, ?OZ_SPACES_LIST_RELATIONSHIPS, ?OZ_SPACES_REMOVE_RELATIONSHIPS, ?OZ_SPACES_VIEW,
+            ?OZ_USERS_LIST, ?OZ_USERS_VIEW, ?OZ_VIEW_PRIVILEGES
+        ],
+        children = #{
+            <<"child1">> => [?GROUP_ADD_CHILD, ?GROUP_ADD_SPACE, ?GROUP_VIEW, ?GROUP_VIEW_PRIVILEGES],
+            <<"child2">> => [?GROUP_DELETE, ?GROUP_REMOVE_CHILD, ?GROUP_UPDATE]
+        },
+        users = #{
+            <<"user1">> => [?GROUP_ADD_PARENT, ?GROUP_ADD_SPACE, ?GROUP_SET_PRIVILEGES],
+            <<"user2">> => [?GROUP_LEAVE_PARENT, ?GROUP_UPDATE, ?GROUP_VIEW, ?GROUP_VIEW_PRIVILEGES]
+        },
+    };
+
 
 get_record(od_space, 1) -> {od_space,
->>>>>>> d2209ee4
     <<"name">>,
     [
         {<<"prov1">>, 1000},
@@ -844,7 +667,7 @@
     },
     #{
         <<"group1">> => [?SPACE_MANAGE_SHARES, ?SPACE_SET_PRIVILEGES, ?SPACE_INVITE_PROVIDER],
-        <<"group2">> => [?SPACE_REMOVE_PROVIDER, ?SPACE_REMOVE_GROUP, ?SPACE_UPDATE]
+        <<"group2">> => [?SPACE_REMOVE_PROVIDER, ?SPACE_REMOVE_GROUP, ?SPACE_UPDATE, space_invite_group]
     },
     #{
         <<"prov1">> => 1000,
@@ -857,14 +680,10 @@
     #{},  % eff_groups
     #{},  % eff_providers
 
-<<<<<<< HEAD
-space_record_2() -> #od_space{
-=======
     true, % top_down_dirty
     true  % bottom_up_dirty
 };
 get_record(od_space, 3) -> #od_space{
->>>>>>> d2209ee4
     name = <<"name">>,
     users = #{
         <<"user1">> => [?SPACE_MANAGE_SHARES, ?SPACE_VIEW, ?SPACE_REMOVE_GROUP],
@@ -887,9 +706,8 @@
 
     top_down_dirty = true,
     bottom_up_dirty = true
-}.
-
-space_record_3() -> #od_space{
+};
+get_record(od_space, 4) -> #od_space{
     name = <<"name">>,
     users = #{
         <<"user1">> => [?SPACE_MANAGE_SHARES, ?SPACE_VIEW, ?SPACE_VIEW_PRIVILEGES, ?SPACE_REMOVE_GROUP],
