--- conflicted
+++ resolved
@@ -21,11 +21,8 @@
 -include_lib("ctool/include/test/assertions.hrl").
 -include_lib("ctool/include/test/performance.hrl").
 
-<<<<<<< HEAD
 -define(DUMMY_TIMESTAMP, 1539770225).
-=======
 -define(OZ_NODES(Config), ?config(oz_worker_nodes, Config)).
->>>>>>> dd37f6f3
 
 %% API
 -export([
@@ -125,9 +122,11 @@
         Result = ?assertMatch({ok, _Doc}, oz_test_utils:call_oz(
             Config, datastore_model, get, [MockCtx, Key]
         )),
-        {ok, #document{value = NewRecord}} = Result,
-
-        ?assertEqual(NewRecord, get_record(RecordType, Version))
+        {ok, #document{value = NewRecord,
+                       version = NewVersion }} = Result,
+
+        ?assertEqual({NewVersion, NewRecord},
+            {Version, get_record(RecordType, Version)})
     end, tl(Versions)),
 
     test_utils:mock_unload(Nodes, RecordType).
