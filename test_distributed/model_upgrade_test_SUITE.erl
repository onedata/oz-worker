%%%-------------------------------------------------------------------
%%% @author Lukasz Opiola
%%% @copyright (C) 2017 ACK CYFRONET AGH
%%% This software is released under the MIT license
%%% cited in 'LICENSE.txt'.
%%% @end
%%%-------------------------------------------------------------------
%%% @doc This test verifies database upgrade process between versions
%%% rc12 and rc13.
%%% @end
%%%-------------------------------------------------------------------
-module(model_upgrade_test_SUITE).
-author("Lukasz Opiola").

-include("idp_group_mapping.hrl").
-include("datastore/oz_datastore_models.hrl").
-include_lib("ctool/include/privileges.hrl").
-include_lib("ctool/include/test/test_utils.hrl").
-include_lib("ctool/include/logging.hrl").
-include_lib("ctool/include/test/assertions.hrl").
-include_lib("ctool/include/test/performance.hrl").

%% API
-export([
    all/0, init_per_suite/1, end_per_suite/1
]).
-export([
    user_upgrade_test/1,
    group_upgrade_test/1,
    space_upgrade_test/1,
    share_upgrade_test/1,
    provider_upgrade_test/1,
    handle_service_upgrade_test/1,
    handle_upgrade_test/1,
    dns_state_upgrade_test/1,
    token_upgrade_test/1
]).

%%%===================================================================
%%% API functions
%%%===================================================================

all() -> ?ALL([
    user_upgrade_test,
    group_upgrade_test,
    space_upgrade_test,
    share_upgrade_test,
    provider_upgrade_test,
    handle_service_upgrade_test,
    handle_upgrade_test,
    dns_state_upgrade_test,
    token_upgrade_test
]).

%%%===================================================================
%%% Tests
%%%===================================================================

user_upgrade_test(Config) ->
    test_record_upgrade(Config, od_user, [1, 2, 3, 4, 5, 6, 7, 8]).


group_upgrade_test(Config) ->
    test_record_upgrade(Config, od_group, [1, 2, 3, 4, 5]).


space_upgrade_test(Config) ->
    test_record_upgrade(Config, od_space, [1, 2, 3, 4]).


share_upgrade_test(Config) ->
    test_record_upgrade(Config, od_share, [1, 2]).


provider_upgrade_test(Config) ->
    test_record_upgrade(Config, od_provider, [1, 2, 3, 4]).


handle_service_upgrade_test(Config) ->
    test_record_upgrade(Config, od_handle_service, [1, 2, 3]).


handle_upgrade_test(Config) ->
    test_record_upgrade(Config, od_handle, [1, 2, 3]).


dns_state_upgrade_test(Config) ->
    test_record_upgrade(Config, dns_state, [1, 2]).


token_upgrade_test(Config) ->
    test_record_upgrade(Config, token, [1, 2]).


test_record_upgrade(Config, Type, Versions) ->
    lists:foldl(fun(Version, RecordInOlderVersion) ->
        {NewVersion, NewRecord} = oz_test_utils:call_oz(
            Config, Type, upgrade_record, [Version - 1, RecordInOlderVersion]
        ),
        ?assertEqual(NewVersion, Version),
        ?assertEqual(NewRecord, get_record(Type, Version)),
        NewRecord
    end, get_record(Type, hd(Versions)), tl(Versions)).


%%%===================================================================
%%% Setup/teardown functions
%%%===================================================================

init_per_suite(Config) ->
    [{?LOAD_MODULES, [oz_test_utils]} | Config].

end_per_suite(_Config) ->
    ok.

%%%===================================================================
%%% Record definitions
%%%===================================================================

get_record(od_user, 1) -> {od_user,
    <<"name">>,
    <<"login">>,
    true,   % basic_auth_enabled
    <<"alias">>,
    [<<"email1@email.com">>, <<"email2@email.com">>],
    [
        {oauth_account,
            google,  % provider_id
            <<"user_id1">>,
            <<"login1">>,
            <<"name1">>,
            [<<"email1@email.com">>]
        },
        {oauth_account,
            github,  % provider_id
            <<"user_id2">>,
            <<"login2">>,
            <<"name2">>,
            [<<"email2@email.com">>]
        }
    ],
    <<"default_space">>,
    <<"default_provider">>,
    <<"chosen_provider">>,
    [<<"token1">>, <<"token2">>],   % client_tokens
    #{    % space_aliases
        <<"sp1">> => <<"sp1Name">>,
        <<"sp2">> => <<"sp2Name">>
    },
    [  % oz_privileges
        ?OZ_VIEW_PRIVILEGES, ?OZ_SET_PRIVILEGES, ?OZ_USERS_LIST,
        oz_groups_list, oz_groups_list_users, oz_groups_list_groups, oz_groups_add_members, oz_groups_remove_members,
        oz_spaces_list, oz_spaces_list_users, oz_spaces_list_groups, oz_spaces_list_providers, oz_spaces_add_members, oz_spaces_remove_members,
        oz_providers_list, oz_providers_list_users, oz_providers_list_groups, oz_providers_list_spaces
    ],
    [],  % eff_oz_privileges
    [<<"group1">>, <<"group2">>, <<"group3">>],
    [<<"space1">>, <<"space2">>, <<"space3">>],
    [<<"hservice1">>, <<"hservice2">>, <<"hservice3">>],
    [<<"handle1">>, <<"handle2">>, <<"handle3">>],
    [<<"eff_group1">>, <<"eff_group2">>, <<"eff_group3">>, <<"eff_group4">>],
    [],  % eff_groups
    [],  % eff_spaces
    [],  % eff_providers
    [],  % eff_handle_services
    [],  % eff_handles
    false  % top_down_dirty
};
get_record(od_user, 2) -> {od_user,
    <<"name">>,
    <<"login">>,
    <<"alias">>,
    [<<"email1@email.com">>, <<"email2@email.com">>],
    true,
    [
        {oauth_account,
            google,
            <<"user_id1">>,
            <<"login1">>,
            <<"name1">>,
            [<<"email1@email.com">>]
        },
        {oauth_account,
            github,
            <<"user_id2">>,
            <<"login2">>,
            <<"name2">>,
            [<<"email2@email.com">>]
        }
    ],
    <<"default_space">>,
    <<"default_provider">>,
    <<"chosen_provider">>,
    [<<"token1">>, <<"token2">>],
    #{
        <<"sp1">> => <<"sp1Name">>,
        <<"sp2">> => <<"sp2Name">>
    },
    [
        ?OZ_VIEW_PRIVILEGES, ?OZ_SET_PRIVILEGES, ?OZ_USERS_LIST,
        oz_groups_list, oz_groups_list_users, oz_groups_list_groups, oz_groups_add_members, oz_groups_remove_members,
        oz_spaces_list, oz_spaces_list_users, oz_spaces_list_groups, oz_spaces_list_providers, oz_spaces_add_members, oz_spaces_remove_members,
        oz_providers_list, oz_providers_list_users, oz_providers_list_groups, oz_providers_list_spaces
    ],
    [],
    [<<"group1">>, <<"group2">>, <<"group3">>],
    [<<"space1">>, <<"space2">>, <<"space3">>],
    [<<"hservice1">>, <<"hservice2">>, <<"hservice3">>],
    [<<"handle1">>, <<"handle2">>, <<"handle3">>],
    #{},
    #{},
    #{},
    #{},
    #{},
    true
};
get_record(od_user, 3) -> {od_user,
    <<"name">>,
    <<"login">>,
    <<"alias">>,
    [<<"email1@email.com">>, <<"email2@email.com">>],
    true,
    [
        {linked_account,
            google,
            <<"user_id1">>,
            <<"login1">>,
            <<"name1">>,
            [<<"email1@email.com">>]
        },
        {linked_account,
            github,
            <<"user_id2">>,
            <<"login2">>,
            <<"name2">>,
            [<<"email2@email.com">>]
        }
    ],
    <<"default_space">>,
    <<"default_provider">>,
    <<"chosen_provider">>,
    [<<"token1">>, <<"token2">>],
    #{
        <<"sp1">> => <<"sp1Name">>,
        <<"sp2">> => <<"sp2Name">>
    },
    [
        ?OZ_VIEW_PRIVILEGES, ?OZ_SET_PRIVILEGES, ?OZ_USERS_LIST,
        oz_groups_list, oz_groups_list_users, oz_groups_list_groups, oz_groups_add_members, oz_groups_remove_members,
        oz_spaces_list, oz_spaces_list_users, oz_spaces_list_groups, oz_spaces_list_providers, oz_spaces_add_members, oz_spaces_remove_members,
        oz_providers_list, oz_providers_list_users, oz_providers_list_groups, oz_providers_list_spaces
    ],
    [],
    [<<"group1">>, <<"group2">>, <<"group3">>],
    [<<"space1">>, <<"space2">>, <<"space3">>],
    [<<"hservice1">>, <<"hservice2">>, <<"hservice3">>],
    [<<"handle1">>, <<"handle2">>, <<"handle3">>],
    #{},
    #{},
    #{},
    #{},
    #{},
    true
};
get_record(od_user, 4) -> {od_user,
    <<"name">>,
    <<"login">>,
    <<"alias">>,
    [<<"email1@email.com">>, <<"email2@email.com">>],
    true,
    [
        {linked_account,
            google,
            <<"user_id1">>,
            <<"login1">>,
            <<"name1">>,
            [<<"email1@email.com">>],
            []
        },
        {linked_account,
            github,
            <<"user_id2">>,
            <<"login2">>,
            <<"name2">>,
            [<<"email2@email.com">>],
            []
        }
    ],
    <<"default_space">>,
    <<"default_provider">>,
    <<"chosen_provider">>,
    [<<"token1">>, <<"token2">>],
    #{
        <<"sp1">> => <<"sp1Name">>,
        <<"sp2">> => <<"sp2Name">>
    },
    [
        ?OZ_VIEW_PRIVILEGES, ?OZ_SET_PRIVILEGES, ?OZ_USERS_LIST,
        oz_groups_list, oz_groups_list_users, oz_groups_list_groups, oz_groups_add_members, oz_groups_remove_members,
        oz_spaces_list, oz_spaces_list_users, oz_spaces_list_groups, oz_spaces_list_providers, oz_spaces_add_members, oz_spaces_remove_members,
        oz_providers_list, oz_providers_list_users, oz_providers_list_groups, oz_providers_list_spaces
    ],
    [],
    [<<"group1">>, <<"group2">>, <<"group3">>],
    [<<"space1">>, <<"space2">>, <<"space3">>],
    [<<"hservice1">>, <<"hservice2">>, <<"hservice3">>],
    [<<"handle1">>, <<"handle2">>, <<"handle3">>],
    #{},
    #{},
    #{},
    #{},
    #{},
    true
};
get_record(od_user, 5) -> {od_user,
    <<"name">>,
    <<"login">>,
    [<<"email1@email.com">>, <<"email2@email.com">>],
    true,
    [
        {linked_account,
            google,
            <<"user_id1">>,
            <<"login1">>,
            <<"name1">>,
            [<<"email1@email.com">>],
            []
        },
        {linked_account,
            github,
            <<"user_id2">>,
            <<"login2">>,
            <<"name2">>,
            [<<"email2@email.com">>],
            []
        }
    ],
    <<"default_space">>,
    <<"default_provider">>,
    <<"chosen_provider">>,
    [<<"token1">>, <<"token2">>],
    #{
        <<"sp1">> => <<"sp1Name">>,
        <<"sp2">> => <<"sp2Name">>
    },
    [
        ?OZ_VIEW_PRIVILEGES, ?OZ_SET_PRIVILEGES, ?OZ_USERS_LIST,
        oz_groups_list, oz_groups_list_users, oz_groups_list_groups, oz_groups_add_members, oz_groups_remove_members,
        oz_spaces_list, oz_spaces_list_users, oz_spaces_list_groups, oz_spaces_list_providers, oz_spaces_add_members, oz_spaces_remove_members,
        oz_providers_list, oz_providers_list_users, oz_providers_list_groups, oz_providers_list_spaces
    ],
    [],
    [<<"group1">>, <<"group2">>, <<"group3">>],
    [<<"space1">>, <<"space2">>, <<"space3">>],
    [<<"hservice1">>, <<"hservice2">>, <<"hservice3">>],
    [<<"handle1">>, <<"handle2">>, <<"handle3">>],
    #{},
    #{},
    #{},
    #{},
    #{},
    true
};
get_record(od_user, 6) -> {od_user,
    <<"name">>,
    <<"login">>,
    [<<"email1@email.com">>, <<"email2@email.com">>],
    true,
    [
        {linked_account,
            google,
            <<"user_id1">>,
            <<"login1">>,
            <<"name1">>,
            [<<"email1@email.com">>],
            []
        },
        {linked_account,
            github,
            <<"user_id2">>,
            <<"login2">>,
            <<"name2">>,
            [<<"email2@email.com">>],
            []
        }
    ],
    <<"default_space">>,
    <<"default_provider">>,
    [<<"token1">>, <<"token2">>],
    #{
        <<"sp1">> => <<"sp1Name">>,
        <<"sp2">> => <<"sp2Name">>
    },
    [
        ?OZ_VIEW_PRIVILEGES, ?OZ_SET_PRIVILEGES, ?OZ_USERS_LIST,
        oz_groups_list, oz_groups_list_users, oz_groups_list_groups, oz_groups_add_members, oz_groups_remove_members,
        oz_spaces_list, oz_spaces_list_users, oz_spaces_list_groups, oz_spaces_list_providers, oz_spaces_add_members, oz_spaces_remove_members,
        oz_providers_list, oz_providers_list_users, oz_providers_list_groups, oz_providers_list_spaces
    ],
    [],
    [<<"group1">>, <<"group2">>, <<"group3">>],
    [<<"space1">>, <<"space2">>, <<"space3">>],
    [<<"hservice1">>, <<"hservice2">>, <<"hservice3">>],
    [<<"handle1">>, <<"handle2">>, <<"handle3">>],
    #{},
    #{},
    #{},
    #{},
    #{},
    true
};
get_record(od_user, 7) -> {od_user,
    <<"name">>,
    <<"login">>,
    [<<"email1@email.com">>, <<"email2@email.com">>],
    true,
    [
        {linked_account,
            google,
            <<"user_id1">>,
            <<"login1">>,
            <<"name1">>,
            [<<"email1@email.com">>],
            []
        },
        {linked_account,
            github,
            <<"user_id2">>,
            <<"login2">>,
            <<"name2">>,
            [<<"email2@email.com">>],
            []
        }
    ],
    <<"default_space">>,
    <<"default_provider">>,
    [<<"token1">>, <<"token2">>],
    #{
        <<"sp1">> => <<"sp1Name">>,
        <<"sp2">> => <<"sp2Name">>
    },
    [
<<<<<<< HEAD
        ?OZ_VIEW_PRIVILEGES, ?OZ_SET_PRIVILEGES, ?OZ_USERS_LIST,
        oz_groups_list, oz_groups_list_users, oz_groups_list_groups, oz_groups_add_members, oz_groups_remove_members,
        oz_spaces_list, oz_spaces_list_users, oz_spaces_list_groups, oz_spaces_list_providers, oz_spaces_add_members, oz_spaces_remove_members,
        oz_providers_list, oz_providers_list_users, oz_providers_list_groups, oz_providers_list_spaces
=======
        ?OZ_VIEW_PRIVILEGES, ?OZ_SET_PRIVILEGES,
        ?OZ_USERS_LIST, ?OZ_SPACES_ADD_MEMBERS
>>>>>>> f9497ac5
    ],
    [],
    [<<"group1">>, <<"group2">>, <<"group3">>],
    [<<"space1">>, <<"space2">>, <<"space3">>],
    [<<"hservice1">>, <<"hservice2">>, <<"hservice3">>],
    [<<"handle1">>, <<"handle2">>, <<"handle3">>],
    #{},
    #{},
    #{},
    #{},
    #{},
    true
};
get_record(od_user, 8) -> #od_user{
    name = <<"name">>,
    alias = <<"login">>,
    emails = [<<"email1@email.com">>, <<"email2@email.com">>],
    basic_auth_enabled = true,
    linked_accounts = [
        #linked_account{
            idp = google,
            subject_id = <<"user_id1">>,
            name = <<"name1">>,
            alias = <<"login1">>,
            emails = [<<"email1@email.com">>],
            entitlements = [],
            custom = #{}
        },
        #linked_account{
            idp = github,
            subject_id = <<"user_id2">>,
            name = <<"name2">>,
            alias = <<"login2">>,
            emails = [<<"email2@email.com">>],
            entitlements = [],
            custom = #{}
        }
    ],
<<<<<<< HEAD
    active_sessions = [],
=======
    entitlements = [],

>>>>>>> f9497ac5
    default_space = <<"default_space">>,
    default_provider = <<"default_provider">>,

    client_tokens = [<<"token1">>, <<"token2">>],
    space_aliases = #{
        <<"sp1">> => <<"sp1Name">>,
        <<"sp2">> => <<"sp2Name">>
    },

    oz_privileges = [
        ?OZ_GROUPS_ADD_RELATIONSHIPS, ?OZ_GROUPS_LIST, ?OZ_GROUPS_LIST_RELATIONSHIPS, ?OZ_GROUPS_REMOVE_RELATIONSHIPS, ?OZ_GROUPS_VIEW,
        ?OZ_PROVIDERS_LIST, ?OZ_PROVIDERS_LIST_RELATIONSHIPS, ?OZ_PROVIDERS_VIEW,
        ?OZ_SET_PRIVILEGES,
        ?OZ_SPACES_ADD_RELATIONSHIPS, ?OZ_SPACES_LIST, ?OZ_SPACES_LIST_RELATIONSHIPS, ?OZ_SPACES_REMOVE_RELATIONSHIPS, ?OZ_SPACES_VIEW,
        ?OZ_USERS_LIST, ?OZ_USERS_VIEW, ?OZ_VIEW_PRIVILEGES
    ],
    eff_oz_privileges = [],

    groups = [<<"group1">>, <<"group2">>, <<"group3">>],
    spaces = [<<"space1">>, <<"space2">>, <<"space3">>],
    handle_services = [<<"hservice1">>, <<"hservice2">>, <<"hservice3">>],
    handles = [<<"handle1">>, <<"handle2">>, <<"handle3">>],

    eff_groups = #{},
    eff_spaces = #{},
    eff_providers = #{},
    eff_handle_services = #{},
    eff_handles = #{},
    top_down_dirty = true
};


get_record(od_group, 1) -> {od_group,
    <<"ńąµę|"/utf8>>,
    role,
    [ % oz_privileges
        ?OZ_VIEW_PRIVILEGES, ?OZ_SET_PRIVILEGES, ?OZ_USERS_LIST,
        oz_groups_list, oz_groups_list_users, oz_groups_list_groups, oz_groups_add_members, oz_groups_remove_members,
        oz_spaces_list, oz_spaces_list_users, oz_spaces_list_groups, oz_spaces_list_providers, oz_spaces_add_members, oz_spaces_remove_members,
        oz_providers_list, oz_providers_list_users, oz_providers_list_groups, oz_providers_list_spaces
    ],
    [], % eff_oz_privileges
    [<<"parent1">>, <<"parent2">>],
    [
        {<<"child1">>, [?GROUP_VIEW, group_join_space, group_invite_group]},
        {<<"child2">>, [?GROUP_UPDATE, ?GROUP_DELETE, group_remove_group]}
    ],
    [], % eff_parents
    [], % eff_children
    [
        {<<"user1">>, [group_create_space, ?GROUP_SET_PRIVILEGES, group_join_group]},
        {<<"user2">>, [?GROUP_UPDATE, ?GROUP_VIEW, group_leave_group]}
    ],
    [<<"space1">>, <<"space2">>, <<"space3">>],
    [<<"handle_service1">>],
    [<<"handle1">>, <<"handle2">>],
    [], % eff_users
    [], % eff_spaces
    [], % eff_shares
    [], % eff_providers
    [], % eff_handle_services
    [], % eff_handles
    false, % top_down_dirty
    false  % bottom_up_dirty
};
get_record(od_group, 2) -> {od_group,
    <<"ńąµę|"/utf8>>,
    role,
    [ % oz_privileges
        ?OZ_VIEW_PRIVILEGES, ?OZ_SET_PRIVILEGES, ?OZ_USERS_LIST,
        oz_groups_list, oz_groups_list_users, oz_groups_list_groups, oz_groups_add_members, oz_groups_remove_members,
        oz_spaces_list, oz_spaces_list_users, oz_spaces_list_groups, oz_spaces_list_providers, oz_spaces_add_members, oz_spaces_remove_members,
        oz_providers_list, oz_providers_list_users, oz_providers_list_groups, oz_providers_list_spaces
    ],
    [],

    [<<"parent1">>, <<"parent2">>],
    #{
        <<"child1">> => [?GROUP_VIEW, group_join_space, group_invite_group],
        <<"child2">> =>  [?GROUP_UPDATE, ?GROUP_DELETE, group_remove_group]
    },
    #{}, % eff_parents
    #{}, % eff_children

    #{
        <<"user1">> => [group_create_space, ?GROUP_SET_PRIVILEGES, group_join_group],
        <<"user2">> => [?GROUP_UPDATE, ?GROUP_VIEW, group_leave_group]
    },
    [<<"space1">>, <<"space2">>, <<"space3">>],
    [<<"handle_service1">>],
    [<<"handle1">>, <<"handle2">>],

    #{}, % eff_users
    #{}, % eff_spaces
    #{}, % eff_providers
    #{}, % eff_handle_services
    #{}, % eff_handles

    true, % top_down_dirty
    true  % bottom_up_dirty
};
<<<<<<< HEAD
get_record(od_group, 3) -> {od_group,
    <<"(ńąµę-)"/utf8>>,
    role,
    [ % oz_privileges
        ?OZ_VIEW_PRIVILEGES, ?OZ_SET_PRIVILEGES, ?OZ_USERS_LIST,
        oz_groups_list, oz_groups_list_users, oz_groups_list_groups, oz_groups_add_members, oz_groups_remove_members,
        oz_spaces_list, oz_spaces_list_users, oz_spaces_list_groups, oz_spaces_list_providers, oz_spaces_add_members, oz_spaces_remove_members,
        oz_providers_list, oz_providers_list_users, oz_providers_list_groups, oz_providers_list_spaces
    ],
    [],

    [<<"parent1">>, <<"parent2">>],
    #{
        <<"child1">> => [?GROUP_VIEW, group_join_space, group_invite_group],
        <<"child2">> =>  [?GROUP_UPDATE, ?GROUP_DELETE, group_remove_group]
    },
    #{},
    #{},

    #{
        <<"user1">> => [group_create_space, ?GROUP_SET_PRIVILEGES, group_join_group],
        <<"user2">> => [?GROUP_UPDATE, ?GROUP_VIEW, group_leave_group]
    },
    [<<"space1">>, <<"space2">>, <<"space3">>],
    [<<"handle_service1">>],
    [<<"handle1">>, <<"handle2">>],

    #{},
    #{},
    #{},
    #{},
    #{},

    true,
    true
};
get_record(od_group, 4) ->
    get_record(od_group, 3);
get_record(od_group, 5) ->
    V4 = get_record(od_group, 4),
    setelement(3, V4, role_holders);
get_record(od_group, 6) -> #od_group{
    name = <<"(ńąµę-)"/utf8>>,
    type = role_holders,
    protected = false,
    oz_privileges = [
        ?OZ_GROUPS_ADD_RELATIONSHIPS, ?OZ_GROUPS_LIST, ?OZ_GROUPS_LIST_RELATIONSHIPS, ?OZ_GROUPS_REMOVE_RELATIONSHIPS, ?OZ_GROUPS_VIEW,
        ?OZ_PROVIDERS_LIST, ?OZ_PROVIDERS_LIST_RELATIONSHIPS, ?OZ_PROVIDERS_VIEW,
        ?OZ_SET_PRIVILEGES,
        ?OZ_SPACES_ADD_RELATIONSHIPS, ?OZ_SPACES_LIST, ?OZ_SPACES_LIST_RELATIONSHIPS, ?OZ_SPACES_REMOVE_RELATIONSHIPS, ?OZ_SPACES_VIEW,
        ?OZ_USERS_LIST, ?OZ_USERS_VIEW, ?OZ_VIEW_PRIVILEGES
    ],
=======
get_record(od_group, 3) -> #od_group{
    name = <<"ńąµę"/utf8>>,
    type = role,
    oz_privileges = [?OZ_VIEW_PRIVILEGES, ?OZ_SET_PRIVILEGES, ?OZ_USERS_LIST, ?OZ_SPACES_ADD_MEMBERS],
>>>>>>> f9497ac5
    eff_oz_privileges = [],

    parents = [<<"parent1">>, <<"parent2">>],
    children = #{
        <<"child1">> => [?GROUP_ADD_CHILD, ?GROUP_ADD_SPACE, ?GROUP_VIEW, ?GROUP_VIEW_PRIVILEGES],
        <<"child2">> => [?GROUP_DELETE, ?GROUP_REMOVE_CHILD, ?GROUP_UPDATE]
    },
    eff_parents = #{},
    eff_children = #{},

    users = #{
        <<"user1">> => [?GROUP_ADD_PARENT, ?GROUP_ADD_SPACE, ?GROUP_SET_PRIVILEGES],
        <<"user2">> => [?GROUP_LEAVE_PARENT, ?GROUP_UPDATE, ?GROUP_VIEW, ?GROUP_VIEW_PRIVILEGES]
    },
    spaces = [<<"space1">>, <<"space2">>, <<"space3">>],
    handle_services = [<<"handle_service1">>],
    handles = [<<"handle1">>, <<"handle2">>],

    eff_users = #{},
    eff_spaces = #{},
    eff_providers = #{},
    eff_handle_services = #{},
    eff_handles = #{},

    top_down_dirty = true,
    bottom_up_dirty = true
};


get_record(od_space, 1) -> {od_space,
    <<"name">>,
    [
        {<<"prov1">>, 1000},
        {<<"prov2">>, 250000},
        {<<"prov3">>, 19999999}
    ],
    [
        {<<"user1">>, [?SPACE_MANAGE_SHARES, ?SPACE_VIEW, ?SPACE_REMOVE_GROUP]},
        {<<"user2">>, [?SPACE_UPDATE, ?SPACE_SET_PRIVILEGES, ?SPACE_INVITE_PROVIDER]}
    ],
    [
        {<<"group1">>, [?SPACE_MANAGE_SHARES, ?SPACE_SET_PRIVILEGES, ?SPACE_INVITE_PROVIDER]},
        {<<"group2">>, [?SPACE_REMOVE_PROVIDER, ?SPACE_REMOVE_GROUP, ?SPACE_UPDATE, space_invite_group]}
    ],
    [<<"share1">>, <<"share2">>, <<"share3">>, <<"share4">>],
    [],  % eff_users
    [],  % eff_groups
    false, % top_down_dirty
    false  % bottom_up_dirty
};
get_record(od_space, 2) -> {od_space,
    <<"name">>,
    #{
        <<"user1">> => [?SPACE_MANAGE_SHARES, ?SPACE_VIEW, ?SPACE_REMOVE_GROUP],
        <<"user2">> => [?SPACE_UPDATE, ?SPACE_SET_PRIVILEGES, ?SPACE_INVITE_PROVIDER]
    },
    #{
        <<"group1">> => [?SPACE_MANAGE_SHARES, ?SPACE_SET_PRIVILEGES, ?SPACE_INVITE_PROVIDER],
        <<"group2">> => [?SPACE_REMOVE_PROVIDER, ?SPACE_REMOVE_GROUP, ?SPACE_UPDATE, space_invite_group]
    },
    #{
        <<"prov1">> => 1000,
        <<"prov2">> => 250000,
        <<"prov3">> => 19999999
    },
    [<<"share1">>, <<"share2">>, <<"share3">>, <<"share4">>],

    #{},  % eff_users
    #{},  % eff_groups
    #{},  % eff_providers

    true, % top_down_dirty
    true  % bottom_up_dirty
};
get_record(od_space, 3) -> #od_space{
    name = <<"name">>,
    users = #{
        <<"user1">> => [?SPACE_MANAGE_SHARES, ?SPACE_VIEW, ?SPACE_REMOVE_GROUP],
        <<"user2">> => [?SPACE_UPDATE, ?SPACE_SET_PRIVILEGES, ?SPACE_INVITE_PROVIDER]
    },
    groups = #{
        <<"group1">> => [?SPACE_MANAGE_SHARES, ?SPACE_SET_PRIVILEGES, ?SPACE_INVITE_PROVIDER],
        <<"group2">> => [?SPACE_REMOVE_PROVIDER, ?SPACE_REMOVE_GROUP, ?SPACE_UPDATE, space_invite_group]
    },
    providers = #{
        <<"prov1">> => 1000,
        <<"prov2">> => 250000,
        <<"prov3">> => 19999999
    },
    shares = [<<"share1">>, <<"share2">>, <<"share3">>, <<"share4">>],

    eff_users = #{},
    eff_groups = #{},
    eff_providers = #{},

    top_down_dirty = true,
    bottom_up_dirty = true
};
get_record(od_space, 4) -> #od_space{
    name = <<"name">>,
    users = #{
        <<"user1">> => privileges:from_list([
            ?SPACE_MANAGE_SHARES, ?SPACE_VIEW, ?SPACE_VIEW_PRIVILEGES, ?SPACE_REMOVE_GROUP,
            ?SPACE_READ_DATA, ?SPACE_MANAGE_INDEXES, ?SPACE_QUERY_INDEXES, ?SPACE_VIEW_STATISTICS
        ]),
        <<"user2">> => privileges:from_list([
            ?SPACE_UPDATE, ?SPACE_SET_PRIVILEGES, ?SPACE_INVITE_PROVIDER,
            ?SPACE_READ_DATA, ?SPACE_MANAGE_INDEXES, ?SPACE_QUERY_INDEXES, ?SPACE_VIEW_STATISTICS
        ])
    },
    groups = #{
        <<"group1">> => privileges:from_list([
            ?SPACE_MANAGE_SHARES, ?SPACE_SET_PRIVILEGES, ?SPACE_INVITE_PROVIDER,
            ?SPACE_READ_DATA, ?SPACE_MANAGE_INDEXES, ?SPACE_QUERY_INDEXES, ?SPACE_VIEW_STATISTICS
        ]),
        <<"group2">> => privileges:from_list([
            ?SPACE_REMOVE_PROVIDER, ?SPACE_REMOVE_GROUP, ?SPACE_UPDATE, ?SPACE_ADD_GROUP,
            ?SPACE_READ_DATA, ?SPACE_MANAGE_INDEXES, ?SPACE_QUERY_INDEXES, ?SPACE_VIEW_STATISTICS
        ])
    },
    providers = #{
        <<"prov1">> => 1000,
        <<"prov2">> => 250000,
        <<"prov3">> => 19999999
    },
    shares = [<<"share1">>, <<"share2">>, <<"share3">>, <<"share4">>],

    eff_users = #{},
    eff_groups = #{},
    eff_providers = #{},

    top_down_dirty = true,
    bottom_up_dirty = true
};

get_record(od_share, 1) -> {od_share,
    <<"name">>,
    <<"public_url">>,
    <<"parent_space_id">>,
    <<"handle_id">>,
    <<"root_file_id">>,
    [],  % eff_users
    [],  % eff_groups
    false  % bottom_up_dirty
};
get_record(od_share, 2) -> #od_share{
    name = <<"name">>,
    public_url = <<"public_url">>,
    space = <<"parent_space_id">>,
    handle = <<"handle_id">>,
    root_file = <<"root_file_id">>
};


get_record(od_provider, 1) -> {od_provider,
    <<"name">>,
    <<"redirection_point">>,
    [<<"url1.com">>, <<"url2.com">>, <<"url3.com">>],
    <<"cert_serial">>,
    -93.2341, % latitude
    17,       % longitude
    [<<"space1">>, <<"space2">>, <<"space3">>, <<"space4">>],
    [],  % eff_users
    [],  % eff_groups
    false  % bottom_up_dirty
};
get_record(od_provider, 2) -> {od_provider,
    <<"name">>, % name
    <<"redirection_point">>, % redirection_point
    [<<"url1.com">>, <<"url2.com">>, <<"url3.com">>], % urls
    <<"cert_serial">>,
    -93.2341,
    17,

    #{
        % During provider doc translation, extra information is added - support
        % sizes. However, it is not possible to gather this information because
        % during update there is no information about document id in context.
        <<"space1">> => 0,
        <<"space2">> => 0,
        <<"space3">> => 0,
        <<"space4">> => 0
    },

    #{}, % eff_users
    #{}, % eff_groups

    true % bottom_up_dirty
};
get_record(od_provider, 3) -> {od_provider,
    <<"name">>,
    undefined,
    undefined,
    false,
    <<"redirection_point">>,
    undefined,

    -93.2341,
    17,

    #{
        <<"space1">> => 0,
        <<"space2">> => 0,
        <<"space3">> => 0,
        <<"space4">> => 0
    },

    #{}, % eff_users
    #{}, % eff_groups

    true % bottom_up_dirty
};
get_record(od_provider, 4) -> #od_provider{
    name = <<"name">>,
    admin_email = undefined,
    root_macaroon = undefined,
    subdomain_delegation = false,
    domain = <<"redirection_point">>,
    subdomain = undefined,

    latitude = -93.2341,
    longitude = 17,

    spaces = #{
        <<"space1">> => 0,
        <<"space2">> => 0,
        <<"space3">> => 0,
        <<"space4">> => 0
    },

    eff_users = #{},
    eff_groups = #{},

    bottom_up_dirty = true
};


get_record(od_handle_service, 1) -> {od_handle_service,
    <<"name">>,
    <<"proxy_endpoint">>,
    [ % service_properties
        {<<"property1">>, <<"value1">>},
        {<<"property2">>, <<"value2">>},
        {<<"property3">>, <<"value3">>}
    ],
    [
        {<<"user1">>, [?HANDLE_SERVICE_LIST_HANDLES, ?HANDLE_SERVICE_VIEW, ?HANDLE_SERVICE_REGISTER_HANDLE]},
        {<<"user2">>, [?HANDLE_SERVICE_UPDATE, ?HANDLE_SERVICE_DELETE, ?HANDLE_SERVICE_VIEW]}
    ],
    [
        {<<"group1">>, [?HANDLE_SERVICE_DELETE, ?HANDLE_SERVICE_VIEW, ?HANDLE_SERVICE_VIEW]},
        {<<"group2">>, [?HANDLE_SERVICE_LIST_HANDLES, ?HANDLE_SERVICE_UPDATE, ?HANDLE_SERVICE_REGISTER_HANDLE]}
    ],
    [],  % eff_users
    [],  % eff_groups
    false  % bottom_up_dirty
};
get_record(od_handle_service, 2) -> {od_handle_service,
    <<"name">>,
    <<"proxy_endpoint">>,
    #{
        <<"property1">> => <<"value1">>,
        <<"property2">> => <<"value2">>,
        <<"property3">> => <<"value3">>
    },

    #{
        <<"user1">> => [?HANDLE_SERVICE_LIST_HANDLES, ?HANDLE_SERVICE_VIEW, ?HANDLE_SERVICE_REGISTER_HANDLE],
        <<"user2">> => [?HANDLE_SERVICE_UPDATE, ?HANDLE_SERVICE_DELETE, ?HANDLE_SERVICE_VIEW]
    },
    #{
        <<"group1">> => [?HANDLE_SERVICE_DELETE, ?HANDLE_SERVICE_VIEW, ?HANDLE_SERVICE_VIEW],
        <<"group2">> => [?HANDLE_SERVICE_LIST_HANDLES, ?HANDLE_SERVICE_UPDATE, ?HANDLE_SERVICE_REGISTER_HANDLE]
    },
    [],  % handles

    #{},  % eff_users
    #{},  % eff_groups

    true  % bottom_up_dirty
};
get_record(od_handle_service, 3) -> #od_handle_service{
    name = <<"name">>,
    proxy_endpoint = <<"proxy_endpoint">>,
    service_properties = #{
        <<"property1">> => <<"value1">>,
        <<"property2">> => <<"value2">>,
        <<"property3">> => <<"value3">>
    },

    users = #{
        <<"user1">> => [?HANDLE_SERVICE_LIST_HANDLES, ?HANDLE_SERVICE_VIEW, ?HANDLE_SERVICE_REGISTER_HANDLE],
        <<"user2">> => [?HANDLE_SERVICE_UPDATE, ?HANDLE_SERVICE_DELETE, ?HANDLE_SERVICE_VIEW]
    },
    groups = #{
        <<"group1">> => [?HANDLE_SERVICE_DELETE, ?HANDLE_SERVICE_VIEW, ?HANDLE_SERVICE_VIEW],
        <<"group2">> => [?HANDLE_SERVICE_LIST_HANDLES, ?HANDLE_SERVICE_UPDATE, ?HANDLE_SERVICE_REGISTER_HANDLE]
    },
    handles = [],


    eff_users = #{},
    eff_groups = #{},

    bottom_up_dirty = true
};



get_record(od_handle, 1) -> {od_handle,
    <<"public_handle">>,
    <<"Share">>, % resource_type
    <<"resource_id">>,
    <<"<metadata_xml_string>">>,
    {{2016, 4, 4}, {14, 56, 33}}, % timestamp
    <<"handle_service_id">>,
    [
        {<<"user1">>, [?HANDLE_VIEW, ?HANDLE_UPDATE]},
        {<<"user2">>, [?HANDLE_VIEW, ?HANDLE_UPDATE, ?HANDLE_DELETE]}
    ],
    [
        {<<"group1">>, [?HANDLE_UPDATE]},
        {<<"group2">>, [?HANDLE_DELETE]}
    ],
    [],  % eff_users
    [],  % eff_groups
    false  % bottom_up_dirty
};
get_record(od_handle, 2) -> {od_handle,
    <<"public_handle">>,
    <<"Share">>, % resource_type
    <<"<metadata_xml_string>">>,
    {{2016, 4, 4}, {14, 56, 33}}, % timestamp

    <<"resource_id">>,
    <<"handle_service_id">>,

    #{
        <<"user1">> => [?HANDLE_VIEW, ?HANDLE_UPDATE],
        <<"user2">> => [?HANDLE_VIEW, ?HANDLE_UPDATE, ?HANDLE_DELETE]
    },
    #{
        <<"group1">> => [?HANDLE_UPDATE],
        <<"group2">> => [?HANDLE_DELETE]
    },

    #{},  % eff_users
    #{},  % eff_groups

    true  % bottom_up_dirty
};
get_record(od_handle, 3) -> #od_handle{
    public_handle = <<"public_handle">>,
    resource_type = <<"Share">>,
    metadata = <<"<metadata_xml_string>">>,
    timestamp = {{2016, 4, 4}, {14, 56, 33}},

    resource_id = <<"resource_id">>,
    handle_service = <<"handle_service_id">>,

    users = #{
        <<"user1">> => [?HANDLE_VIEW, ?HANDLE_UPDATE],
        <<"user2">> => [?HANDLE_VIEW, ?HANDLE_UPDATE, ?HANDLE_DELETE]
    },
    groups = #{
        <<"group1">> => [?HANDLE_UPDATE],
        <<"group2">> => [?HANDLE_DELETE]
    },

    eff_users = #{},
    eff_groups = #{},

    bottom_up_dirty = true
};


get_record(dns_state, 1) -> {dns_state,
    #{<<"sub">> => <<"p1">>},
    #{<<"p1">> => <<"sub">>},
    #{<<"p1">> => [{1, 2, 3, 4}, {192, 168, 192, 1}]},
    #{<<"p1">> => [
        {<<"_acme-challenge">>, <<"token">>},
        {<<"second">>, <<"value">>}
    ]}
};
get_record(dns_state, 2) -> {dns_state,
    #{<<"sub">> => <<"p1">>},
    #{<<"p1">> => <<"sub">>},
    #{<<"p1">> => [{1, 2, 3, 4}, {192, 168, 192, 1}]},
    #{<<"p1">> => [
        {<<"_acme-challenge">>, <<"token">>, undefined},
        {<<"second">>, <<"value">>, undefined}
    ]}
};


get_record(token, 1) -> {token,
    <<"secret">>,
    resource,
    <<"resource_id">>,
    {client, user, <<"client_id">>}
};
get_record(token, 2) -> {token,
    <<"secret">>,
    resource,
    <<"resource_id">>,
    {client, user, <<"client_id">>},
    false
}.<|MERGE_RESOLUTION|>--- conflicted
+++ resolved
@@ -57,11 +57,11 @@
 %%%===================================================================
 
 user_upgrade_test(Config) ->
-    test_record_upgrade(Config, od_user, [1, 2, 3, 4, 5, 6, 7, 8]).
+    test_record_upgrade(Config, od_user, [1, 2, 3, 4, 5, 6, 7, 8, 9]).
 
 
 group_upgrade_test(Config) ->
-    test_record_upgrade(Config, od_group, [1, 2, 3, 4, 5]).
+    test_record_upgrade(Config, od_group, [1, 2, 3, 4, 5, 6]).
 
 
 space_upgrade_test(Config) ->
@@ -440,15 +440,10 @@
         <<"sp2">> => <<"sp2Name">>
     },
     [
-<<<<<<< HEAD
         ?OZ_VIEW_PRIVILEGES, ?OZ_SET_PRIVILEGES, ?OZ_USERS_LIST,
         oz_groups_list, oz_groups_list_users, oz_groups_list_groups, oz_groups_add_members, oz_groups_remove_members,
         oz_spaces_list, oz_spaces_list_users, oz_spaces_list_groups, oz_spaces_list_providers, oz_spaces_add_members, oz_spaces_remove_members,
         oz_providers_list, oz_providers_list_users, oz_providers_list_groups, oz_providers_list_spaces
-=======
-        ?OZ_VIEW_PRIVILEGES, ?OZ_SET_PRIVILEGES,
-        ?OZ_USERS_LIST, ?OZ_SPACES_ADD_MEMBERS
->>>>>>> f9497ac5
     ],
     [],
     [<<"group1">>, <<"group2">>, <<"group3">>],
@@ -462,12 +457,12 @@
     #{},
     true
 };
-get_record(od_user, 8) -> #od_user{
-    name = <<"name">>,
-    alias = <<"login">>,
-    emails = [<<"email1@email.com">>, <<"email2@email.com">>],
-    basic_auth_enabled = true,
-    linked_accounts = [
+get_record(od_user, 8) -> {od_user,
+    <<"name">>,
+    <<"login">>,
+    [<<"email1@email.com">>, <<"email2@email.com">>],
+    true,
+    [
         #linked_account{
             idp = google,
             subject_id = <<"user_id1">>,
@@ -487,21 +482,71 @@
             custom = #{}
         }
     ],
-<<<<<<< HEAD
+    [],
+
+    <<"default_space">>,
+    <<"default_provider">>,
+
+    [<<"token1">>, <<"token2">>],
+    #{
+        <<"sp1">> => <<"sp1Name">>,
+        <<"sp2">> => <<"sp2Name">>
+    },
+
+    [
+        ?OZ_GROUPS_ADD_RELATIONSHIPS, ?OZ_GROUPS_LIST, ?OZ_GROUPS_LIST_RELATIONSHIPS, ?OZ_GROUPS_REMOVE_RELATIONSHIPS, ?OZ_GROUPS_VIEW,
+        ?OZ_PROVIDERS_LIST, ?OZ_PROVIDERS_LIST_RELATIONSHIPS, ?OZ_PROVIDERS_VIEW,
+        ?OZ_SET_PRIVILEGES,
+        ?OZ_SPACES_ADD_RELATIONSHIPS, ?OZ_SPACES_LIST, ?OZ_SPACES_LIST_RELATIONSHIPS, ?OZ_SPACES_REMOVE_RELATIONSHIPS, ?OZ_SPACES_VIEW,
+        ?OZ_USERS_LIST, ?OZ_USERS_VIEW, ?OZ_VIEW_PRIVILEGES
+    ],
+    [],
+
+    [<<"group1">>, <<"group2">>, <<"group3">>],
+    [<<"space1">>, <<"space2">>, <<"space3">>],
+    [<<"hservice1">>, <<"hservice2">>, <<"hservice3">>],
+    [<<"handle1">>, <<"handle2">>, <<"handle3">>],
+
+    #{},
+    #{},
+    #{},
+    #{},
+    #{},
+    true
+};
+get_record(od_user, 9) -> #od_user{
+    name = <<"name">>,
+    alias = <<"login">>,
+    emails = [<<"email1@email.com">>, <<"email2@email.com">>],
+    basic_auth_enabled = true,
+    linked_accounts = [
+        #linked_account{
+            idp = google,
+            subject_id = <<"user_id1">>,
+            login = <<"login1">>,
+            name = <<"name1">>,
+            email_list = [<<"email1@email.com">>],
+            groups = []
+        },
+        #linked_account{
+            idp = github,
+            subject_id = <<"user_id2">>,
+            login = <<"login2">>,
+            name = <<"name2">>,
+            email_list = [<<"email2@email.com">>],
+            groups = []
+        }
+    ],
+    entitlements = [],
     active_sessions = [],
-=======
-    entitlements = [],
-
->>>>>>> f9497ac5
+
     default_space = <<"default_space">>,
     default_provider = <<"default_provider">>,
-
     client_tokens = [<<"token1">>, <<"token2">>],
     space_aliases = #{
         <<"sp1">> => <<"sp1Name">>,
         <<"sp2">> => <<"sp2Name">>
     },
-
     oz_privileges = [
         ?OZ_GROUPS_ADD_RELATIONSHIPS, ?OZ_GROUPS_LIST, ?OZ_GROUPS_LIST_RELATIONSHIPS, ?OZ_GROUPS_REMOVE_RELATIONSHIPS, ?OZ_GROUPS_VIEW,
         ?OZ_PROVIDERS_LIST, ?OZ_PROVIDERS_LIST_RELATIONSHIPS, ?OZ_PROVIDERS_VIEW,
@@ -510,12 +555,10 @@
         ?OZ_USERS_LIST, ?OZ_USERS_VIEW, ?OZ_VIEW_PRIVILEGES
     ],
     eff_oz_privileges = [],
-
     groups = [<<"group1">>, <<"group2">>, <<"group3">>],
     spaces = [<<"space1">>, <<"space2">>, <<"space3">>],
     handle_services = [<<"hservice1">>, <<"hservice2">>, <<"hservice3">>],
     handles = [<<"handle1">>, <<"handle2">>, <<"handle3">>],
-
     eff_groups = #{},
     eff_spaces = #{},
     eff_providers = #{},
@@ -594,48 +637,42 @@
     true, % top_down_dirty
     true  % bottom_up_dirty
 };
-<<<<<<< HEAD
-get_record(od_group, 3) -> {od_group,
-    <<"(ńąµę-)"/utf8>>,
-    role,
-    [ % oz_privileges
-        ?OZ_VIEW_PRIVILEGES, ?OZ_SET_PRIVILEGES, ?OZ_USERS_LIST,
-        oz_groups_list, oz_groups_list_users, oz_groups_list_groups, oz_groups_add_members, oz_groups_remove_members,
-        oz_spaces_list, oz_spaces_list_users, oz_spaces_list_groups, oz_spaces_list_providers, oz_spaces_add_members, oz_spaces_remove_members,
-        oz_providers_list, oz_providers_list_users, oz_providers_list_groups, oz_providers_list_spaces
-    ],
-    [],
-
-    [<<"parent1">>, <<"parent2">>],
-    #{
+get_record(od_group, 3) -> #od_group{
+    name = <<"ńąµę"/utf8>>,
+    type = role,
+    oz_privileges = [?OZ_VIEW_PRIVILEGES, ?OZ_SET_PRIVILEGES, ?OZ_USERS_LIST, ?OZ_SPACES_ADD_MEMBERS],
+    eff_oz_privileges = [],
+
+    parents = [<<"parent1">>, <<"parent2">>],
+    children = #{
         <<"child1">> => [?GROUP_VIEW, group_join_space, group_invite_group],
         <<"child2">> =>  [?GROUP_UPDATE, ?GROUP_DELETE, group_remove_group]
     },
-    #{},
-    #{},
-
-    #{
+    eff_parents = #{},
+    eff_children = #{},
+
+    users = #{
         <<"user1">> => [group_create_space, ?GROUP_SET_PRIVILEGES, group_join_group],
         <<"user2">> => [?GROUP_UPDATE, ?GROUP_VIEW, group_leave_group]
     },
-    [<<"space1">>, <<"space2">>, <<"space3">>],
-    [<<"handle_service1">>],
-    [<<"handle1">>, <<"handle2">>],
-
-    #{},
-    #{},
-    #{},
-    #{},
-    #{},
-
-    true,
-    true
+    spaces = [<<"space1">>, <<"space2">>, <<"space3">>],
+    handle_services = [<<"handle_service1">>],
+    handles = [<<"handle1">>, <<"handle2">>],
+
+    eff_users = #{},
+    eff_spaces = #{},
+    eff_providers = #{},
+    eff_handle_services = #{},
+    eff_handles = #{},
+
+    top_down_dirty = true,
+    bottom_up_dirty = true
 };
 get_record(od_group, 4) ->
     get_record(od_group, 3);
 get_record(od_group, 5) ->
     V4 = get_record(od_group, 4),
-    setelement(3, V4, role_holders);
+    V4#od_group{type = role_holders};
 get_record(od_group, 6) -> #od_group{
     name = <<"(ńąµę-)"/utf8>>,
     type = role_holders,
@@ -647,12 +684,6 @@
         ?OZ_SPACES_ADD_RELATIONSHIPS, ?OZ_SPACES_LIST, ?OZ_SPACES_LIST_RELATIONSHIPS, ?OZ_SPACES_REMOVE_RELATIONSHIPS, ?OZ_SPACES_VIEW,
         ?OZ_USERS_LIST, ?OZ_USERS_VIEW, ?OZ_VIEW_PRIVILEGES
     ],
-=======
-get_record(od_group, 3) -> #od_group{
-    name = <<"ńąµę"/utf8>>,
-    type = role,
-    oz_privileges = [?OZ_VIEW_PRIVILEGES, ?OZ_SET_PRIVILEGES, ?OZ_USERS_LIST, ?OZ_SPACES_ADD_MEMBERS],
->>>>>>> f9497ac5
     eff_oz_privileges = [],
 
     parents = [<<"parent1">>, <<"parent2">>],
@@ -788,6 +819,7 @@
     bottom_up_dirty = true
 };
 
+
 get_record(od_share, 1) -> {od_share,
     <<"name">>,
     <<"public_url">>,
