%%%-------------------------------------------------------------------
%%% @author Bartosz Walkowicz
%%% @copyright (C) 2017 ACK CYFRONET AGH
%%% This software is released under the MIT license
%%% cited in 'LICENSE.txt'.
%%% @end
%%%-------------------------------------------------------------------
%%% @doc
%%% This file contains tests concerning user misc API (REST + logic + gs).
%%% @end
%%%-------------------------------------------------------------------
-module(user_misc_api_test_SUITE).
-author("Bartosz Walkowicz").

-include("http/rest.hrl").
-include("entity_logic.hrl").
-include("registered_names.hrl").
-include("datastore/oz_datastore_models.hrl").
-include_lib("ctool/include/logging.hrl").
-include_lib("ctool/include/privileges.hrl").
-include_lib("ctool/include/test/test_utils.hrl").
-include_lib("ctool/include/test/assertions.hrl").
-include_lib("ctool/include/test/performance.hrl").
-include_lib("ctool/include/errors.hrl").

-include("api_test_utils.hrl").


-export([
    all/0,
    init_per_suite/1, end_per_suite/1
]).
-export([
    create_test/1,
    create_with_predefined_id_test/1,
    list_test/1,
    get_test/1,
    get_self_test/1,
    update_test/1,
    change_password_test/1,
    update_basic_auth_config/1,
    delete_test/1,
    delete_self_test/1,

    create_client_token_test/1,
    list_client_tokens_test/1,
    delete_client_token_test/1,

    set_default_provider_test/1,
    get_default_provider_test/1,
    unset_default_provider_test/1,
    acquire_idp_access_token_test/1,

    list_eff_providers_test/1,
    get_eff_provider_test/1,
    get_spaces_in_eff_provider_test/1
]).

all() ->
    ?ALL([
        create_test,
        create_with_predefined_id_test,
        list_test,
        get_test,
        get_self_test,
        update_test,
        change_password_test,
        update_basic_auth_config,
        delete_test,
        delete_self_test,

        create_client_token_test,
        list_client_tokens_test,
        delete_client_token_test,

        set_default_provider_test,
        get_default_provider_test,
        unset_default_provider_test,
        acquire_idp_access_token_test,

        list_eff_providers_test,
        get_eff_provider_test,
        get_spaces_in_eff_provider_test
    ]).


%%%===================================================================
%%% Test functions
%%%===================================================================

create_test(Config) ->
    TestCases = [
        %   fullName        username       password
        {default_value, default_value, default_value},

        {default_value, ?UNIQUE_STRING, default_value},
        {?UNIQUE_STRING, default_value, default_value},
        {?UNIQUE_STRING, ?UNIQUE_STRING, default_value},

        {default_value, ?UNIQUE_STRING, ?UNIQUE_STRING},
        {?UNIQUE_STRING, ?UNIQUE_STRING, ?UNIQUE_STRING}
    ],

    lists:foreach(fun({FullName, Username, Password}) ->


        ExpFullName = case FullName of
            default_value -> ?DEFAULT_FULL_NAME;
            _ -> FullName
        end,

        ExpUsername = case Username of
            default_value -> undefined;
            _ -> Username
        end,

        ExpBasicAuthEnabled = case Password of
            default_value -> false;
            _ -> true
        end,

        EnvSetUp = fun() ->
            {ok, NonAdmin} = oz_test_utils:create_user(Config),
            #{non_admin => NonAdmin}
        end,

        EnvTearDown = fun(_) ->
            oz_test_utils:delete_all_entities(Config)
        end,

        VerifyFun = fun(UserId) ->
            {ok, User} = oz_test_utils:get_user(Config, UserId),
            ?assertEqual(ExpFullName, User#od_user.full_name),
            ?assertEqual(ExpUsername, User#od_user.username),
            ?assertEqual(ExpBasicAuthEnabled, User#od_user.basic_auth_enabled),
            case Password of
                default_value ->
                    ok;
                _ ->
                    ?assert(onedata_passwords:verify(Password, User#od_user.password_hash))
            end,
            true
        end,

        ApiTestSpec = #api_test_spec{
            client_spec = #client_spec{
                correct = [
                    root,
                    {admin, [?OZ_USERS_CREATE]}
                ],
                unauthorized = [nobody],
                forbidden = [
                    {user, non_admin}
                ]
            },
            rest_spec = #rest_spec{
                method = post,
                path = <<"/users">>,
                expected_code = ?HTTP_201_CREATED,
                expected_headers = fun(#{<<"Location">> := Location} = _Headers) ->
                    BaseURL = ?URL(Config, [<<"/users/">>]),
                    [UserId] = binary:split(Location, [BaseURL], [global, trim_all]),
                    VerifyFun(UserId)
                end
            },
            logic_spec = #logic_spec{
                module = user_logic,
                function = create,
                args = [auth, data],
                expected_result = ?OK_TERM(VerifyFun)
            },
            gs_spec = #gs_spec{
                operation = create,
                gri = #gri{type = od_user, aspect = instance},
                expected_result = ?OK_MAP_CONTAINS(#{
                    <<"gri">> => fun(EncodedGri) ->
                        #gri{id = Id} = gri:deserialize(EncodedGri),
                        VerifyFun(Id)
                    end
                })
            },
            data_spec = #data_spec{
                required = lists:flatten([
                    case FullName of default_value -> []; _ -> <<"fullName">> end,
                    case Username of default_value -> []; _ -> <<"username">> end,
                    case Password of default_value -> []; _ -> <<"password">> end
                ]),
                correct_values = lists:foldl(fun maps:merge/2, #{}, [
                    case FullName of default_value -> #{}; Val -> #{<<"fullName">> => [Val]} end,
                    case Username of default_value -> #{}; Val -> #{<<"username">> => [Val]} end,
                    case Password of default_value -> #{}; Val -> #{<<"password">> => [Val]} end
                ]),
                bad_values = ?BAD_VALUES_FULL_NAME(?ERROR_BAD_VALUE_FULL_NAME)
            }
        },
        ?assert(api_test_utils:run_tests(Config, ApiTestSpec, EnvSetUp, EnvTearDown, undefined))
    end, TestCases).


create_with_predefined_id_test(Config) ->
    % Creating users with predefined ids is reserved for internal Onezone logic
    % (?ROOT auth).
    PredefinedUserId = <<"ausdhf87adsga87ht2q7hrw">>,
    ExpFullName = ?USER_FULL_NAME1,
    ExpUsername = ?UNIQUE_STRING,
    UserData = #{<<"fullName">> => ExpFullName, <<"username">> => ExpUsername},
    {ok, PredefinedUserId} = ?assertMatch({ok, _}, oz_test_utils:call_oz(
        Config, user_logic, create, [?ROOT, PredefinedUserId, UserData]
    )),
    {ok, User} = oz_test_utils:get_user(Config, PredefinedUserId),
    ?assertEqual(ExpFullName, User#od_user.full_name),
    ?assertEqual(ExpUsername, User#od_user.username),

    % Second try should fail (such id exists)
    ?assertMatch(?ERROR_ALREADY_EXISTS,
        oz_test_utils:call_oz(
            Config, user_logic, create, [?ROOT, PredefinedUserId, #{<<"fullName">> => ?UNIQUE_STRING}]
        )
    ),

    % Reusing the already occupied username should fail
    ?assertMatch(?ERROR_BAD_VALUE_IDENTIFIER_OCCUPIED(<<"username">>),
        oz_test_utils:call_oz(
            Config, user_logic, create, [?ROOT, #{<<"username">> => ExpUsername}]
        )
    ).


<<<<<<< HEAD
=======
preauthorize_test(Config) ->
    {ok, {Provider, ProviderToken}} = oz_test_utils:create_provider(Config, ?PROVIDER_NAME1),
    {ok, SubjectUser} = oz_test_utils:create_user(Config),
    {ok, AnotherUser} = oz_test_utils:create_user(Config),

    {ok, Space} = oz_test_utils:create_space(Config, ?USER(SubjectUser), ?UNIQUE_STRING),
    {ok, Space} = oz_test_utils:support_space_by_provider(Config, Provider, Space),
    oz_test_utils:ensure_entity_graph_is_up_to_date(Config),

    TokenCaveats = [
        #cv_time{valid_until = 3600 + oz_test_utils:cluster_time_seconds(Config)},
        #cv_audience{whitelist = [?AUD(?OP_WORKER, Provider)]}
    ],

    {ok, OldAccessToken} = oz_test_utils:create_client_token(Config, SubjectUser),
    {ok, NewAccessTokenDeserialized} = oz_test_utils:call_oz(
        Config, token_logic, create_user_named_token, [?USER(SubjectUser), SubjectUser, ?UNIQUE_STRING, ?ACCESS_TOKEN, TokenCaveats, #{}]
    ),
    {ok, NewAccessToken} = tokens:serialize(NewAccessTokenDeserialized),
    {ok, TemporaryTokenDeserialized} = oz_test_utils:call_oz(
        Config, token_logic, create_user_temporary_token, [?USER(SubjectUser), SubjectUser, ?ACCESS_TOKEN, TokenCaveats]
    ),
    {ok, TemporaryToken} = tokens:serialize(TemporaryTokenDeserialized),

    ErrAudCavUnverified = ?ERROR_REASON(
        ?ERROR_TOKEN_CAVEAT_UNVERIFIED(#cv_audience{whitelist = [?AUD(?OP_WORKER, Provider)]})
    ),
    CheckSuccess = fun(ExpCaveats) ->
        ?OK_TERM(fun({Subject, Caveats}) ->
            Subject =:= ?SUB(user, SubjectUser) andalso Caveats =:= ExpCaveats
        end)
    end,

    Testcases = [
        {{user, SubjectUser}, OldAccessToken, CheckSuccess([])},
        {{user, SubjectUser}, NewAccessToken, ErrAudCavUnverified},
        {{user, SubjectUser}, TemporaryToken, ErrAudCavUnverified},
        {{user, AnotherUser}, OldAccessToken, CheckSuccess([])},
        {{user, AnotherUser}, NewAccessToken, ErrAudCavUnverified},
        {{user, AnotherUser}, TemporaryToken, ErrAudCavUnverified},
        {{provider, Provider, ProviderToken}, OldAccessToken, CheckSuccess([])},
        {{provider, Provider, ProviderToken}, NewAccessToken, CheckSuccess(TokenCaveats)},
        {{provider, Provider, ProviderToken}, TemporaryToken, CheckSuccess(TokenCaveats)}
    ],

    lists:foreach(fun({Client, Token, ExpResult}) ->
        ApiTestSpec = #api_test_spec{
            client_spec = #client_spec{
                correct = [Client]
            },
            %% @TODO VFS-5727 - implement REST API for new tokens
            logic_spec = #logic_spec{
                module = user_logic,
                function = preauthorize,
                args = [auth, data],
                expected_result = ExpResult
            },
            data_spec = #data_spec{
                required = [<<"token">>],
                optional = [<<"peerIp">>],
                correct_values = #{
                    <<"peerIp">> => [<<"187.10.4.217">>],
                    <<"token">> => [Token]
                },
                bad_values = [
                    {<<"peerIp">>, <<"">>,
                        ?ERROR_BAD_VALUE_IPV4_ADDRESS(<<"peerIp">>)},
                    {<<"peerIp">>, 123,
                        ?ERROR_BAD_VALUE_IPV4_ADDRESS(<<"peerIp">>)},
                    {<<"peerIp">>, <<"187.257.4.217">>,
                        ?ERROR_BAD_VALUE_IPV4_ADDRESS(<<"peerIp">>)},
                    {<<"token">>, <<"Sdfsdf">>,
                        ?ERROR_BAD_VALUE_TOKEN(<<"token">>, ?ERROR_BAD_TOKEN)},
                    {<<"token">>, 123,
                        ?ERROR_BAD_VALUE_TOKEN(<<"token">>, ?ERROR_BAD_TOKEN)}
                ]
            }
        },
        ?assert(api_test_utils:run_tests(Config, ApiTestSpec))
    end, Testcases).


>>>>>>> f0828418
list_test(Config) ->
    % Make sure that users created in other tests are deleted.
    oz_test_utils:delete_all_entities(Config),

    {ok, U1} = oz_test_utils:create_user(Config),
    {ok, U2} = oz_test_utils:create_user(Config),
    {ok, ProviderAdmin} = oz_test_utils:create_user(Config),
    {ok, NonAdmin} = oz_test_utils:create_user(Config),
    {ok, Admin} = oz_test_utils:create_user(Config),
    oz_test_utils:user_set_oz_privileges(Config, Admin, [
        ?OZ_USERS_LIST
    ], []),
    {ok, {P1, P1Token}} = oz_test_utils:create_provider(
        Config, ProviderAdmin, ?PROVIDER_NAME1
    ),

    ExpUsers = [Admin, NonAdmin, U1, U2, ProviderAdmin],
    ApiTestSpec = #api_test_spec{
        client_spec = #client_spec{
            correct = [
                root,
                {user, Admin}
            ],
            unauthorized = [nobody],
            forbidden = [
                {user, NonAdmin},
                {provider, P1, P1Token}
            ]
        },
        rest_spec = #rest_spec{
            method = get,
            path = <<"/users">>,
            expected_code = ?HTTP_200_OK,
            expected_body = #{<<"users">> => ExpUsers}
        },
        logic_spec = #logic_spec{
            operation = get,
            module = user_logic,
            function = list,
            args = [auth],
            expected_result = ?OK_LIST(ExpUsers)
        }
        % TODO gs
    },
    ?assert(api_test_utils:run_tests(Config, ApiTestSpec)),

    % check also user_logic:exists function
    lists:foreach(
        fun(User) ->
            ?assert(oz_test_utils:call_oz(Config, user_logic, exists, [User]))
        end, ExpUsers
    ),
    ?assert(not oz_test_utils:call_oz(
        Config, user_logic, exists, [<<"asdiucyaie827346w">>])
    ).


get_test(Config) ->
    {ok, {P1, P1Token}} = oz_test_utils:create_provider(
        Config, ?PROVIDER_NAME1
    ),
    {ok, User} = oz_test_utils:create_user(Config, #{
        <<"fullName">> => ExpFullName = <<"UserName">>,
        <<"username">> => ExpUsername = <<"UserUsername">>
    }),
    ExpEmailList = [<<"a@a.a">>, <<"b@b.b">>],
    oz_test_utils:call_oz(Config, od_user, update, [User, fun(UserRecord) ->
        {ok, UserRecord#od_user{emails = ExpEmailList}}
    end]),

    {ok, NonAdmin} = oz_test_utils:create_user(Config),

    {ok, S1} = oz_test_utils:create_space(Config, ?USER(User), ?SPACE_NAME1),
    {ok, S1} = oz_test_utils:support_space_by_provider(Config, P1, S1),

    oz_test_utils:ensure_entity_graph_is_up_to_date(Config),

    ProtectedData = #{
        <<"fullName">> => ExpFullName,
        <<"username">> => ExpUsername,
        <<"emails">> => ExpEmailList,
        <<"linkedAccounts">> => []
    },

    % Get and check private data
    GetPrivateDataApiTestSpec = #api_test_spec{
        client_spec = #client_spec{
            correct = [
                root,
                {user, User}
            ],
            unauthorized = [nobody],
            forbidden = [
                {provider, P1, P1Token},
                {user, NonAdmin},
                {admin, [?OZ_USERS_VIEW]}
            ]
        },
        logic_spec = #logic_spec{
            module = user_logic,
            function = get,
            args = [auth, User],
            expected_result = ?OK_TERM(
                fun(#od_user{
                    full_name = FullName, username = Username,
                    emails = EmailList,
                    basic_auth_enabled = false,
                    linked_accounts = [],

                    default_space = undefined,
                    default_provider = undefined,
                    client_tokens = [],
                    space_aliases = #{},

                    oz_privileges = [], eff_oz_privileges = [],

                    groups = [], eff_groups = #{},
                    spaces = [SpaceId],
                    eff_spaces = EffSpaces,
                    eff_providers = EffProviders,
                    handle_services = [], eff_handle_services = #{},
                    handles = [], eff_handles = #{}
                }) ->
                    ?assertEqual(ExpFullName, FullName),
                    ?assertEqual(ExpUsername, Username),
                    ?assertEqual(ExpEmailList, EmailList),
                    ?assertEqual(SpaceId, S1),
                    ?assertEqual(EffSpaces, #{S1 => [{od_user, <<"self">>}]}),
                    ?assertEqual(EffProviders, #{P1 => [{od_space, S1}]})
                end
            )
        },
        gs_spec = #gs_spec{
            operation = get,
            gri = #gri{type = od_user, id = User, aspect = instance},
            expected_result = ?OK_MAP_CONTAINS(#{
                <<"defaultSpaceId">> => null,
                <<"effectiveGroups">> => [],
                <<"effectiveHandleServices">> => [],
                <<"effectiveHandles">> => [],
                <<"effectiveSpaces">> => [S1],
                <<"emails">> => ExpEmailList,
                <<"linkedAccounts">> => [],
                <<"fullName">> => ExpFullName,
                <<"username">> => ExpUsername,
                <<"spaceAliases">> => #{},
                <<"gri">> => fun(EncodedGri) ->
                    #gri{id = Id} = gri:deserialize(EncodedGri),
                    ?assertEqual(User, Id)
                end,

                % TODO VFS-4506 deprecated fields, included for backward compatibility
                <<"name">> => ExpFullName,
                <<"login">> => ExpUsername,
                <<"alias">> => ExpUsername,
                <<"emailList">> => ExpEmailList
            })
        }
    },
    ?assert(api_test_utils:run_tests(Config, GetPrivateDataApiTestSpec)),

    % Get and check protected data
    GetProtectedDataApiTestSpec = #api_test_spec{
        client_spec = #client_spec{
            correct = [
                root,
                {user, User},
                {admin, [?OZ_USERS_VIEW]}
            ],
            unauthorized = [nobody],
            forbidden = [
                {user, NonAdmin},
                {provider, P1, P1Token}
            ]
        },
        rest_spec = #rest_spec{
            method = get,
            path = [<<"/users/">>, User],
            expected_code = ?HTTP_200_OK,
            expected_body = ProtectedData#{
                <<"userId">> => User,
                <<"basicAuthEnabled">> => false,

                % TODO VFS-4506 deprecated fields, included for backward compatibility
                <<"name">> => ExpFullName,
                <<"login">> => ExpUsername,
                <<"alias">> => ExpUsername,
                <<"emailList">> => ExpEmailList
            }
        },
        logic_spec = LogicSpec = #logic_spec{
            module = user_logic,
            function = get_protected_data,
            args = [auth, User],
            expected_result = ?OK_MAP_CONTAINS(ProtectedData)
        },
        gs_spec = GsSpec = #gs_spec{
            operation = get,
            gri = #gri{
                type = od_user, id = User, aspect = instance, scope = protected
            },
            expected_result = ?OK_MAP_CONTAINS(ProtectedData#{
                <<"gri">> => fun(EncodedGri) ->
                    #gri{id = Id} = gri:deserialize(EncodedGri),
                    ?assertEqual(Id, User)
                end,

                % TODO VFS-4506 deprecated fields, included for backward compatibility
                <<"name">> => ExpFullName,
                <<"login">> => ExpUsername,
                <<"alias">> => ExpUsername,
                <<"emailList">> => ExpEmailList
            })
        }
    },
    ?assert(api_test_utils:run_tests(Config, GetProtectedDataApiTestSpec)),

    % Get and check shared data
    GetSharedDataApiTestSpec = GetProtectedDataApiTestSpec#api_test_spec{
        rest_spec = undefined,
        logic_spec = LogicSpec#logic_spec{
            function = get_shared_data,
            expected_result = ?OK_MAP_CONTAINS(#{
                <<"fullName">> => ExpFullName,
                <<"username">> => ExpUsername
            })
        },
        gs_spec = GsSpec#gs_spec{
            gri = #gri{
                type = od_user, id = User, aspect = instance, scope = shared
            },
            expected_result = ?OK_MAP_CONTAINS(#{
                <<"fullName">> => ExpFullName,
                <<"username">> => ExpUsername,
                <<"gri">> => fun(EncodedGri) ->
                    #gri{id = Id} = gri:deserialize(EncodedGri),
                    ?assertEqual(Id, User)
                end,

                % TODO VFS-4506 deprecated fields, included for backward compatibility
                <<"name">> => ExpFullName,
                <<"login">> => ExpUsername,
                <<"alias">> => ExpUsername
            })
        }
    },
    ?assert(api_test_utils:run_tests(Config, GetSharedDataApiTestSpec)).


get_self_test(Config) ->
    {ok, User} = oz_test_utils:create_user(Config, #{
        <<"fullName">> => ExpFullName = <<"FullName">>,
        <<"username">> => ExpUsername = <<"Username">>
    }),
    ExpEmailList = [<<"em1@google.com">>, <<"em2@google.com">>],
    oz_test_utils:call_oz(Config, od_user, update, [User, fun(UserRecord) ->
        {ok, UserRecord#od_user{emails = ExpEmailList}}
    end]),

    ProtectedData = #{
        <<"fullName">> => ExpFullName,
        <<"username">> => ExpUsername,
        <<"emails">> => ExpEmailList,
        <<"linkedAccounts">> => [],

        % TODO VFS-4506 deprecated, included for backward compatibility
        <<"name">> => ExpFullName,
        <<"login">> => ExpUsername,
        <<"alias">> => ExpUsername,
        <<"emailList">> => ExpEmailList
    },

    ApiTestSpec = #api_test_spec{
        client_spec = #client_spec{correct = [{user, User}]},
        rest_spec = #rest_spec{
            method = get,
            path = <<"/user">>,
            expected_code = ?HTTP_200_OK,
            expected_body = ProtectedData#{
                <<"userId">> => User,
                <<"basicAuthEnabled">> => false
            }
        },
        gs_spec = #gs_spec{
            operation = get,
            gri = #gri{
                type = od_user, id = ?SELF,
                aspect = instance, scope = protected
            },
            expected_result = ?OK_MAP_CONTAINS(ProtectedData#{
                <<"gri">> => fun(EncodedGri) ->
                    #gri{id = Id} = gri:deserialize(EncodedGri),
                    ?assertEqual(Id, User)
                end
            })
        }
    },
    ?assert(api_test_utils:run_tests(Config, ApiTestSpec)).


update_test(Config) ->
    OccupiedUsername = ?UNIQUE_STRING,
    oz_test_utils:create_user(Config, #{<<"username">> => OccupiedUsername}),

    CurrentUsername = ?UNIQUE_STRING,
    EnvSetUpFun = fun() ->
        {ok, UserId} = oz_test_utils:create_user(Config, #{
            <<"fullName">> => ?USER_FULL_NAME1, <<"username">> => CurrentUsername
        }),
        #{userId => UserId}
    end,
    EnvTeardownFun = fun(#{userId := UserId} = _Env) ->
        oz_test_utils:delete_user(Config, UserId)
    end,
    VerifyEndFun = fun(ShouldSucceed, #{userId := UserId} = _Env, Data) ->
        {ok, UserRecord} = oz_test_utils:get_user(Config, UserId),
        {ExpFullName, ExpUsername} = case ShouldSucceed of
            false ->
                {?USER_FULL_NAME1, CurrentUsername};
            true ->
                {
                    maps:get(<<"fullName">>, Data, ?USER_FULL_NAME1),
                    maps:get(<<"username">>, Data, CurrentUsername)
                }
        end,
        ?assertEqual(ExpFullName, UserRecord#od_user.full_name),
        ?assertEqual(ExpUsername, UserRecord#od_user.username)
    end,

    ApiTestSpec = #api_test_spec{
        client_spec = ClientSpec = #client_spec{
            correct = [
                root,
                {user, userId}
            ]
        },
        rest_spec = #rest_spec{
            method = patch,
            path = <<"/user">>,
            expected_code = ?HTTP_204_NO_CONTENT
        },
        gs_spec = GsSpec = #gs_spec{
            operation = update,
            gri = #gri{type = od_user, id = ?SELF, aspect = instance},
            expected_result = ?OK_RES
        },
        data_spec = DataSpec = #data_spec{
            at_least_one = [<<"fullName">>, <<"username">>],
            correct_values = #{
                <<"fullName">> => [?CORRECT_USER_NAME],
                % Trying to set current username again should not raise any error
                <<"username">> => [CurrentUsername, fun() -> ?UNIQUE_STRING end]
            },
            bad_values = [
                {<<"username">>, <<"">>, ?ERROR_BAD_VALUE_USERNAME},
                {<<"username">>, <<"_asd">>, ?ERROR_BAD_VALUE_USERNAME},
                {<<"username">>, <<"-asd">>, ?ERROR_BAD_VALUE_USERNAME},
                {<<"username">>, <<"asd_">>, ?ERROR_BAD_VALUE_USERNAME},
                {<<"username">>, null, ?ERROR_BAD_VALUE_USERNAME},
                {<<"username">>, <<"verylongusernamewithatleast20chars">>, ?ERROR_BAD_VALUE_USERNAME},
                {<<"username">>, 1234, ?ERROR_BAD_VALUE_BINARY(<<"username">>)},
                {<<"username">>, OccupiedUsername,
                    ?ERROR_BAD_VALUE_IDENTIFIER_OCCUPIED(<<"username">>)},
                {<<"fullName">>, <<"a_d">>, ?ERROR_BAD_VALUE_FULL_NAME},
                {<<"fullName">>, <<"_ad">>, ?ERROR_BAD_VALUE_FULL_NAME},
                {<<"fullName">>, <<"ad_">>, ?ERROR_BAD_VALUE_FULL_NAME}
                | ?BAD_VALUES_FULL_NAME(?ERROR_BAD_VALUE_FULL_NAME)
            ]
        }
    },
    ?assert(api_test_utils:run_tests(
        Config, ApiTestSpec, EnvSetUpFun, EnvTeardownFun, VerifyEndFun
    )),

    % Check that regular client can't make request on behalf of other client
    {ok, SomeUser} = oz_test_utils:create_user(Config),
    ApiTestSpec2 = ApiTestSpec#api_test_spec{
        client_spec = ClientSpec#client_spec{
            correct = [{admin, [?OZ_USERS_UPDATE]}],
            unauthorized = [nobody],
            forbidden = [{user, SomeUser}]
        },
        rest_spec = undefined,
        logic_spec = #logic_spec{
            module = user_logic,
            function = update,
            args = [auth, userId, data],
            expected_result = ?OK_RES
        },
        gs_spec = GsSpec#gs_spec{
            gri = #gri{type = od_user, id = userId, aspect = instance}
        },
        data_spec = DataSpec#data_spec{
            correct_values = #{
                <<"fullName">> => [?CORRECT_USER_NAME],
                <<"username">> => [fun() -> ?UNIQUE_STRING end, CurrentUsername]
            }
        }
    },
    ?assert(api_test_utils:run_tests(
        Config, ApiTestSpec2, EnvSetUpFun, EnvTeardownFun, VerifyEndFun
    )).


change_password_test(Config) ->
    TestCases = [
        % {WasBasicAuthEnabled, OldPassword, ExpHttpCode, ExpResult}
        {false, undefined, ?HTTP_400_BAD_REQUEST, ?ERROR_REASON(?ERROR_BASIC_AUTH_DISABLED)},
        {true, undefined, ?HTTP_204_NO_CONTENT, ?OK_RES},
        {true, ?UNIQUE_STRING, ?HTTP_204_NO_CONTENT, ?OK_RES}
    ],

    lists:foreach(fun({WasBasicAuthEnabled, OldPassword, ExpHttpCode, ExpResult}) ->
        EnvSetUpFun = fun() ->
            UserData = case OldPassword of
                undefined -> #{<<"username">> => ?UNIQUE_STRING};
                _ -> #{<<"username">> => ?UNIQUE_STRING, <<"password">> => OldPassword}
            end,
            {ok, UserId} = oz_test_utils:create_user(Config, UserData),
            oz_test_utils:call_oz(Config, user_logic, toggle_basic_auth, [?ROOT, UserId, WasBasicAuthEnabled]),
            #{userId => UserId}
        end,

        ApiTestSpec = #api_test_spec{
            client_spec = ClientSpec = #client_spec{
                correct = [
                    root,
                    {user, userId}
                ]
            },
            rest_spec = #rest_spec{
                method = patch,
                path = <<"/user/password">>,
                expected_code = ExpHttpCode
            },
            gs_spec = GsSpec = #gs_spec{
                operation = update,
                gri = #gri{type = od_user, id = ?SELF, aspect = password},
                expected_result = ExpResult
            },
            data_spec = #data_spec{
                required = [<<"oldPassword">>, <<"newPassword">>],
                correct_values = #{
                    <<"oldPassword">> => [gs_protocol:undefined_to_null(OldPassword)],
                    <<"newPassword">> => [?UNIQUE_STRING]
                },
                bad_values = [
                    {<<"oldPassword">>, 1234, ?ERROR_BAD_VALUE_BINARY(<<"oldPassword">>)},
                    {<<"oldPassword">>, 34.5, ?ERROR_BAD_VALUE_BINARY(<<"oldPassword">>)},
                    {<<"oldPassword">>, <<"bad-old-password">>, case WasBasicAuthEnabled of
                        false -> ?ERROR_BASIC_AUTH_DISABLED;
                        true -> ?ERROR_BAD_BASIC_CREDENTIALS
                    end},
                    {<<"newPassword">>, 1234, ?ERROR_BAD_VALUE_BINARY(<<"newPassword">>)},
                    {<<"newPassword">>, 34.5, ?ERROR_BAD_VALUE_BINARY(<<"newPassword">>)},
                    {<<"newPassword">>, null, ?ERROR_BAD_VALUE_PASSWORD},
                    {<<"newPassword">>, <<"">>, ?ERROR_BAD_VALUE_PASSWORD},
                    {<<"newPassword">>, <<"short">>, ?ERROR_BAD_VALUE_PASSWORD}
                ]
            }
        },
        ?assert(api_test_utils:run_tests(Config, ApiTestSpec, EnvSetUpFun, undefined, undefined)),

        % Check that regular client can't make request on behalf of other client
        {ok, SomeUser} = oz_test_utils:create_user(Config),
        ApiTestSpec2 = ApiTestSpec#api_test_spec{
            client_spec = ClientSpec#client_spec{
                unauthorized = [nobody],
                forbidden = [{user, SomeUser}]
            },
            rest_spec = undefined,
            logic_spec = #logic_spec{
                module = user_logic,
                function = change_password,
                args = [auth, userId, data],
                expected_result = ExpResult
            },
            gs_spec = GsSpec#gs_spec{
                gri = #gri{type = od_user, id = userId, aspect = password}
            }
        },
        ?assert(api_test_utils:run_tests(Config, ApiTestSpec2, EnvSetUpFun, undefined, undefined))
    end, TestCases).


update_basic_auth_config(Config) ->
    TestCases = [
        % {WasBasicAuthEnabled, OldPassword, Data, ExpHttpCode, ExpResult}
        {
            false, undefined, #{<<"newPassword">> => ?UNIQUE_STRING},
            ?HTTP_400_BAD_REQUEST, ?ERROR_REASON(?ERROR_BASIC_AUTH_DISABLED)
        },
        {
            false, ?UNIQUE_STRING, #{<<"newPassword">> => ?UNIQUE_STRING},
            ?HTTP_400_BAD_REQUEST, ?ERROR_REASON(?ERROR_BASIC_AUTH_DISABLED)
        },
        {
            true, undefined, #{<<"newPassword">> => ?UNIQUE_STRING},
            ?HTTP_204_NO_CONTENT, ?OK_RES
        },
        {
            true, ?UNIQUE_STRING, #{<<"newPassword">> => ?UNIQUE_STRING},
            ?HTTP_204_NO_CONTENT, ?OK_RES
        },

        {
            false, undefined, #{<<"newPassword">> => ?UNIQUE_STRING, <<"basicAuthEnabled">> => false},
            ?HTTP_400_BAD_REQUEST, ?ERROR_REASON(?ERROR_BASIC_AUTH_DISABLED)
        },
        {
            false, ?UNIQUE_STRING, #{<<"newPassword">> => ?UNIQUE_STRING, <<"basicAuthEnabled">> => false},
            ?HTTP_400_BAD_REQUEST, ?ERROR_REASON(?ERROR_BASIC_AUTH_DISABLED)
        },
        {
            true, undefined, #{<<"newPassword">> => ?UNIQUE_STRING, <<"basicAuthEnabled">> => false},
            ?HTTP_400_BAD_REQUEST, ?ERROR_REASON(?ERROR_BASIC_AUTH_DISABLED)
        },
        {
            true, ?UNIQUE_STRING, #{<<"newPassword">> => ?UNIQUE_STRING, <<"basicAuthEnabled">> => false},
            ?HTTP_400_BAD_REQUEST, ?ERROR_REASON(?ERROR_BASIC_AUTH_DISABLED)
        },

        {
            false, undefined, #{<<"basicAuthEnabled">> => false},
            ?HTTP_204_NO_CONTENT, ?OK_RES
        },
        {
            true, undefined, #{<<"basicAuthEnabled">> => false},
            ?HTTP_204_NO_CONTENT, ?OK_RES
        },
        {
            false, ?UNIQUE_STRING, #{<<"basicAuthEnabled">> => false},
            ?HTTP_204_NO_CONTENT, ?OK_RES
        },
        {
            true, ?UNIQUE_STRING, #{<<"basicAuthEnabled">> => false},
            ?HTTP_204_NO_CONTENT, ?OK_RES
        },

        {
            false, undefined, #{<<"basicAuthEnabled">> => true},
            ?HTTP_204_NO_CONTENT, ?OK_RES
        },
        {
            true, undefined, #{<<"basicAuthEnabled">> => true},
            ?HTTP_204_NO_CONTENT, ?OK_RES
        },
        {
            false, ?UNIQUE_STRING, #{<<"basicAuthEnabled">> => true},
            ?HTTP_204_NO_CONTENT, ?OK_RES
        },
        {
            true, ?UNIQUE_STRING, #{<<"basicAuthEnabled">> => true},
            ?HTTP_204_NO_CONTENT, ?OK_RES
        },

        {
            false, undefined, #{<<"newPassword">> => ?UNIQUE_STRING, <<"basicAuthEnabled">> => true},
            ?HTTP_204_NO_CONTENT, ?OK_RES
        },
        {
            false, ?UNIQUE_STRING, #{<<"newPassword">> => ?UNIQUE_STRING, <<"basicAuthEnabled">> => true},
            ?HTTP_204_NO_CONTENT, ?OK_RES
        },
        {
            true, undefined, #{<<"newPassword">> => ?UNIQUE_STRING, <<"basicAuthEnabled">> => true},
            ?HTTP_204_NO_CONTENT, ?OK_RES
        },
        {
            true, ?UNIQUE_STRING, #{<<"newPassword">> => ?UNIQUE_STRING, <<"basicAuthEnabled">> => true},
            ?HTTP_204_NO_CONTENT, ?OK_RES
        }
    ],

    lists:foreach(fun({WasBasicAuthEnabled, OldPassword, Data, ExpHttpCode, ExpResult}) ->
        {ok, NonAdmin} = oz_test_utils:create_user(Config),

        EnvSetUpFun = fun() ->
            UserData = case OldPassword of
                undefined -> #{<<"username">> => ?UNIQUE_STRING};
                _ -> #{<<"username">> => ?UNIQUE_STRING, <<"password">> => OldPassword}
            end,
            {ok, UserId} = oz_test_utils:create_user(Config, UserData),
            oz_test_utils:call_oz(Config, user_logic, toggle_basic_auth, [?ROOT, UserId, WasBasicAuthEnabled]),

            #{userId => UserId}
        end,

        VerifyEndFun = fun(WasDataCorrect, #{userId := UserId}, RequestData) ->
            % Success depends if the test case generator picked correct data and
            % we expected the whole operation to be successful (it might fail
            % due to different reasons than request Data).
            ShouldSucceed = WasDataCorrect andalso ExpResult =:= ?OK_RES,
            {ok, User} = oz_test_utils:get_user(Config, UserId),
            case ShouldSucceed of
                true ->
                    BasicAuthEnabled = maps:get(<<"basicAuthEnabled">>, RequestData, WasBasicAuthEnabled),
                    ?assertEqual(User#od_user.basic_auth_enabled, BasicAuthEnabled),
                    CurrentPassword = case RequestData of
                        #{<<"newPassword">> := NewPassword} -> NewPassword;
                        _ -> OldPassword
                    end,
                    case {BasicAuthEnabled, CurrentPassword} of
                        {false, _} -> ok;
                        {true, undefined} -> ok;
                        _ -> ?assert(onedata_passwords:verify(CurrentPassword, User#od_user.password_hash))
                    end;
                false ->
                    ?assertEqual(WasBasicAuthEnabled, User#od_user.basic_auth_enabled),
                    case {WasBasicAuthEnabled, OldPassword} of
                        {false, _} -> ok;
                        {true, undefined} -> ok;
                        _ -> ?assert(onedata_passwords:verify(OldPassword, User#od_user.password_hash))
                    end
            end
        end,

        ApiTestSpec = #api_test_spec{
            client_spec = #client_spec{
                correct = [
                    root,
                    {admin, [?OZ_USERS_MANAGE_PASSWORDS]}
                ],
                unauthorized = [nobody],
                forbidden = [
                    {user, userId},
                    {user, NonAdmin}
                ]
            },
            rest_spec = #rest_spec{
                method = patch,
                path = [<<"/users/">>, userId, <<"/basic_auth">>],
                expected_code = ExpHttpCode
            },
            logic_spec = #logic_spec{
                module = user_logic,
                function = update_basic_auth_config,
                args = [auth, userId, data],
                expected_result = ExpResult
            },
            data_spec = #data_spec{
                required = maps:keys(Data),
                correct_values = maps:map(fun(_Key, Val) ->
                    [Val]
                end, Data),
                bad_values = [
                    {<<"newPassword">>, 1234, ?ERROR_BAD_VALUE_BINARY(<<"newPassword">>)},
                    {<<"newPassword">>, 34.5, ?ERROR_BAD_VALUE_BINARY(<<"newPassword">>)},
                    {<<"newPassword">>, null, ?ERROR_BAD_VALUE_PASSWORD},
                    {<<"newPassword">>, <<"">>, ?ERROR_BAD_VALUE_PASSWORD},
                    {<<"newPassword">>, <<"short">>, ?ERROR_BAD_VALUE_PASSWORD}
                ]
            }
        },

        ?assert(api_test_utils:run_tests(Config, ApiTestSpec, EnvSetUpFun, undefined, VerifyEndFun))
    end, TestCases).


delete_test(Config) ->
    {ok, NonAdmin} = oz_test_utils:create_user(Config),

    EnvSetUpFun = fun() ->
        {ok, UserId} = oz_test_utils:create_user(Config),
        #{userId => UserId}
    end,
    DeleteEntityFun = fun(#{userId := UserId} = _Env) ->
        oz_test_utils:delete_user(Config, UserId)
    end,
    VerifyEndFun = fun(ShouldSucceed, #{userId := UserId} = _Env, _) ->
        {ok, Users} = oz_test_utils:list_users(Config),
        ?assertEqual(lists:member(UserId, Users), not ShouldSucceed)
    end,

    ApiTestSpec = #api_test_spec{
        client_spec = #client_spec{
            correct = [
                root,
                {admin, [?OZ_USERS_DELETE]}
            ],
            unauthorized = [nobody],
            forbidden = [
                {user, NonAdmin}
            ]
        },
        rest_spec = #rest_spec{
            method = delete,
            path = [<<"/users/">>, userId],
            expected_code = ?HTTP_204_NO_CONTENT
        },
        logic_spec = #logic_spec{
            module = user_logic,
            function = delete,
            args = [auth, userId],
            expected_result = ?OK_RES
        },
        gs_spec = #gs_spec{
            operation = delete,
            gri = #gri{type = od_user, id = userId, aspect = instance},
            expected_result = ?OK_RES
        }
    },
    ?assert(api_test_scenarios:run_scenario(delete_entity,
        [Config, ApiTestSpec, EnvSetUpFun, VerifyEndFun, DeleteEntityFun]
    )),

    % Also check that user can delete himself
    ApiTestSpec2 = ApiTestSpec#api_test_spec{
        client_spec = #client_spec{correct = [{user, userId}]}
    },
    ?assert(api_test_utils:run_tests(
        Config, ApiTestSpec2, EnvSetUpFun, undefined, VerifyEndFun
    )).


delete_self_test(Config) ->
    EnvSetUpFun = fun() ->
        {ok, UserId} = oz_test_utils:create_user(Config),
        #{userId => UserId}
    end,
    VerifyEndFun = fun(ShouldSucceed, #{userId := UserId} = _Env, _) ->
        {ok, Users} = oz_test_utils:list_users(Config),
        ?assertEqual(lists:member(UserId, Users), not ShouldSucceed)
    end,

    ApiTestSpec = #api_test_spec{
        client_spec = #client_spec{correct = [{user, userId}]},
        rest_spec = #rest_spec{
            method = delete,
            path = <<"/user">>,
            expected_code = ?HTTP_204_NO_CONTENT
        },
        gs_spec = #gs_spec{
            operation = delete,
            gri = #gri{type = od_user, id = ?SELF, aspect = instance},
            expected_result = ?OK_RES
        }
    },
    ?assert(api_test_utils:run_tests(
        Config, ApiTestSpec, EnvSetUpFun, undefined, VerifyEndFun
    )).


create_client_token_test(Config) ->
    {ok, User} = oz_test_utils:create_user(Config),

    VerifyFun = fun(ClientToken) ->
        {ok, Token} = tokens:deserialize(ClientToken),
        ?assertMatch({true, ?USER(User)}, oz_test_utils:call_oz(
            Config, token_auth, check_token_auth, [Token, undefined, undefined]
        )),
        true
    end,

    ApiTestSpec = #api_test_spec{
        client_spec = ClientSpec = #client_spec{
            correct = [
                root,
                {user, User}
            ]
        },
        rest_spec = #rest_spec{
            method = post,
            path = <<"/user/client_tokens">>,
            expected_code = ?HTTP_200_OK,
            expected_body = fun(#{<<"token">> := Token}) -> VerifyFun(Token) end
        }
        % TODO gs
    },
    ?assert(api_test_utils:run_tests(Config, ApiTestSpec)),

    % Check that regular client can't make request on behalf of other client
    {ok, SomeUser} = oz_test_utils:create_user(Config),
    ApiTestSpec2 = ApiTestSpec#api_test_spec{
        client_spec = ClientSpec#client_spec{
            unauthorized = [nobody],
            forbidden = [{user, SomeUser}]
        },
        logic_spec = #logic_spec{
            module = user_logic,
            function = create_client_token,
            args = [auth, User],
            expected_result = ?OK_TERM(VerifyFun)
        },
        rest_spec = undefined
        % TODO gs
    },
    ?assert(api_test_utils:run_tests(Config, ApiTestSpec2)).


list_client_tokens_test(Config) ->
    {ok, User} = oz_test_utils:create_user(Config),
    {ok, Token} = oz_test_utils:create_client_token(Config, User),

    ExpTokens = [Token | lists:map(
        fun(_) ->
            {ok, Serialized} = oz_test_utils:create_client_token(Config, User),
            Serialized
        end, lists:seq(1, 5)
    )],

    ApiTestSpec = #api_test_spec{
        client_spec = ClientSpec = #client_spec{
            correct = [
                root,
                {user, User, Token}
            ]
        },
        rest_spec = #rest_spec{
            method = get,
            path = <<"/user/client_tokens">>,
            expected_code = ?HTTP_200_OK,
            expected_body = #{<<"tokens">> => ExpTokens}
        }
        % TODO gs
    },
    ?assert(api_test_utils:run_tests(Config, ApiTestSpec)),

    % Check that regular client can't make request on behalf of other client
    {ok, SomeUser} = oz_test_utils:create_user(Config),
    ApiTestSpec2 = ApiTestSpec#api_test_spec{
        client_spec = ClientSpec#client_spec{
            unauthorized = [nobody],
            forbidden = [{user, SomeUser}]
        },
        rest_spec = undefined,
        logic_spec = #logic_spec{
            operation = get,
            module = user_logic,
            function = list_client_tokens,
            args = [auth, User],
            expected_result = ?OK_LIST(ExpTokens)
        }
        % TODO gs
    },
    ?assert(api_test_utils:run_tests(Config, ApiTestSpec2)).


delete_client_token_test(Config) ->
    {ok, User} = oz_test_utils:create_user(Config),

    EnvSetUpFun = fun() ->
        {ok, Token} = oz_test_utils:create_client_token(Config, User),
        #{token => Token}
    end,
    VerifyEndFun = fun(ShouldSucceed, #{token := Token} = _Env, _) ->
        {ok, Tokens} = oz_test_utils:list_client_tokens(Config, User),
        ?assertEqual(lists:member(Token, Tokens), not ShouldSucceed)
    end,

    ApiTestSpec = #api_test_spec{
        client_spec = ClientSpec = #client_spec{
            correct = [
                root,
                {user, User}
            ]
        },
        rest_spec = #rest_spec{
            method = delete,
            path = [<<"/user/client_tokens/">>, token],
            expected_code = ?HTTP_204_NO_CONTENT
        }
        % TODO gs
    },
    ?assert(api_test_utils:run_tests(
        Config, ApiTestSpec, EnvSetUpFun, undefined, VerifyEndFun
    )),

    % Check that regular client can't make request on behalf of other client
    {ok, SomeUser} = oz_test_utils:create_user(Config),
    ApiTestSpec2 = ApiTestSpec#api_test_spec{
        client_spec = ClientSpec#client_spec{
            unauthorized = [nobody],
            forbidden = [{user, SomeUser}]
        },
        rest_spec = undefined,
        logic_spec = #logic_spec{
            module = user_logic,
            function = delete_client_token,
            args = [auth, User, token],
            expected_result = ?OK_RES
        }
        % TODO gs
    },
    ?assert(api_test_utils:run_tests(
        Config, ApiTestSpec2, EnvSetUpFun, undefined, VerifyEndFun
    )).


set_default_provider_test(Config) ->
    {ok, {P1, _}} = oz_test_utils:create_provider(
        Config, ?PROVIDER_NAME1
    ),
    {ok, U1} = oz_test_utils:create_user(Config),
    {ok, U2} = oz_test_utils:create_user(Config),
    {ok, NonAdmin} = oz_test_utils:create_user(Config),

    {ok, S1} = oz_test_utils:create_space(Config, ?USER(U1), ?SPACE_NAME1),
    {ok, U2} = oz_test_utils:space_add_user(Config, S1, U2),

    EnvSetUpFun = fun() ->
        {ok, {ProviderId, _}} = oz_test_utils:create_provider(
            Config, ?PROVIDER_NAME2
        ),
        {ok, S1} = oz_test_utils:support_space_by_provider(Config, ProviderId, S1),
        oz_test_utils:ensure_entity_graph_is_up_to_date(Config),

        #{providerId => ProviderId}
    end,
    VerifyEndFun = fun(ShouldSucceed, #{providerId := ProviderId} = _Env, _) ->
        Result = oz_test_utils:call_oz(
            Config, user_logic, get_default_provider, [?ROOT, U1]
        ),
        case ShouldSucceed of
            true -> ?assertMatch({ok, ProviderId}, Result);
            false -> ?assertNotMatch({ok, ProviderId}, Result)
        end
    end,

    ApiTestSpec = #api_test_spec{
        client_spec = #client_spec{correct = [{user, U1}]},
        rest_spec = #rest_spec{
            method = put,
            path = <<"/user/default_provider">>,
            expected_code = ?HTTP_204_NO_CONTENT
        },
        data_spec = #data_spec{
            required = [<<"providerId">>],
            correct_values = #{
                <<"providerId">> => [providerId]
            },
            bad_values = [
                {<<"providerId">>, <<"">>,
                    ?ERROR_BAD_VALUE_ID_NOT_FOUND(<<"providerId">>)},
                {<<"providerId">>, 1234,
                    ?ERROR_BAD_VALUE_BINARY(<<"providerId">>)},
                {<<"providerId">>, P1,
                    ?ERROR_BAD_VALUE_ID_NOT_FOUND(<<"providerId">>)}
            ]
        }
    },
    ?assert(api_test_utils:run_tests(
        Config, ApiTestSpec, EnvSetUpFun, undefined, VerifyEndFun
    )),

    % Check that regular client can't make request on behalf of other client
    ApiTestSpec2 = ApiTestSpec#api_test_spec{
        client_spec = #client_spec{
            correct = [
                root,
                {user, U1}
            ],
            unauthorized = [nobody],
            forbidden = [
                {user, U2},
                {user, NonAdmin}
            ]
        },
        rest_spec = undefined,
        logic_spec = #logic_spec{
            module = user_logic,
            function = set_default_provider,
            args = [auth, U1, data],
            expected_result = ?OK_RES
        }
        % TODO gs
    },
    ?assert(api_test_utils:run_tests(
        Config, ApiTestSpec2, EnvSetUpFun, undefined, VerifyEndFun
    )).


get_default_provider_test(Config) ->
    {ok, U1} = oz_test_utils:create_user(Config),
    {ok, U2} = oz_test_utils:create_user(Config),
    {ok, NonAdmin} = oz_test_utils:create_user(Config),

    % Newly created user should not have a default provider
    ApiTestSpec = #api_test_spec{
        client_spec = #client_spec{
            correct = [
                root,
                {user, U1}
            ]
        },
        rest_spec = RestSpec = #rest_spec{
            method = get,
            path = <<"/user/default_provider">>,
            expected_code = ?HTTP_404_NOT_FOUND
        },
        logic_spec = LogicSpec = #logic_spec{
            module = user_logic,
            function = get_default_provider,
            args = [auth, U1],
            expected_result = ?ERROR_REASON(?ERROR_NOT_FOUND)
        }
        % TODO gs
    },
    ?assert(api_test_utils:run_tests(Config, ApiTestSpec)),

    % Set a default provider for user
    {ok, S1} = oz_test_utils:create_space(Config, ?USER(U1), ?SPACE_NAME1),
    {ok, U2} = oz_test_utils:space_add_user(Config, S1, U2),

    {ok, {P1, _}} = oz_test_utils:create_provider(
        Config, ?PROVIDER_NAME1
    ),
    {ok, S1} = oz_test_utils:support_space_by_provider(Config, P1, S1),
    oz_test_utils:ensure_entity_graph_is_up_to_date(Config),
    oz_test_utils:user_set_default_provider(Config, U1, P1),

    ApiTestSpec2 = ApiTestSpec#api_test_spec{
        rest_spec = RestSpec#rest_spec{
            expected_code = ?HTTP_200_OK,
            expected_body = #{<<"providerId">> => P1}
        },
        logic_spec = LogicSpec#logic_spec{
            expected_result = ?OK_BINARY(P1)
        }
        % TODO gs
    },
    ?assert(api_test_utils:run_tests(Config, ApiTestSpec2)),

    % Check that regular client can't make request on behalf of other client
    ApiTestSpec3 = #api_test_spec{
        client_spec = #client_spec{
            correct = [
                root,
                {user, U1}
            ],
            unauthorized = [nobody],
            forbidden = [
                {user, U2},
                {user, NonAdmin}
            ]
        },
        logic_spec = #logic_spec{
            module = user_logic,
            function = get_default_provider,
            args = [auth, U1],
            expected_result = ?OK_BINARY(P1)
        }
        % TODO gs
    },
    ?assert(api_test_utils:run_tests(Config, ApiTestSpec3)),

    % Unset the default provider and check if it's not present again
    oz_test_utils:user_unset_default_provider(Config, U1),
    ?assert(api_test_utils:run_tests(Config, ApiTestSpec)).


unset_default_provider_test(Config) ->
    {ok, U1} = oz_test_utils:create_user(Config),
    {ok, U2} = oz_test_utils:create_user(Config),
    {ok, NonAdmin} = oz_test_utils:create_user(Config),

    {ok, S1} = oz_test_utils:create_space(Config, ?USER(U1), ?SPACE_NAME1),
    {ok, U2} = oz_test_utils:space_add_user(Config, S1, U2),

    EnvSetUpFun = fun() ->
        {ok, {ProviderId, _}} = oz_test_utils:create_provider(
            Config, ?PROVIDER_NAME2
        ),
        {ok, S1} = oz_test_utils:support_space_by_provider(Config, ProviderId, S1),
        oz_test_utils:ensure_entity_graph_is_up_to_date(Config),

        oz_test_utils:user_set_default_provider(Config, U1, ProviderId),
        #{providerId => ProviderId}
    end,
    DeleteEntityFun = fun(_Env) ->
        oz_test_utils:user_unset_default_provider(Config, U1)
    end,
    VerifyEndFun = fun(ShouldSucceed, #{providerId := ProviderId} = _Env, _) ->
        Result = oz_test_utils:call_oz(
            Config, user_logic, get_default_provider, [?ROOT, U1]
        ),
        case ShouldSucceed of
            true -> ?assertMatch(?ERROR_NOT_FOUND, Result);
            false -> ?assertMatch({ok, ProviderId}, Result)
        end
    end,

    ApiTestSpec = #api_test_spec{
        client_spec = #client_spec{correct = [{user, U1}]},
        rest_spec = #rest_spec{
            method = delete,
            path = <<"/user/default_provider">>,
            expected_code = ?HTTP_204_NO_CONTENT
        }
    },
    ?assert(api_test_scenarios:run_scenario(delete_entity, [
        Config, ApiTestSpec, EnvSetUpFun, VerifyEndFun, DeleteEntityFun
    ])),

    % Check that regular client can't make request on behalf of other client
    ApiTestSpec2 = #api_test_spec{
        client_spec = #client_spec{
            correct = [
                root,
                {user, U1}
            ],
            unauthorized = [nobody],
            forbidden = [
                {user, U2},
                {user, NonAdmin}
            ]
        },
        logic_spec = #logic_spec{
            module = user_logic,
            function = unset_default_provider,
            args = [auth, U1],
            expected_result = ?OK_RES
        }
        % TODO gs
    },
    ?assert(api_test_scenarios:run_scenario(delete_entity, [
        Config, ApiTestSpec2, EnvSetUpFun, VerifyEndFun, DeleteEntityFun
    ])).


acquire_idp_access_token_test(Config) ->
    {ok, U1} = oz_test_utils:create_user(Config),
    {ok, U2} = oz_test_utils:create_user(Config),
    {ok, NonAdmin} = oz_test_utils:create_user(Config),

    % Offline access disabled in given IdP
    oz_test_utils:overwrite_auth_config(Config, #{
        openidConfig => #{
            enabled => true
        },
        supportedIdps => [
            {dummyIdP, #{
                protocol => openid,
                protocolConfig => #{
                    plugin => default_oidc_plugin,
                    offlineAccess => false
                }
            }}
        ]
    }),
    ApiTestSpec = #api_test_spec{
        client_spec = #client_spec{
            correct = [
                root,
                {user, U1}
            ]
        },
        rest_spec = RestSpec = #rest_spec{
            method = post,
            path = <<"/user/idp_access_token/dummyIdP">>,
            expected_code = ?HTTP_400_BAD_REQUEST
        },
        logic_spec = LogicSpec = #logic_spec{
            module = user_logic,
            function = acquire_idp_access_token,
            args = [auth, U1, dummyIdP],
            expected_result = ?ERROR_REASON(?ERROR_BAD_VALUE_NOT_ALLOWED(<<"idp">>, []))
        }
    },
    ?assert(api_test_utils:run_tests(Config, ApiTestSpec)),


    % Inexistent IdP
    oz_test_utils:overwrite_auth_config(Config, #{
        openidConfig => #{
            enabled => true
        },
        supportedIdps => [
            {dummyIdP, #{
                protocol => openid,
                protocolConfig => #{
                    plugin => default_oidc_plugin,
                    offlineAccess => true
                }
            }}
        ]
    }),
    ApiTestSpec2 = ApiTestSpec#api_test_spec{
        rest_spec = RestSpec#rest_spec{
            path = <<"/user/idp_access_token/inexistentIdP">>,
            expected_code = ?HTTP_400_BAD_REQUEST
        },
        logic_spec = LogicSpec#logic_spec{
            args = [auth, U1, inexistentIdP],
            expected_result = ?ERROR_REASON(?ERROR_BAD_VALUE_NOT_ALLOWED(<<"idp">>, [dummyIdP]))
        }
    },
    ?assert(api_test_utils:run_tests(Config, ApiTestSpec2)),


    % Newly created user should not have any IdP access tokens cached
    ApiTestSpec3 = ApiTestSpec#api_test_spec{
        rest_spec = RestSpec#rest_spec{
            path = <<"/user/idp_access_token/dummyIdP">>,
            expected_code = ?HTTP_404_NOT_FOUND
        },
        logic_spec = LogicSpec#logic_spec{
            args = [auth, U1, dummyIdP],
            expected_result = ?ERROR_REASON(?ERROR_NOT_FOUND)
        }
    },
    ?assert(api_test_utils:run_tests(Config, ApiTestSpec3)),

    % Simulate user login
    DummyAccessToken = <<"abcdef">>,
    Now = oz_test_utils:cluster_time_seconds(Config),
    oz_test_utils:call_oz(Config, linked_accounts, merge, [
        U1, #linked_account{
            idp = dummyIdP,
            subject_id = <<"123">>,
            access_token = {DummyAccessToken, Now + 3600}
        }
    ]),

    VerifyFun = fun(Token, Ttl) ->
        Token =:= DummyAccessToken andalso Ttl =< 3600
    end,

    ApiTestSpec4 = ApiTestSpec#api_test_spec{
        rest_spec = RestSpec#rest_spec{
            path = <<"/user/idp_access_token/dummyIdP">>,
            expected_code = ?HTTP_200_OK,
            expected_body = fun(#{<<"token">> := Token, <<"ttl">> := Ttl}) ->
                VerifyFun(Token, Ttl)
            end
        },
        logic_spec = LogicSpec#logic_spec{
            args = [auth, U1, dummyIdP],
            expected_result = ?OK_TERM(fun({Token, Ttl}) ->
                VerifyFun(Token, Ttl)
            end)
        }
    },
    ?assert(api_test_utils:run_tests(Config, ApiTestSpec4)),

    % Check that regular client can't make request on behalf of other client
    ApiTestSpec5 = ApiTestSpec4#api_test_spec{
        client_spec = #client_spec{
            correct = [
                root,
                {user, U1}
            ],
            unauthorized = [nobody],
            forbidden = [
                {user, U2},
                {user, NonAdmin}
            ]
        },
        rest_spec = undefined
    },
    ?assert(api_test_utils:run_tests(Config, ApiTestSpec5)).




list_eff_providers_test(Config) ->
    {
        [{P1, _}, {P2, _}, {P3, _}, {P4, _}],
        _Spaces, _Groups, {U1, U2, NonAdmin}
    } = api_test_scenarios:create_eff_providers_env(Config),

    ExpProviders = [P1, P2, P3, P4],
    ApiTestSpec = #api_test_spec{
        client_spec = #client_spec{
            correct = [
                {user, U1},
                {user, U2}
            ]
        },
        rest_spec = #rest_spec{
            method = get,
            path = [<<"/user/effective_providers">>],
            expected_code = ?HTTP_200_OK,
            expected_body = #{<<"providers">> => ExpProviders}
        }
    },
    ?assert(api_test_utils:run_tests(Config, ApiTestSpec)),

    % Check that regular client can't make request on behalf of other client
    ApiTestSpec2 = #api_test_spec{
        client_spec = #client_spec{
            correct = [
                root,
                {user, U2},
                {admin, [?OZ_USERS_LIST_RELATIONSHIPS]}
            ],
            unauthorized = [nobody],
            forbidden = [
                {user, U1},
                {user, NonAdmin}
            ]
        },
        rest_spec = undefined,
        logic_spec = #logic_spec{
            module = user_logic,
            function = get_eff_providers,
            args = [auth, U2],
            expected_result = ?OK_LIST(ExpProviders)
        }
        % TODO gs
    },
    ?assert(api_test_utils:run_tests(Config, ApiTestSpec2)),

    % check also user_logic:has_eff_provider function
    lists:foreach(
        fun(ProviderId) ->
            ?assert(oz_test_utils:call_oz(
                Config, user_logic, has_eff_provider, [U2, ProviderId])
            )
        end, ExpProviders
    ),
    ?assert(not oz_test_utils:call_oz(
        Config, user_logic, has_eff_provider, [U2, <<"asdiucyaie827346w">>])
    ).


get_eff_provider_test(Config) ->
    {
        EffProviders, _Spaces, _Groups, {U1, U2, NonAdmin}
    } = api_test_scenarios:create_eff_providers_env(Config),

    lists:foreach(
        fun({ProvId, ProvDetails}) ->
            ApiTestSpec = #api_test_spec{
                client_spec = #client_spec{
                    correct = [
                        {user, U1},
                        {user, U2}
                    ]
                },
                rest_spec = #rest_spec{
                    method = get,
                    path = [<<"/user/effective_providers/">>, ProvId],
                    expected_code = ?HTTP_200_OK,
                    expected_body = ProvDetails#{<<"providerId">> => ProvId}
                }
            },
            ?assert(api_test_utils:run_tests(Config, ApiTestSpec)),

            % Check that regular client can't make request
            % on behalf of other client
            ApiTestSpec2 = #api_test_spec{
                client_spec = #client_spec{
                    correct = [
                        root,
                        {admin, [?OZ_PROVIDERS_VIEW]},
                        {user, U2}
                    ],
                    unauthorized = [nobody],
                    forbidden = [
                        {user, U1},
                        {user, NonAdmin}
                    ]
                },
                rest_spec = undefined,
                logic_spec = #logic_spec{
                    module = user_logic,
                    function = get_eff_provider,
                    args = [auth, U2, ProvId],
                    expected_result = ?OK_MAP_CONTAINS(ProvDetails)
                }
                % @todo gs

            },
            ?assert(api_test_utils:run_tests(Config, ApiTestSpec2))

        end, EffProviders
    ).


get_spaces_in_eff_provider_test(Config) ->
    {ok, {ProviderId, _}} = oz_test_utils:create_provider(
        Config, ?PROVIDER_DETAILS(?UNIQUE_STRING)#{<<"subdomainDelegation">> => false}
    ),
    {ok, U1} = oz_test_utils:create_user(Config),
    {ok, U2} = oz_test_utils:create_user(Config),
    {ok, NonAdmin} = oz_test_utils:create_user(Config),

    {ok, S1_1} = oz_test_utils:create_space(Config, ?USER(U1), ?UNIQUE_STRING),
    {ok, S1_2} = oz_test_utils:create_space(Config, ?USER(U1), ?UNIQUE_STRING),
    {ok, S2} = oz_test_utils:create_space(Config, ?USER(U2), ?UNIQUE_STRING),

    oz_test_utils:support_space_by_provider(Config, ProviderId, S1_1),
    oz_test_utils:support_space_by_provider(Config, ProviderId, S1_2),
    oz_test_utils:support_space_by_provider(Config, ProviderId, S2),

    oz_test_utils:ensure_entity_graph_is_up_to_date(Config),

    AnotherUser = fun(User) -> case User of
        U1 -> U2;
        U2 -> U1
    end end,

    lists:foreach(
        fun({UserId, UserSpaces}) ->
            ApiTestSpec = #api_test_spec{
                client_spec = #client_spec{
                    correct = [
                        {user, UserId}
                    ]
                },
                rest_spec = #rest_spec{
                    method = get,
                    path = [<<"/user/effective_providers/">>, ProviderId, <<"/spaces">>],
                    expected_code = ?HTTP_200_OK,
                    expected_body = #{<<"spaces">> => UserSpaces}
                }
            },
            ?assert(api_test_utils:run_tests(Config, ApiTestSpec)),

            % Check that regular client can't make request
            % on behalf of other client
            ApiTestSpec2 = #api_test_spec{
                client_spec = #client_spec{
                    correct = [
                        root,
                        {user, UserId}
                    ],
                    unauthorized = [nobody],
                    forbidden = [
                        {user, AnotherUser(UserId)},
                        {user, NonAdmin}
                    ]
                },
                rest_spec = undefined,
                logic_spec = #logic_spec{
                    module = user_logic,
                    function = get_spaces_in_eff_provider,
                    args = [auth, UserId, ProviderId],
                    expected_result = ?OK_LIST(UserSpaces)
                }
                % @todo gs

            },
            ?assert(api_test_utils:run_tests(Config, ApiTestSpec2))

        end, [{U1, [S1_1, S1_2]}, {U2, [S2]}]
    ).


%%%===================================================================
%%% Setup/teardown functions
%%%===================================================================


init_per_suite(Config) ->
    ssl:start(),
    hackney:start(),
    [{?LOAD_MODULES, [oz_test_utils]} | Config].


end_per_suite(_Config) ->
    hackney:stop(),
    ssl:stop().<|MERGE_RESOLUTION|>--- conflicted
+++ resolved
@@ -226,91 +226,6 @@
     ).
 
 
-<<<<<<< HEAD
-=======
-preauthorize_test(Config) ->
-    {ok, {Provider, ProviderToken}} = oz_test_utils:create_provider(Config, ?PROVIDER_NAME1),
-    {ok, SubjectUser} = oz_test_utils:create_user(Config),
-    {ok, AnotherUser} = oz_test_utils:create_user(Config),
-
-    {ok, Space} = oz_test_utils:create_space(Config, ?USER(SubjectUser), ?UNIQUE_STRING),
-    {ok, Space} = oz_test_utils:support_space_by_provider(Config, Provider, Space),
-    oz_test_utils:ensure_entity_graph_is_up_to_date(Config),
-
-    TokenCaveats = [
-        #cv_time{valid_until = 3600 + oz_test_utils:cluster_time_seconds(Config)},
-        #cv_audience{whitelist = [?AUD(?OP_WORKER, Provider)]}
-    ],
-
-    {ok, OldAccessToken} = oz_test_utils:create_client_token(Config, SubjectUser),
-    {ok, NewAccessTokenDeserialized} = oz_test_utils:call_oz(
-        Config, token_logic, create_user_named_token, [?USER(SubjectUser), SubjectUser, ?UNIQUE_STRING, ?ACCESS_TOKEN, TokenCaveats, #{}]
-    ),
-    {ok, NewAccessToken} = tokens:serialize(NewAccessTokenDeserialized),
-    {ok, TemporaryTokenDeserialized} = oz_test_utils:call_oz(
-        Config, token_logic, create_user_temporary_token, [?USER(SubjectUser), SubjectUser, ?ACCESS_TOKEN, TokenCaveats]
-    ),
-    {ok, TemporaryToken} = tokens:serialize(TemporaryTokenDeserialized),
-
-    ErrAudCavUnverified = ?ERROR_REASON(
-        ?ERROR_TOKEN_CAVEAT_UNVERIFIED(#cv_audience{whitelist = [?AUD(?OP_WORKER, Provider)]})
-    ),
-    CheckSuccess = fun(ExpCaveats) ->
-        ?OK_TERM(fun({Subject, Caveats}) ->
-            Subject =:= ?SUB(user, SubjectUser) andalso Caveats =:= ExpCaveats
-        end)
-    end,
-
-    Testcases = [
-        {{user, SubjectUser}, OldAccessToken, CheckSuccess([])},
-        {{user, SubjectUser}, NewAccessToken, ErrAudCavUnverified},
-        {{user, SubjectUser}, TemporaryToken, ErrAudCavUnverified},
-        {{user, AnotherUser}, OldAccessToken, CheckSuccess([])},
-        {{user, AnotherUser}, NewAccessToken, ErrAudCavUnverified},
-        {{user, AnotherUser}, TemporaryToken, ErrAudCavUnverified},
-        {{provider, Provider, ProviderToken}, OldAccessToken, CheckSuccess([])},
-        {{provider, Provider, ProviderToken}, NewAccessToken, CheckSuccess(TokenCaveats)},
-        {{provider, Provider, ProviderToken}, TemporaryToken, CheckSuccess(TokenCaveats)}
-    ],
-
-    lists:foreach(fun({Client, Token, ExpResult}) ->
-        ApiTestSpec = #api_test_spec{
-            client_spec = #client_spec{
-                correct = [Client]
-            },
-            %% @TODO VFS-5727 - implement REST API for new tokens
-            logic_spec = #logic_spec{
-                module = user_logic,
-                function = preauthorize,
-                args = [auth, data],
-                expected_result = ExpResult
-            },
-            data_spec = #data_spec{
-                required = [<<"token">>],
-                optional = [<<"peerIp">>],
-                correct_values = #{
-                    <<"peerIp">> => [<<"187.10.4.217">>],
-                    <<"token">> => [Token]
-                },
-                bad_values = [
-                    {<<"peerIp">>, <<"">>,
-                        ?ERROR_BAD_VALUE_IPV4_ADDRESS(<<"peerIp">>)},
-                    {<<"peerIp">>, 123,
-                        ?ERROR_BAD_VALUE_IPV4_ADDRESS(<<"peerIp">>)},
-                    {<<"peerIp">>, <<"187.257.4.217">>,
-                        ?ERROR_BAD_VALUE_IPV4_ADDRESS(<<"peerIp">>)},
-                    {<<"token">>, <<"Sdfsdf">>,
-                        ?ERROR_BAD_VALUE_TOKEN(<<"token">>, ?ERROR_BAD_TOKEN)},
-                    {<<"token">>, 123,
-                        ?ERROR_BAD_VALUE_TOKEN(<<"token">>, ?ERROR_BAD_TOKEN)}
-                ]
-            }
-        },
-        ?assert(api_test_utils:run_tests(Config, ApiTestSpec))
-    end, Testcases).
-
-
->>>>>>> f0828418
 list_test(Config) ->
     % Make sure that users created in other tests are deleted.
     oz_test_utils:delete_all_entities(Config),
