%%%-------------------------------------------------------------------
%%% @author Bartosz Walkowicz
%%% @copyright (C) 2017 ACK CYFRONET AGH
%%% This software is released under the MIT license
%%% cited in 'LICENSE.txt'.
%%% @end
%%%-------------------------------------------------------------------
%%% @doc
%%% This file contains tests concerning user misc API (REST + logic + gs).
%%% @end
%%%-------------------------------------------------------------------
-module(user_misc_api_test_SUITE).
-author("Bartosz Walkowicz").

-include("http/rest.hrl").
-include("entity_logic.hrl").
-include("registered_names.hrl").
-include("datastore/oz_datastore_models.hrl").
-include_lib("ctool/include/logging.hrl").
-include_lib("ctool/include/privileges.hrl").
-include_lib("ctool/include/test/test_utils.hrl").
-include_lib("ctool/include/test/assertions.hrl").
-include_lib("ctool/include/test/performance.hrl").
-include_lib("ctool/include/api_errors.hrl").

-include("api_test_utils.hrl").


-export([
    all/0,
    init_per_suite/1, end_per_suite/1
]).
-export([
    create_test/1,
    authorize_test/1,
    list_test/1,
    get_test/1,
    get_self_test/1,
    update_test/1,
    delete_test/1,
    delete_self_test/1,

    create_client_token_test/1,
    list_client_tokens_test/1,
    delete_client_token_test/1,

    set_default_provider_test/1,
    get_default_provider_test/1,
    unset_default_provider_test/1,
    acquire_idp_access_token_test/1,

    list_eff_providers_test/1,
    get_eff_provider_test/1,
    get_spaces_in_eff_provider_test/1
]).

all() ->
    ?ALL([
        create_test,
        authorize_test,
        list_test,
        get_test,
        get_self_test,
        update_test,
        delete_test,
        delete_self_test,

        create_client_token_test,
        list_client_tokens_test,
        delete_client_token_test,

        set_default_provider_test,
        get_default_provider_test,
        unset_default_provider_test,
        acquire_idp_access_token_test,

        list_eff_providers_test,
        get_eff_provider_test,
        get_spaces_in_eff_provider_test
    ]).


%%%===================================================================
%%% Test functions
%%%===================================================================


create_test(Config) ->
    % Try to create user without predefined id
    ExpFullName1 = ?USER_FULL_NAME1,
    ExpUsername1 = ?UNIQUE_STRING,
    UserData1 = #{<<"fullName">> => ExpFullName1, <<"username">> => ExpUsername1},
    {ok, UserId1} = ?assertMatch({ok, _}, oz_test_utils:call_oz(
        Config, user_logic, create, [?ROOT, UserData1]
    )),
    {ok, User1} = oz_test_utils:get_user(Config, UserId1),
    ?assertEqual(User1#od_user.full_name, ExpFullName1),
    ?assertEqual(User1#od_user.username, ExpUsername1),

    % Try to create a user with given Id
    PredefinedUserId = <<"ausdhf87adsga87ht2q7hrw">>,
    ExpFullName2 = ?USER_FULL_NAME2,
    ExpUsername2 = ?UNIQUE_STRING,
    UserData2 = #{<<"fullName">> => ExpFullName2, <<"username">> => ExpUsername2},
    {ok, PredefinedUserId} = ?assertMatch({ok, _}, oz_test_utils:call_oz(
        Config, user_logic, create, [?ROOT, PredefinedUserId, UserData2]
    )),
    {ok, User2} = oz_test_utils:get_user(Config, PredefinedUserId),
    ?assertEqual(User2#od_user.full_name, ExpFullName2),
    ?assertEqual(User2#od_user.username, ExpUsername2),

    % Second try should fail (such id exists)
    ?assertMatch(?ERROR_BAD_VALUE_IDENTIFIER_OCCUPIED(<<"userId">>),
        oz_test_utils:call_oz(
            Config, user_logic, create, [?ROOT, PredefinedUserId, #{<<"fullName">> => ?UNIQUE_STRING}]
        )
    ),

    % Reusing the already occupied username should fail
    ?assertMatch(?ERROR_BAD_VALUE_IDENTIFIER_OCCUPIED(<<"username">>),
        oz_test_utils:call_oz(
            Config, user_logic, create, [?ROOT, #{<<"username">> => ExpUsername2}]
        )
    ).


authorize_test(Config) ->
    % Create a provider and a user.
    {ok, {Provider, _}} = oz_test_utils:create_provider(
        Config, ?PROVIDER_NAME1
    ),
    {ok, User} = oz_test_utils:create_user(Config),
    % Generate an auth token, parse the token for 3rd party caveats and check
    % if authorize endpoint works as expected.
    AuthToken = oz_test_utils:call_oz(
        Config, auth_tokens, gen_token, [User, Provider]
    ),
    {ok, Macaroon} = onedata_macaroons:deserialize(AuthToken),
    Caveats = macaroon:third_party_caveats(Macaroon),

    lists:foreach(
        fun({_, CaveatId}) ->
            ApiTestSpec = #api_test_spec{
                client_spec = #client_spec{
                    correct = [{user, User}]
                },
                rest_spec = #rest_spec{
                    method = post,
                    path = <<"/user/authorize">>,
                    expected_code = ?HTTP_200_OK,
                    expected_body = {check_type, binary}
                },
                logic_spec = #logic_spec{
                    module = user_logic,
                    function = authorize,
                    args = [data],
                    expected_result = ?OK_BINARY
                },
                % TODO gs
                data_spec = #data_spec{
                    required = [<<"identifier">>],
                    correct_values = #{
                        <<"identifier">> => [CaveatId]
                    },
                    bad_values = [
                        {<<"identifier">>, <<"">>,
                            ?ERROR_BAD_VALUE_EMPTY(<<"identifier">>)},
                        {<<"identifier">>, 123,
                            ?ERROR_BAD_VALUE_BINARY(<<"identifier">>)},
                        {<<"identifier">>, <<"Sdfsdf">>,
                            ?ERROR_BAD_VALUE_IDENTIFIER(<<"identifier">>)}
                    ]
                }
            },
            ?assert(api_test_utils:run_tests(Config, ApiTestSpec))
        end, Caveats
    ).


list_test(Config) ->
    % Make sure that users created in other tests are deleted.
    oz_test_utils:delete_all_entities(Config),

    {ok, U1} = oz_test_utils:create_user(Config),
    {ok, U2} = oz_test_utils:create_user(Config),
    {ok, U3} = oz_test_utils:create_user(Config),
    {ok, NonAdmin} = oz_test_utils:create_user(Config),
    {ok, Admin} = oz_test_utils:create_user(Config),
    oz_test_utils:user_set_oz_privileges(Config, Admin, [
        ?OZ_USERS_LIST
    ], []),
    {ok, {P1, P1Macaroon}} = oz_test_utils:create_provider(
        Config, ?PROVIDER_NAME1
    ),

    ExpUsers = [Admin, NonAdmin, U1, U2, U3],
    ApiTestSpec = #api_test_spec{
        client_spec = #client_spec{
            correct = [
                root,
                {user, Admin}
            ],
            unauthorized = [nobody],
            forbidden = [
                {user, NonAdmin},
                {provider, P1, P1Macaroon}
            ]
        },
        rest_spec = #rest_spec{
            method = get,
            path = <<"/users">>,
            expected_code = ?HTTP_200_OK,
            expected_body = #{<<"users">> => ExpUsers}
        },
        logic_spec = #logic_spec{
            operation = get,
            module = user_logic,
            function = list,
            args = [client],
            expected_result = ?OK_LIST(ExpUsers)
        }
        % TODO gs
    },
    ?assert(api_test_utils:run_tests(Config, ApiTestSpec)),

    % check also user_logic:exists function
    lists:foreach(
        fun(User) ->
            ?assert(oz_test_utils:call_oz(Config, user_logic, exists, [User]))
        end, ExpUsers
    ),
    ?assert(not oz_test_utils:call_oz(
        Config, user_logic, exists, [<<"asdiucyaie827346w">>])
    ).


get_test(Config) ->
    {ok, {P1, P1Macaroon}} = oz_test_utils:create_provider(
        Config, ?PROVIDER_NAME1
    ),
    {ok, User} = oz_test_utils:create_user(Config, #{
        <<"fullName">> => ExpFullName = <<"UserName">>,
        <<"username">> => ExpUsername = <<"UserUsername">>
    }),
    ExpEmailList = [<<"a@a.a">>, <<"b@b.b">>],
    oz_test_utils:call_oz(Config, od_user, update, [User, fun(UserRecord) ->
        {ok, UserRecord#od_user{emails = ExpEmailList}}
    end]),

    {ok, NonAdmin} = oz_test_utils:create_user(Config),

    {ok, S1} = oz_test_utils:create_space(Config, ?USER(User), ?SPACE_NAME1),
    {ok, S1} = oz_test_utils:support_space(
        Config, P1, S1, oz_test_utils:minimum_support_size(Config)
    ),

    oz_test_utils:ensure_entity_graph_is_up_to_date(Config),

    ProtectedData = #{
        <<"fullName">> => ExpFullName,
        <<"username">> => ExpUsername,
        <<"emails">> => ExpEmailList,
        <<"linkedAccounts">> => []
    },

    % Get and check private data
    GetPrivateDataApiTestSpec = #api_test_spec{
        client_spec = #client_spec{
            correct = [
                root,
                {user, User}
            ],
            unauthorized = [nobody],
            forbidden = [
                {provider, P1, P1Macaroon},
                {user, NonAdmin},
                {admin, [?OZ_USERS_VIEW]}
            ]
        },
        logic_spec = #logic_spec{
            module = user_logic,
            function = get,
            args = [client, User],
            expected_result = ?OK_TERM(
                fun(#od_user{
                    full_name = FullName, username = Username,
                    emails = EmailList,
                    basic_auth_enabled = false,
                    linked_accounts = [],

                    default_space = undefined,
                    default_provider = undefined,
                    client_tokens = [],
                    space_aliases = #{},

                    oz_privileges = [], eff_oz_privileges = [],

                    groups = [], eff_groups = #{},
                    spaces = [SpaceId],
                    eff_spaces = EffSpaces,
                    eff_providers = EffProviders,
                    handle_services = [], eff_handle_services = #{},
                    handles = [], eff_handles = #{}
                }) ->
                    ?assertEqual(ExpFullName, FullName),
                    ?assertEqual(ExpUsername, Username),
                    ?assertEqual(ExpEmailList, EmailList),
                    ?assertEqual(SpaceId, S1),
                    ?assertEqual(EffSpaces, #{S1 => [{od_user, <<"self">>}]}),
                    ?assertEqual(EffProviders, #{P1 => [{od_space, S1}]})
                end
            )
        },
        gs_spec = #gs_spec{
            operation = get,
            gri = #gri{type = od_user, id = User, aspect = instance},
            expected_result = ?OK_MAP(#{
                <<"defaultSpaceId">> => null,
                <<"effectiveGroups">> => [],
                <<"effectiveHandleServices">> => [],
                <<"effectiveHandles">> => [],
                <<"effectiveSpaces">> => [S1],
                <<"emails">> => ExpEmailList,
                <<"linkedAccounts">> => [],
                <<"fullName">> => ExpFullName,
                <<"username">> => ExpUsername,
                <<"spaceAliases">> => #{},
                <<"gri">> => fun(EncodedGri) ->
                    #gri{id = Id} = oz_test_utils:decode_gri(
                        Config, EncodedGri
                    ),
                    ?assertEqual(User, Id)
                end,

                % TODO VFS-4506 deprecated fields, included for backward compatibility
                <<"name">> => ExpFullName,
                <<"login">> => ExpUsername,
                <<"alias">> => ExpUsername,
                <<"emailList">> => ExpEmailList
            })
        }
    },
    ?assert(api_test_utils:run_tests(Config, GetPrivateDataApiTestSpec)),

    % Get and check protected data
    GetProtectedDataApiTestSpec = #api_test_spec{
        client_spec = #client_spec{
            correct = [
                root,
                {user, User},
                {admin, [?OZ_USERS_VIEW]}
            ],
            unauthorized = [nobody],
            forbidden = [
                {user, NonAdmin},
                {provider, P1, P1Macaroon}
            ]
        },
        rest_spec = #rest_spec{
            method = get,
            path = [<<"/users/">>, User],
            expected_code = ?HTTP_200_OK,
            expected_body = ProtectedData#{
                <<"userId">> => User,

                % TODO VFS-4506 deprecated fields, included for backward compatibility
                <<"name">> => ExpFullName,
                <<"login">> => ExpUsername,
                <<"alias">> => ExpUsername,
                <<"emailList">> => ExpEmailList
            }
        },
        logic_spec = LogicSpec = #logic_spec{
            module = user_logic,
            function = get_protected_data,
            args = [client, User],
            expected_result = ?OK_MAP_CONTAINS(ProtectedData)
        },
        gs_spec = GsSpec = #gs_spec{
            operation = get,
            gri = #gri{
                type = od_user, id = User, aspect = instance, scope = protected
            },
            expected_result = ?OK_MAP(ProtectedData#{
                <<"gri">> => fun(EncodedGri) ->
                    #gri{id = Id} = oz_test_utils:decode_gri(
                        Config, EncodedGri
                    ),
                    ?assertEqual(Id, User)
                end,

                % TODO VFS-4506 deprecated fields, included for backward compatibility
                <<"name">> => ExpFullName,
                <<"login">> => ExpUsername,
                <<"alias">> => ExpUsername,
                <<"emailList">> => ExpEmailList
            })
        }
    },
    ?assert(api_test_utils:run_tests(Config, GetProtectedDataApiTestSpec)),

    % Get and check shared data
    GetSharedDataApiTestSpec = GetProtectedDataApiTestSpec#api_test_spec{
        rest_spec = undefined,
        logic_spec = LogicSpec#logic_spec{
            function = get_shared_data,
            expected_result = ?OK_MAP_CONTAINS(#{
                <<"fullName">> => ExpFullName,
                <<"username">> => ExpUsername
            })
        },
        gs_spec = GsSpec#gs_spec{
            gri = #gri{
                type = od_user, id = User, aspect = instance, scope = shared
            },
            expected_result = ?OK_MAP(#{
                <<"fullName">> => ExpFullName,
                <<"username">> => ExpUsername,
                <<"gri">> => fun(EncodedGri) ->
                    #gri{id = Id} = oz_test_utils:decode_gri(
                        Config, EncodedGri
                    ),
                    ?assertEqual(Id, User)
                end,

                % TODO VFS-4506 deprecated fields, included for backward compatibility
                <<"name">> => ExpFullName,
                <<"login">> => ExpUsername,
                <<"alias">> => ExpUsername
            })
        }
    },
    ?assert(api_test_utils:run_tests(Config, GetSharedDataApiTestSpec)).


get_self_test(Config) ->
    {ok, User} = oz_test_utils:create_user(Config, #{
        <<"fullName">> => ExpFullName = <<"FullName">>,
        <<"username">> => ExpUsername = <<"Username">>
    }),
    ExpEmailList = [<<"em1@google.com">>, <<"em2@google.com">>],
    oz_test_utils:call_oz(Config, od_user, update, [User, fun(UserRecord) ->
        {ok, UserRecord#od_user{emails = ExpEmailList}}
    end]),

    ProtectedData = #{
        <<"fullName">> => ExpFullName,
        <<"username">> => ExpUsername,
        <<"emails">> => ExpEmailList,
        <<"linkedAccounts">> => [],

        % TODO VFS-4506 deprecated, included for backward compatibility
        <<"name">> => ExpFullName,
        <<"login">> => ExpUsername,
        <<"alias">> => ExpUsername,
        <<"emailList">> => ExpEmailList
    },

    ApiTestSpec = #api_test_spec{
        client_spec = #client_spec{correct = [{user, User}]},
        rest_spec = #rest_spec{
            method = get,
            path = <<"/user">>,
            expected_code = ?HTTP_200_OK,
            expected_body = ProtectedData#{<<"userId">> => User}
        },
        gs_spec = #gs_spec{
            operation = get,
            gri = #gri{
                type = od_user, id = ?SELF,
                aspect = instance, scope = protected
            },
            expected_result = ?OK_MAP(ProtectedData#{
                <<"gri">> => fun(EncodedGri) ->
                    #gri{id = Id} = oz_test_utils:decode_gri(
                        Config, EncodedGri
                    ),
                    ?assertEqual(Id, User)
                end
            })
        }
    },
    ?assert(api_test_utils:run_tests(Config, ApiTestSpec)).


update_test(Config) ->
    OccupiedUsername = ?UNIQUE_STRING,
    oz_test_utils:create_user(Config, #{<<"username">> => OccupiedUsername}),

<<<<<<< HEAD
    OwnedUsername = ?UNIQUE_STRING,
    EnvSetUpFun = fun() ->
        {ok, UserId} = oz_test_utils:create_user(Config, #{
            <<"fullName">> => ?USER_FULL_NAME1, <<"username">> => OwnedUsername
=======
    CurrentAlias = ?UNIQUE_STRING,
    EnvSetUpFun = fun() ->
        {ok, UserId} = oz_test_utils:create_user(Config, #{
            <<"name">> => ?USER_NAME1, <<"alias">> => CurrentAlias
>>>>>>> 2eb317a1
        }),
        #{userId => UserId}
    end,
    EnvTeardownFun = fun(#{userId := UserId} = _Env) ->
        oz_test_utils:delete_user(Config, UserId)
    end,
    VerifyEndFun = fun(ShouldSucceed, #{userId := UserId} = _Env, Data) ->
        {ok, UserRecord} = oz_test_utils:get_user(Config, UserId),
        {ExpFullName, ExpUsername} = case ShouldSucceed of
            false ->
<<<<<<< HEAD
                {?USER_FULL_NAME1, OwnedUsername};
            true ->
                {
                    maps:get(<<"fullName">>, Data, ?USER_FULL_NAME1),
                    maps:get(<<"username">>, Data, OwnedUsername)
=======
                {?USER_NAME1, CurrentAlias};
            true ->
                {
                    maps:get(<<"name">>, Data, ?USER_NAME1),
                    maps:get(<<"alias">>, Data, CurrentAlias)
>>>>>>> 2eb317a1
                }
        end,
        ?assertEqual(ExpFullName, UserRecord#od_user.full_name),
        ?assertEqual(ExpUsername, UserRecord#od_user.username)
    end,

    ApiTestSpec = #api_test_spec{
        client_spec = ClientSpec = #client_spec{
            correct = [
                root,
                {user, userId}
            ]
        },
        rest_spec = #rest_spec{
            method = patch,
            path = <<"/user">>,
            expected_code = ?HTTP_204_NO_CONTENT
        },
        gs_spec = GsSpec = #gs_spec{
            operation = update,
            gri = #gri{type = od_user, id = ?SELF, aspect = instance},
            expected_result = ?OK
        },
        data_spec = DataSpec = #data_spec{
            at_least_one = [<<"fullName">>, <<"username">>],
            correct_values = #{
<<<<<<< HEAD
                <<"fullName">> => [?CORRECT_USER_NAME],
                % Trying to set owned username again should not raise any error
                <<"username">> => [OwnedUsername, fun() -> ?UNIQUE_STRING end]
=======
                <<"name">> => [?CORRECT_USER_NAME],
                % Trying to set current alias again should not raise any error
                <<"alias">> => [CurrentAlias, fun() -> ?UNIQUE_STRING end]
>>>>>>> 2eb317a1
            },
            bad_values = [
                {<<"username">>, <<"">>, ?ERROR_BAD_VALUE_USERNAME},
                {<<"username">>, <<"_asd">>, ?ERROR_BAD_VALUE_USERNAME},
                {<<"username">>, <<"-asd">>, ?ERROR_BAD_VALUE_USERNAME},
                {<<"username">>, <<"asd_">>, ?ERROR_BAD_VALUE_USERNAME},
                {<<"username">>, null, ?ERROR_BAD_VALUE_USERNAME},
                {<<"username">>, <<"verylongusernamewithatleast20chars">>, ?ERROR_BAD_VALUE_USERNAME},
                {<<"username">>, 1234, ?ERROR_BAD_VALUE_BINARY(<<"username">>)},
                {<<"username">>, OccupiedUsername,
                    ?ERROR_BAD_VALUE_IDENTIFIER_OCCUPIED(<<"username">>)},
                {<<"fullName">>, <<"a_d">>, ?ERROR_BAD_VALUE_FULL_NAME},
                {<<"fullName">>, <<"_ad">>, ?ERROR_BAD_VALUE_FULL_NAME},
                {<<"fullName">>, <<"ad_">>, ?ERROR_BAD_VALUE_FULL_NAME}
                | ?BAD_VALUES_FULL_NAME(?ERROR_BAD_VALUE_FULL_NAME)
            ]
        }
    },
    ?assert(api_test_utils:run_tests(
        Config, ApiTestSpec, EnvSetUpFun, EnvTeardownFun, VerifyEndFun
    )),

    % Check that regular client can't make request on behalf of other client
    {ok, SomeUser} = oz_test_utils:create_user(Config),
    ApiTestSpec2 = ApiTestSpec#api_test_spec{
        client_spec = ClientSpec#client_spec{
            correct = [{admin, [?OZ_USERS_UPDATE]}],
            unauthorized = [nobody],
            forbidden = [{user, SomeUser}]
        },
        rest_spec = undefined,
        logic_spec = #logic_spec{
            module = user_logic,
            function = update,
            args = [client, userId, data],
            expected_result = ?OK
        },
        gs_spec = GsSpec#gs_spec{
            gri = #gri{type = od_user, id = userId, aspect = instance}
        },
        data_spec = DataSpec#data_spec{
            correct_values = #{
<<<<<<< HEAD
                <<"fullName">> => [?CORRECT_USER_NAME],
                <<"username">> => [fun() -> ?UNIQUE_STRING end, OwnedUsername]
=======
                <<"name">> => [?CORRECT_USER_NAME],
                <<"alias">> => [fun() -> ?UNIQUE_STRING end, CurrentAlias]
>>>>>>> 2eb317a1
            }
        }
    },
    ?assert(api_test_utils:run_tests(
        Config, ApiTestSpec2, EnvSetUpFun, EnvTeardownFun, VerifyEndFun
    )).


delete_test(Config) ->
    {ok, NonAdmin} = oz_test_utils:create_user(Config),

    EnvSetUpFun = fun() ->
        {ok, UserId} = oz_test_utils:create_user(Config),
        #{userId => UserId}
    end,
    DeleteEntityFun = fun(#{userId := UserId} = _Env) ->
        oz_test_utils:delete_user(Config, UserId)
    end,
    VerifyEndFun = fun(ShouldSucceed, #{userId := UserId} = _Env, _) ->
        {ok, Users} = oz_test_utils:list_users(Config),
        ?assertEqual(lists:member(UserId, Users), not ShouldSucceed)
    end,

    ApiTestSpec = #api_test_spec{
        client_spec = #client_spec{
            correct = [
                root,
                {admin, [?OZ_USERS_DELETE]}
            ],
            unauthorized = [nobody],
            forbidden = [
                {user, NonAdmin}
            ]
        },
        rest_spec = #rest_spec{
            method = delete,
            path = [<<"/users/">>, userId],
            expected_code = ?HTTP_204_NO_CONTENT
        },
        logic_spec = #logic_spec{
            module = user_logic,
            function = delete,
            args = [client, userId],
            expected_result = ?OK
        },
        gs_spec = #gs_spec{
            operation = delete,
            gri = #gri{type = od_user, id = userId, aspect = instance},
            expected_result = ?OK
        }
    },
    ?assert(api_test_scenarios:run_scenario(delete_entity,
        [Config, ApiTestSpec, EnvSetUpFun, VerifyEndFun, DeleteEntityFun]
    )),

    % Also check that user can delete himself
    ApiTestSpec2 = ApiTestSpec#api_test_spec{
        client_spec = #client_spec{correct = [{user, userId}]}
    },
    ?assert(api_test_utils:run_tests(
        Config, ApiTestSpec2, EnvSetUpFun, undefined, VerifyEndFun
    )).


delete_self_test(Config) ->
    EnvSetUpFun = fun() ->
        {ok, UserId} = oz_test_utils:create_user(Config),
        #{userId => UserId}
    end,
    VerifyEndFun = fun(ShouldSucceed, #{userId := UserId} = _Env, _) ->
        {ok, Users} = oz_test_utils:list_users(Config),
        ?assertEqual(lists:member(UserId, Users), not ShouldSucceed)
    end,

    ApiTestSpec = #api_test_spec{
        client_spec = #client_spec{correct = [{user, userId}]},
        rest_spec = #rest_spec{
            method = delete,
            path = <<"/user">>,
            expected_code = ?HTTP_204_NO_CONTENT
        },
        gs_spec = #gs_spec{
            operation = delete,
            gri = #gri{type = od_user, id = ?SELF, aspect = instance},
            expected_result = ?OK
        }
    },
    ?assert(api_test_utils:run_tests(
        Config, ApiTestSpec, EnvSetUpFun, undefined, VerifyEndFun
    )).


create_client_token_test(Config) ->
    {ok, User} = oz_test_utils:create_user(Config),

    VerifyFun = fun(ClientToken) ->
        {ok, Macaroon} = onedata_macaroons:deserialize(ClientToken),
        ?assertEqual({ok, User}, oz_test_utils:call_oz(
            Config, auth_tokens, validate_token,
            [<<>>, Macaroon, [], undefined, undefined]
        )),
        true
    end,

    ApiTestSpec = #api_test_spec{
        client_spec = ClientSpec = #client_spec{
            correct = [
                root,
                {user, User}
            ]
        },
        rest_spec = #rest_spec{
            method = post,
            path = <<"/user/client_tokens">>,
            expected_code = ?HTTP_200_OK,
            expected_body = fun(#{<<"token">> := Token}) -> VerifyFun(Token) end
        }
        % TODO gs
    },
    ?assert(api_test_utils:run_tests(Config, ApiTestSpec)),

    % Check that regular client can't make request on behalf of other client
    {ok, SomeUser} = oz_test_utils:create_user(Config),
    ApiTestSpec2 = ApiTestSpec#api_test_spec{
        client_spec = ClientSpec#client_spec{
            unauthorized = [nobody],
            forbidden = [{user, SomeUser}]
        },
        logic_spec = #logic_spec{
            module = user_logic,
            function = create_client_token,
            args = [client, User],
            expected_result = ?OK_TERM(VerifyFun)
        },
        rest_spec = undefined
        % TODO gs
    },
    ?assert(api_test_utils:run_tests(Config, ApiTestSpec2)).


list_client_tokens_test(Config) ->
    {ok, User} = oz_test_utils:create_user(Config),
    {ok, Macaroon} = oz_test_utils:create_client_token(Config, User),

    ExpTokens = [Macaroon | lists:map(
        fun(_) ->
            {ok, Token} = oz_test_utils:create_client_token(Config, User),
            Token
        end, lists:seq(1, 5)
    )],

    ApiTestSpec = #api_test_spec{
        client_spec = ClientSpec = #client_spec{
            correct = [
                root,
                {user, User, Macaroon}
            ]
        },
        rest_spec = #rest_spec{
            method = get,
            path = <<"/user/client_tokens">>,
            expected_code = ?HTTP_200_OK,
            expected_body = #{<<"tokens">> => ExpTokens}
        }
        % TODO gs
    },
    ?assert(api_test_utils:run_tests(Config, ApiTestSpec)),

    % Check that regular client can't make request on behalf of other client
    {ok, SomeUser} = oz_test_utils:create_user(Config),
    ApiTestSpec2 = ApiTestSpec#api_test_spec{
        client_spec = ClientSpec#client_spec{
            unauthorized = [nobody],
            forbidden = [{user, SomeUser}]
        },
        rest_spec = undefined,
        logic_spec = #logic_spec{
            operation = get,
            module = user_logic,
            function = list_client_tokens,
            args = [client, User],
            expected_result = ?OK_LIST(ExpTokens)
        }
        % TODO gs
    },
    ?assert(api_test_utils:run_tests(Config, ApiTestSpec2)).


delete_client_token_test(Config) ->
    {ok, User} = oz_test_utils:create_user(Config),

    EnvSetUpFun = fun() ->
        {ok, Token} = oz_test_utils:create_client_token(Config, User),
        #{token => Token}
    end,
    VerifyEndFun = fun(ShouldSucceed, #{token := Token} = _Env, _) ->
        {ok, Tokens} = oz_test_utils:list_client_tokens(Config, User),
        ?assertEqual(lists:member(Token, Tokens), not ShouldSucceed)
    end,

    ApiTestSpec = #api_test_spec{
        client_spec = ClientSpec = #client_spec{
            correct = [
                root,
                {user, User}
            ]
        },
        rest_spec = #rest_spec{
            method = delete,
            path = [<<"/user/client_tokens/">>, token],
            expected_code = ?HTTP_204_NO_CONTENT
        }
        % TODO gs
    },
    ?assert(api_test_utils:run_tests(
        Config, ApiTestSpec, EnvSetUpFun, undefined, VerifyEndFun
    )),

    % Check that regular client can't make request on behalf of other client
    {ok, SomeUser} = oz_test_utils:create_user(Config),
    ApiTestSpec2 = ApiTestSpec#api_test_spec{
        client_spec = ClientSpec#client_spec{
            unauthorized = [nobody],
            forbidden = [{user, SomeUser}]
        },
        rest_spec = undefined,
        logic_spec = #logic_spec{
            module = user_logic,
            function = delete_client_token,
            args = [client, User, token],
            expected_result = ?OK
        }
        % TODO gs
    },
    ?assert(api_test_utils:run_tests(
        Config, ApiTestSpec2, EnvSetUpFun, undefined, VerifyEndFun
    )).


set_default_provider_test(Config) ->
    {ok, {P1, _}} = oz_test_utils:create_provider(
        Config, ?PROVIDER_NAME1
    ),
    {ok, U1} = oz_test_utils:create_user(Config),
    {ok, U2} = oz_test_utils:create_user(Config),
    {ok, NonAdmin} = oz_test_utils:create_user(Config),

    {ok, S1} = oz_test_utils:create_space(Config, ?USER(U1), ?SPACE_NAME1),
    {ok, U2} = oz_test_utils:space_add_user(Config, S1, U2),

    EnvSetUpFun = fun() ->
        {ok, {ProviderId, _}} = oz_test_utils:create_provider(
            Config, ?PROVIDER_NAME2
        ),
        {ok, S1} = oz_test_utils:support_space(
            Config, ProviderId, S1, oz_test_utils:minimum_support_size(Config)
        ),
        oz_test_utils:ensure_entity_graph_is_up_to_date(Config),

        #{providerId => ProviderId}
    end,
    VerifyEndFun = fun(ShouldSucceed, #{providerId := ProviderId} = _Env, _) ->
        Result = oz_test_utils:call_oz(
            Config, user_logic, get_default_provider, [?ROOT, U1]
        ),
        case ShouldSucceed of
            true -> ?assertMatch({ok, ProviderId}, Result);
            false -> ?assertNotMatch({ok, ProviderId}, Result)
        end
    end,

    ApiTestSpec = #api_test_spec{
        client_spec = #client_spec{correct = [{user, U1}]},
        rest_spec = #rest_spec{
            method = put,
            path = <<"/user/default_provider">>,
            expected_code = ?HTTP_204_NO_CONTENT
        },
        data_spec = #data_spec{
            required = [<<"providerId">>],
            correct_values = #{
                <<"providerId">> => [providerId]
            },
            bad_values = [
                {<<"providerId">>, <<"">>,
                    ?ERROR_BAD_VALUE_EMPTY(<<"providerId">>)},
                {<<"providerId">>, 1234,
                    ?ERROR_BAD_VALUE_BINARY(<<"providerId">>)},
                {<<"providerId">>, P1,
                    ?ERROR_BAD_VALUE_ID_NOT_FOUND(<<"providerId">>)}
            ]
        }
    },
    ?assert(api_test_utils:run_tests(
        Config, ApiTestSpec, EnvSetUpFun, undefined, VerifyEndFun
    )),

    % Check that regular client can't make request on behalf of other client
    ApiTestSpec2 = ApiTestSpec#api_test_spec{
        client_spec = #client_spec{
            correct = [
                root,
                {user, U1}
            ],
            unauthorized = [nobody],
            forbidden = [
                {user, U2},
                {user, NonAdmin}
            ]
        },
        rest_spec = undefined,
        logic_spec = #logic_spec{
            module = user_logic,
            function = set_default_provider,
            args = [client, U1, data],
            expected_result = ?OK
        }
        % TODO gs
    },
    ?assert(api_test_utils:run_tests(
        Config, ApiTestSpec2, EnvSetUpFun, undefined, VerifyEndFun
    )).


get_default_provider_test(Config) ->
    {ok, U1} = oz_test_utils:create_user(Config),
    {ok, U2} = oz_test_utils:create_user(Config),
    {ok, NonAdmin} = oz_test_utils:create_user(Config),

    % Newly created user should not have a default provider
    ApiTestSpec = #api_test_spec{
        client_spec = #client_spec{
            correct = [
                root,
                {user, U1}
            ]
        },
        rest_spec = RestSpec = #rest_spec{
            method = get,
            path = <<"/user/default_provider">>,
            expected_code = ?HTTP_404_NOT_FOUND
        },
        logic_spec = LogicSpec = #logic_spec{
            module = user_logic,
            function = get_default_provider,
            args = [client, U1],
            expected_result = ?ERROR_REASON(?ERROR_NOT_FOUND)
        }
        % TODO gs
    },
    ?assert(api_test_utils:run_tests(Config, ApiTestSpec)),

    % Set a default provider for user
    {ok, S1} = oz_test_utils:create_space(Config, ?USER(U1), ?SPACE_NAME1),
    {ok, U2} = oz_test_utils:space_add_user(Config, S1, U2),

    {ok, {P1, _}} = oz_test_utils:create_provider(
        Config, ?PROVIDER_NAME1
    ),
    {ok, S1} = oz_test_utils:support_space(
        Config, P1, S1, oz_test_utils:minimum_support_size(Config)
    ),
    oz_test_utils:ensure_entity_graph_is_up_to_date(Config),
    oz_test_utils:user_set_default_provider(Config, U1, P1),

    ApiTestSpec2 = ApiTestSpec#api_test_spec{
        rest_spec = RestSpec#rest_spec{
            expected_code = ?HTTP_200_OK,
            expected_body = #{<<"providerId">> => P1}
        },
        logic_spec = LogicSpec#logic_spec{
            expected_result = ?OK_BINARY(P1)
        }
        % TODO gs
    },
    ?assert(api_test_utils:run_tests(Config, ApiTestSpec2)),

    % Check that regular client can't make request on behalf of other client
    ApiTestSpec3 = #api_test_spec{
        client_spec = #client_spec{
            correct = [
                root,
                {user, U1}
            ],
            unauthorized = [nobody],
            forbidden = [
                {user, U2},
                {user, NonAdmin}
            ]
        },
        logic_spec = #logic_spec{
            module = user_logic,
            function = get_default_provider,
            args = [client, U1],
            expected_result = ?OK_BINARY(P1)
        }
        % TODO gs
    },
    ?assert(api_test_utils:run_tests(Config, ApiTestSpec3)),

    % Unset the default provider and check if it's not present again
    oz_test_utils:user_unset_default_provider(Config, U1),
    ?assert(api_test_utils:run_tests(Config, ApiTestSpec)).


unset_default_provider_test(Config) ->
    {ok, U1} = oz_test_utils:create_user(Config),
    {ok, U2} = oz_test_utils:create_user(Config),
    {ok, NonAdmin} = oz_test_utils:create_user(Config),

    {ok, S1} = oz_test_utils:create_space(Config, ?USER(U1), ?SPACE_NAME1),
    {ok, U2} = oz_test_utils:space_add_user(Config, S1, U2),

    EnvSetUpFun = fun() ->
        {ok, {ProviderId, _}} = oz_test_utils:create_provider(
            Config, ?PROVIDER_NAME2
        ),
        {ok, S1} = oz_test_utils:support_space(
            Config, ProviderId, S1, oz_test_utils:minimum_support_size(Config)
        ),
        oz_test_utils:ensure_entity_graph_is_up_to_date(Config),

        oz_test_utils:user_set_default_provider(Config, U1, ProviderId),
        #{providerId => ProviderId}
    end,
    DeleteEntityFun = fun(_Env) ->
        oz_test_utils:user_unset_default_provider(Config, U1)
    end,
    VerifyEndFun = fun(ShouldSucceed, #{providerId := ProviderId} = _Env, _) ->
        Result = oz_test_utils:call_oz(
            Config, user_logic, get_default_provider, [?ROOT, U1]
        ),
        case ShouldSucceed of
            true -> ?assertMatch(?ERROR_NOT_FOUND, Result);
            false -> ?assertMatch({ok, ProviderId}, Result)
        end
    end,

    ApiTestSpec = #api_test_spec{
        client_spec = #client_spec{correct = [{user, U1}]},
        rest_spec = #rest_spec{
            method = delete,
            path = <<"/user/default_provider">>,
            expected_code = ?HTTP_204_NO_CONTENT
        }
    },
    ?assert(api_test_scenarios:run_scenario(delete_entity, [
        Config, ApiTestSpec, EnvSetUpFun, VerifyEndFun, DeleteEntityFun
    ])),

    % Check that regular client can't make request on behalf of other client
    ApiTestSpec2 = #api_test_spec{
        client_spec = #client_spec{
            correct = [
                root,
                {user, U1}
            ],
            unauthorized = [nobody],
            forbidden = [
                {user, U2},
                {user, NonAdmin}
            ]
        },
        logic_spec = #logic_spec{
            module = user_logic,
            function = unset_default_provider,
            args = [client, U1],
            expected_result = ?OK
        }
        % TODO gs
    },
    ?assert(api_test_scenarios:run_scenario(delete_entity, [
        Config, ApiTestSpec2, EnvSetUpFun, VerifyEndFun, DeleteEntityFun
    ])).


acquire_idp_access_token_test(Config) ->
    {ok, U1} = oz_test_utils:create_user(Config),
    {ok, U2} = oz_test_utils:create_user(Config),
    {ok, NonAdmin} = oz_test_utils:create_user(Config),

    % Offline access disabled in given IdP
    oz_test_utils:overwrite_auth_config(Config, #{
        openidConfig => #{
            enabled => true
        },
        supportedIdps => [
            {dummyIdP, #{
                protocol => openid,
                protocolConfig => #{
                    plugin => default_oidc_plugin,
                    offlineAccess => false
                }
            }}
        ]
    }),
    ApiTestSpec = #api_test_spec{
        client_spec = #client_spec{
            correct = [
                root,
                {user, U1}
            ]
        },
        rest_spec = RestSpec = #rest_spec{
            method = post,
            path = <<"/user/idp_access_token/dummyIdP">>,
            expected_code = ?HTTP_400_BAD_REQUEST
        },
        logic_spec = LogicSpec = #logic_spec{
            module = user_logic,
            function = acquire_idp_access_token,
            args = [client, U1, dummyIdP],
            expected_result = ?ERROR_REASON(?ERROR_BAD_VALUE_NOT_ALLOWED(<<"idp">>, []))
        }
    },
    ?assert(api_test_utils:run_tests(Config, ApiTestSpec)),


    % Inexistent IdP
    oz_test_utils:overwrite_auth_config(Config, #{
        openidConfig => #{
            enabled => true
        },
        supportedIdps => [
            {dummyIdP, #{
                protocol => openid,
                protocolConfig => #{
                    plugin => default_oidc_plugin,
                    offlineAccess => true
                }
            }}
        ]
    }),
    ApiTestSpec2 = ApiTestSpec#api_test_spec{
        rest_spec = RestSpec#rest_spec{
            path = <<"/user/idp_access_token/inexistentIdP">>,
            expected_code = ?HTTP_400_BAD_REQUEST
        },
        logic_spec = LogicSpec#logic_spec{
            args = [client, U1, inexistentIdP],
            expected_result = ?ERROR_REASON(?ERROR_BAD_VALUE_NOT_ALLOWED(<<"idp">>, [dummyIdP]))
        }
    },
    ?assert(api_test_utils:run_tests(Config, ApiTestSpec2)),


    % Newly created user should not have any IdP access tokens cached
    ApiTestSpec3 = ApiTestSpec#api_test_spec{
        rest_spec = RestSpec#rest_spec{
            path = <<"/user/idp_access_token/dummyIdP">>,
            expected_code = ?HTTP_404_NOT_FOUND
        },
        logic_spec = LogicSpec#logic_spec{
            args = [client, U1, dummyIdP],
            expected_result = ?ERROR_REASON(?ERROR_NOT_FOUND)
        }
    },
    ?assert(api_test_utils:run_tests(Config, ApiTestSpec3)),

    % Simulate user login
    DummyAccessToken = <<"abcdef">>,
    Now = oz_test_utils:call_oz(Config, time_utils, cluster_time_seconds, []),
    oz_test_utils:call_oz(Config, linked_accounts, merge, [
        U1, #linked_account{
            idp = dummyIdP,
            subject_id = <<"123">>,
            access_token = {DummyAccessToken, Now + 3600}
        }
    ]),

    VerifyFun = fun(Token, Ttl) ->
        Token =:= DummyAccessToken andalso Ttl =< 3600
    end,

    ApiTestSpec4 = ApiTestSpec#api_test_spec{
        rest_spec = RestSpec#rest_spec{
            path = <<"/user/idp_access_token/dummyIdP">>,
            expected_code = ?HTTP_200_OK,
            expected_body = fun(#{<<"token">> := Token, <<"ttl">> := Ttl}) ->
                VerifyFun(Token, Ttl)
            end
        },
        logic_spec = LogicSpec#logic_spec{
            args = [client, U1, dummyIdP],
            expected_result = ?OK_TERM(fun({Token, Ttl}) ->
                VerifyFun(Token, Ttl)
            end)
        }
    },
    ?assert(api_test_utils:run_tests(Config, ApiTestSpec4)),

    % Check that regular client can't make request on behalf of other client
    ApiTestSpec5 = ApiTestSpec4#api_test_spec{
        client_spec = #client_spec{
            correct = [
                root,
                {user, U1}
            ],
            unauthorized = [nobody],
            forbidden = [
                {user, U2},
                {user, NonAdmin}
            ]
        },
        rest_spec = undefined
    },
    ?assert(api_test_utils:run_tests(Config, ApiTestSpec5)).




list_eff_providers_test(Config) ->
    {
        [{P1, _}, {P2, _}, {P3, _}, {P4, _}],
        _Spaces, _Groups, {U1, U2, NonAdmin}
    } = api_test_scenarios:create_eff_providers_env(Config),

    ExpProviders = [P1, P2, P3, P4],
    ApiTestSpec = #api_test_spec{
        client_spec = #client_spec{
            correct = [
                {user, U1},
                {user, U2}
            ]
        },
        rest_spec = #rest_spec{
            method = get,
            path = [<<"/user/effective_providers">>],
            expected_code = ?HTTP_200_OK,
            expected_body = #{<<"providers">> => ExpProviders}
        }
    },
    ?assert(api_test_utils:run_tests(Config, ApiTestSpec)),

    % Check that regular client can't make request on behalf of other client
    ApiTestSpec2 = #api_test_spec{
        client_spec = #client_spec{
            correct = [
                root,
                {user, U2},
                {admin, [?OZ_USERS_LIST_RELATIONSHIPS]}
            ],
            unauthorized = [nobody],
            forbidden = [
                {user, U1},
                {user, NonAdmin}
            ]
        },
        rest_spec = undefined,
        logic_spec = #logic_spec{
            module = user_logic,
            function = get_eff_providers,
            args = [client, U2],
            expected_result = ?OK_LIST(ExpProviders)
        }
        % TODO gs
    },
    ?assert(api_test_utils:run_tests(Config, ApiTestSpec2)),

    % check also user_logic:has_eff_provider function
    lists:foreach(
        fun(ProviderId) ->
            ?assert(oz_test_utils:call_oz(
                Config, user_logic, has_eff_provider, [U2, ProviderId])
            )
        end, ExpProviders
    ),
    ?assert(not oz_test_utils:call_oz(
        Config, user_logic, has_eff_provider, [U2, <<"asdiucyaie827346w">>])
    ).


get_eff_provider_test(Config) ->
    {
        EffProviders, _Spaces, _Groups, {U1, U2, NonAdmin}
    } = api_test_scenarios:create_eff_providers_env(Config),

    lists:foreach(
        fun({ProvId, ProvDetails}) ->
            ApiTestSpec = #api_test_spec{
                client_spec = #client_spec{
                    correct = [
                        {user, U1},
                        {user, U2}
                    ]
                },
                rest_spec = #rest_spec{
                    method = get,
                    path = [<<"/user/effective_providers/">>, ProvId],
                    expected_code = ?HTTP_200_OK,
                    expected_body = ProvDetails#{<<"providerId">> => ProvId}
                }
            },
            ?assert(api_test_utils:run_tests(Config, ApiTestSpec)),

            % Check that regular client can't make request
            % on behalf of other client
            ApiTestSpec2 = #api_test_spec{
                client_spec = #client_spec{
                    correct = [
                        root,
                        {admin, [?OZ_PROVIDERS_VIEW]},
                        {user, U2}
                    ],
                    unauthorized = [nobody],
                    forbidden = [
                        {user, U1},
                        {user, NonAdmin}
                    ]
                },
                rest_spec = undefined,
                logic_spec = #logic_spec{
                    module = user_logic,
                    function = get_eff_provider,
                    args = [client, U2, ProvId],
                    expected_result = ?OK_MAP_CONTAINS(ProvDetails)
                }
                % @todo gs

            },
            ?assert(api_test_utils:run_tests(Config, ApiTestSpec2))

        end, EffProviders
    ).


get_spaces_in_eff_provider_test(Config) ->
    {ok, {ProviderId, _}} = oz_test_utils:create_provider(
        Config, ?PROVIDER_DETAILS(?UNIQUE_STRING)#{<<"subdomainDelegation">> => false}
    ),
    {ok, U1} = oz_test_utils:create_user(Config),
    {ok, U2} = oz_test_utils:create_user(Config),
    {ok, NonAdmin} = oz_test_utils:create_user(Config),

    {ok, S1_1} = oz_test_utils:create_space(Config, ?USER(U1), ?UNIQUE_STRING),
    {ok, S1_2} = oz_test_utils:create_space(Config, ?USER(U1), ?UNIQUE_STRING),
    {ok, S2} = oz_test_utils:create_space(Config, ?USER(U2), ?UNIQUE_STRING),

    oz_test_utils:support_space(Config, ProviderId, S1_1),
    oz_test_utils:support_space(Config, ProviderId, S1_2),
    oz_test_utils:support_space(Config, ProviderId, S2),

    oz_test_utils:ensure_entity_graph_is_up_to_date(Config),

    AnotherUser = fun(User) -> case User of
        U1 -> U2;
        U2 -> U1
    end end,

    lists:foreach(
        fun({UserId, UserSpaces}) ->
            ApiTestSpec = #api_test_spec{
                client_spec = #client_spec{
                    correct = [
                        {user, UserId}
                    ]
                },
                rest_spec = #rest_spec{
                    method = get,
                    path = [<<"/user/effective_providers/">>, ProviderId, <<"/spaces">>],
                    expected_code = ?HTTP_200_OK,
                    expected_body = #{<<"spaces">> => UserSpaces}
                }
            },
            ?assert(api_test_utils:run_tests(Config, ApiTestSpec)),

            % Check that regular client can't make request
            % on behalf of other client
            ApiTestSpec2 = #api_test_spec{
                client_spec = #client_spec{
                    correct = [
                        root,
                        {user, UserId}
                    ],
                    unauthorized = [nobody],
                    forbidden = [
                        {user, AnotherUser(UserId)},
                        {user, NonAdmin}
                    ]
                },
                rest_spec = undefined,
                logic_spec = #logic_spec{
                    module = user_logic,
                    function = get_spaces_in_eff_provider,
                    args = [client, UserId, ProviderId],
                    expected_result = ?OK_LIST(UserSpaces)
                }
                % @todo gs

            },
            ?assert(api_test_utils:run_tests(Config, ApiTestSpec2))

        end, [{U1, [S1_1, S1_2]}, {U2, [S2]}]
    ).


%%%===================================================================
%%% Setup/teardown functions
%%%===================================================================


init_per_suite(Config) ->
    ssl:start(),
    hackney:start(),
    [{?LOAD_MODULES, [oz_test_utils]} | Config].


end_per_suite(_Config) ->
    hackney:stop(),
    ssl:stop().<|MERGE_RESOLUTION|>--- conflicted
+++ resolved
@@ -487,17 +487,10 @@
     OccupiedUsername = ?UNIQUE_STRING,
     oz_test_utils:create_user(Config, #{<<"username">> => OccupiedUsername}),
 
-<<<<<<< HEAD
-    OwnedUsername = ?UNIQUE_STRING,
+    CurrentUsername = ?UNIQUE_STRING,
     EnvSetUpFun = fun() ->
         {ok, UserId} = oz_test_utils:create_user(Config, #{
-            <<"fullName">> => ?USER_FULL_NAME1, <<"username">> => OwnedUsername
-=======
-    CurrentAlias = ?UNIQUE_STRING,
-    EnvSetUpFun = fun() ->
-        {ok, UserId} = oz_test_utils:create_user(Config, #{
-            <<"name">> => ?USER_NAME1, <<"alias">> => CurrentAlias
->>>>>>> 2eb317a1
+            <<"fullName">> => ?USER_FULL_NAME1, <<"username">> => CurrentUsername
         }),
         #{userId => UserId}
     end,
@@ -508,19 +501,11 @@
         {ok, UserRecord} = oz_test_utils:get_user(Config, UserId),
         {ExpFullName, ExpUsername} = case ShouldSucceed of
             false ->
-<<<<<<< HEAD
-                {?USER_FULL_NAME1, OwnedUsername};
+                {?USER_FULL_NAME1, CurrentUsername};
             true ->
                 {
                     maps:get(<<"fullName">>, Data, ?USER_FULL_NAME1),
-                    maps:get(<<"username">>, Data, OwnedUsername)
-=======
-                {?USER_NAME1, CurrentAlias};
-            true ->
-                {
-                    maps:get(<<"name">>, Data, ?USER_NAME1),
-                    maps:get(<<"alias">>, Data, CurrentAlias)
->>>>>>> 2eb317a1
+                    maps:get(<<"username">>, Data, CurrentUsername)
                 }
         end,
         ?assertEqual(ExpFullName, UserRecord#od_user.full_name),
@@ -547,15 +532,9 @@
         data_spec = DataSpec = #data_spec{
             at_least_one = [<<"fullName">>, <<"username">>],
             correct_values = #{
-<<<<<<< HEAD
                 <<"fullName">> => [?CORRECT_USER_NAME],
-                % Trying to set owned username again should not raise any error
-                <<"username">> => [OwnedUsername, fun() -> ?UNIQUE_STRING end]
-=======
-                <<"name">> => [?CORRECT_USER_NAME],
-                % Trying to set current alias again should not raise any error
-                <<"alias">> => [CurrentAlias, fun() -> ?UNIQUE_STRING end]
->>>>>>> 2eb317a1
+                % Trying to set current username again should not raise any error
+                <<"username">> => [CurrentUsername, fun() -> ?UNIQUE_STRING end]
             },
             bad_values = [
                 {<<"username">>, <<"">>, ?ERROR_BAD_VALUE_USERNAME},
@@ -598,13 +577,8 @@
         },
         data_spec = DataSpec#data_spec{
             correct_values = #{
-<<<<<<< HEAD
                 <<"fullName">> => [?CORRECT_USER_NAME],
-                <<"username">> => [fun() -> ?UNIQUE_STRING end, OwnedUsername]
-=======
-                <<"name">> => [?CORRECT_USER_NAME],
-                <<"alias">> => [fun() -> ?UNIQUE_STRING end, CurrentAlias]
->>>>>>> 2eb317a1
+                <<"username">> => [fun() -> ?UNIQUE_STRING end, CurrentUsername]
             }
         }
     },
