--- conflicted
+++ resolved
@@ -216,10 +216,6 @@
 
 -define(IDP, some_oidc_provider).
 -define(IDP_WITH_SUPERGROUP, some_oidc_provider_with_super_group).
-<<<<<<< HEAD
--define(SUPERGROUP, [<<"vo:example-vo">>, <<"tm:admins">>]).
-=======
->>>>>>> 1a9e38c1
 -define(SUPERGROUP_NAME, <<"admins">>).
 -define(SUPERGROUP_PATH, [
     #idp_group{
@@ -251,14 +247,10 @@
             type = organization}
     ],
     SecondLinkedAcc = #linked_account{idp = ?IDP, groups = [
-<<<<<<< HEAD
-        [<<"vo:test-vo|">>, <<"user:member">>]
-=======
         #idp_entitlement{
             path = Path,
             privileges = member
         }
->>>>>>> 1a9e38c1
     ]},
     oz_test_utils:call_oz(
         Config, user_logic, merge_linked_account, [UserId, SecondLinkedAcc]
@@ -267,20 +259,12 @@
     ?assert(has_linked_accounts(Config, UserId, [SecondLinkedAcc])),
     ?assert(has_group(
         Config, UserId,
-<<<<<<< HEAD
-        [<<"vo:test-vo|">>], <<"(test-vo-)">>, organization,
-=======
         Path, <<"(test-vo-)">>, organization,
->>>>>>> 1a9e38c1
         ?USER_PRIVS, direct
     )),
     ?assert(has_group(
         Config, UserId,
-<<<<<<< HEAD
-        [<<"vo:test-vo|">>], <<"(test-vo-)">>, organization,
-=======
         Path, <<"(test-vo-)">>, organization,
->>>>>>> 1a9e38c1
         ?USER_PRIVS, effective
     )),
     
@@ -322,10 +306,6 @@
     ],
 
     ThirdLinkedAcc = #linked_account{idp = ?IDP, groups = [
-<<<<<<< HEAD
-        [<<"vo:another-vo">>, <<"ut:some-unit">>, <<"tm:some-team">>, <<"rl:some-role">>, <<"user:admin">>],
-        [<<"vo:another-vo">>, <<"ut:some-unit">>, <<"tm:some-team">>, <<"rl:other-role">>, <<"user:manager">>]
-=======
         #idp_entitlement{
             path = Path1,
             privileges = admin
@@ -334,7 +314,6 @@
             path = Path2,
             privileges = manager
         }
->>>>>>> 1a9e38c1
     ]},
     oz_test_utils:call_oz(
         Config, user_logic, merge_linked_account, [UserId, ThirdLinkedAcc]
@@ -342,105 +321,61 @@
     ?assert(has_linked_accounts(Config, UserId, [ThirdLinkedAcc])),
     ?assertNot(has_group(
         Config, UserId,
-<<<<<<< HEAD
-        [<<"vo:another-vo">>],
-=======
         lists:sublist(Path1,1),
->>>>>>> 1a9e38c1
         <<"another-vo">>, organization, ?USER_PRIVS, direct
     )),
     ?assert(has_group(
         Config, UserId,
-<<<<<<< HEAD
-        [<<"vo:another-vo">>],
-=======
         lists:sublist(Path1,1),
->>>>>>> 1a9e38c1
         <<"another-vo">>, organization, ?USER_PRIVS, effective
     )),
     ?assertNot(has_group(
         Config, UserId,
-<<<<<<< HEAD
-        [<<"vo:another-vo">>, <<"ut:some-unit">>],
-=======
         lists:sublist(Path1,2),
->>>>>>> 1a9e38c1
         <<"some-unit">>, unit, ?USER_PRIVS, direct
     )),
     ?assert(has_group(
         Config, UserId,
-<<<<<<< HEAD
-        [<<"vo:another-vo">>, <<"ut:some-unit">>],
-=======
         lists:sublist(Path1,2),
->>>>>>> 1a9e38c1
         <<"some-unit">>, unit, ?USER_PRIVS, effective
     )),
     ?assertNot(has_group(
         Config, UserId,
-<<<<<<< HEAD
-        [<<"vo:another-vo">>, <<"ut:some-unit">>, <<"tm:some-team">>],
-=======
         lists:sublist(Path1,3),
->>>>>>> 1a9e38c1
         <<"some-team">>, team, ?USER_PRIVS, direct
     )),
     ?assert(has_group(
         Config, UserId,
-<<<<<<< HEAD
-        [<<"vo:another-vo">>, <<"ut:some-unit">>, <<"tm:some-team">>],
-=======
         lists:sublist(Path1,3),
->>>>>>> 1a9e38c1
         <<"some-team">>, team, ?USER_PRIVS, effective
     )),
     ?assert(has_group(
         Config, UserId,
-<<<<<<< HEAD
-        [<<"vo:another-vo">>, <<"ut:some-unit">>, <<"tm:some-team">>, <<"rl:some-role">>],
-=======
         lists:sublist(Path1,4),
->>>>>>> 1a9e38c1
         <<"some-role">>, role, ?ADMIN_PRIVS, direct
     )),
     ?assert(has_group(
         Config, UserId,
-<<<<<<< HEAD
-        [<<"vo:another-vo">>, <<"ut:some-unit">>, <<"tm:some-team">>, <<"rl:some-role">>],
-=======
         lists:sublist(Path1,4),
->>>>>>> 1a9e38c1
         <<"some-role">>, role, ?ADMIN_PRIVS, effective
     )),
     ?assert(has_group(
         Config, UserId,
-<<<<<<< HEAD
-        [<<"vo:another-vo">>, <<"ut:some-unit">>, <<"tm:some-team">>, <<"rl:other-role">>],
-=======
         lists:sublist(Path2,4),
->>>>>>> 1a9e38c1
         <<"other-role">>, role, ?MANAGER_PRIVS, direct
     )),
     ?assert(has_group(
         Config, UserId,
-<<<<<<< HEAD
-        [<<"vo:another-vo">>, <<"ut:some-unit">>, <<"tm:some-team">>, <<"rl:other-role">>],
-=======
         lists:sublist(Path2,4),
->>>>>>> 1a9e38c1
         <<"other-role">>, role, ?MANAGER_PRIVS, effective
     )),
 
     % Linked acc the same as before but with one group removed
     FourthLinkedAcc = #linked_account{idp = ?IDP, groups = [
-<<<<<<< HEAD
-        [<<"vo:another-vo">>, <<"ut:some-unit">>, <<"tm:some-team">>, <<"rl:some-role">>, <<"user:admin">>]
-=======
         #idp_entitlement{
             path = Path1,
             privileges = admin
         }
->>>>>>> 1a9e38c1
     ]},
     oz_test_utils:call_oz(
         Config, user_logic, merge_linked_account, [UserId, FourthLinkedAcc]
@@ -448,92 +383,52 @@
     ?assert(has_linked_accounts(Config, UserId, [FourthLinkedAcc])),
     ?assertNot(has_group(
         Config, UserId,
-<<<<<<< HEAD
-        [<<"vo:another-vo">>],
-=======
         lists:sublist(Path1,1),
->>>>>>> 1a9e38c1
         <<"another-vo">>, organization, ?USER_PRIVS, direct
     )),
     ?assert(has_group(
         Config, UserId,
-<<<<<<< HEAD
-        [<<"vo:another-vo">>],
-=======
         lists:sublist(Path1,1),
->>>>>>> 1a9e38c1
         <<"another-vo">>, organization, ?USER_PRIVS, effective
     )),
     ?assertNot(has_group(
         Config, UserId,
-<<<<<<< HEAD
-        [<<"vo:another-vo">>, <<"ut:some-unit">>],
-=======
         lists:sublist(Path1,2),
->>>>>>> 1a9e38c1
         <<"some-unit">>, unit, ?USER_PRIVS, direct
     )),
     ?assert(has_group(
         Config, UserId,
-<<<<<<< HEAD
-        [<<"vo:another-vo">>, <<"ut:some-unit">>],
-=======
         lists:sublist(Path1,2),
->>>>>>> 1a9e38c1
         <<"some-unit">>, unit, ?USER_PRIVS, effective
     )),
     ?assertNot(has_group(
         Config, UserId,
-<<<<<<< HEAD
-        [<<"vo:another-vo">>, <<"ut:some-unit">>, <<"tm:some-team">>],
-=======
         lists:sublist(Path1,3),
->>>>>>> 1a9e38c1
         <<"some-team">>, team, ?USER_PRIVS, direct
     )),
     ?assert(has_group(
         Config, UserId,
-<<<<<<< HEAD
-        [<<"vo:another-vo">>, <<"ut:some-unit">>, <<"tm:some-team">>],
-=======
         lists:sublist(Path1,3),
->>>>>>> 1a9e38c1
         <<"some-team">>, team, ?USER_PRIVS, effective
     )),
     ?assert(has_group(
         Config, UserId,
-<<<<<<< HEAD
-        [<<"vo:another-vo">>, <<"ut:some-unit">>, <<"tm:some-team">>, <<"rl:some-role">>],
-=======
         lists:sublist(Path1,4),
->>>>>>> 1a9e38c1
         <<"some-role">>, role, ?ADMIN_PRIVS, direct
     )),
     ?assert(has_group(
         Config, UserId,
-<<<<<<< HEAD
-        [<<"vo:another-vo">>, <<"ut:some-unit">>, <<"tm:some-team">>, <<"rl:some-role">>],
-=======
         lists:sublist(Path1,4),
->>>>>>> 1a9e38c1
         <<"some-role">>, role, ?ADMIN_PRIVS, effective
     )),
     ?assertNot(has_group(
         Config, UserId,
-<<<<<<< HEAD
-        [<<"vo:another-vo">>, <<"ut:some-unit">>, <<"tm:some-team">>, <<"rl:other-role">>],
-=======
         lists:sublist(Path2,4),
->>>>>>> 1a9e38c1
         <<"other-role">>, role, ?MANAGER_PRIVS, direct
     )),
     ?assertNot(has_group(
         Config, UserId,
-<<<<<<< HEAD
-        [<<"vo:another-vo">>, <<"ut:some-unit">>, <<"tm:some-team">>, <<"rl:other-role">>],
-=======
         lists:sublist(Path2,4),
->>>>>>> 1a9e38c1
         <<"other-role">>, role, ?MANAGER_PRIVS, effective
     )),
 
@@ -547,10 +442,6 @@
             type = team}
     ],
     FifthLinkedAcc = #linked_account{idp = ?IDP_WITH_SUPERGROUP, groups = [
-<<<<<<< HEAD
-        [<<"vo:example-vo">>, <<"tm:new-team">>, <<"user:manager">>],
-        ?SUPERGROUP ++ [<<"user:member">>]
-=======
         #idp_entitlement{
             path = Path3,
             privileges = manager
@@ -559,7 +450,6 @@
             path = ?SUPERGROUP_PATH,
             privileges = member
         }
->>>>>>> 1a9e38c1
     ]},
     oz_test_utils:call_oz(
         Config, user_logic, merge_linked_account, [UserId, FifthLinkedAcc]
@@ -570,38 +460,22 @@
     % there are decided based on membership spec in admin group).
     ?assertNot(has_group(
         Config, UserId,
-<<<<<<< HEAD
-        [<<"vo:example-vo">>],
-=======
         lists:sublist(Path3,1),
->>>>>>> 1a9e38c1
         <<"example-vo">>, organization, ?USER_PRIVS, direct
     )),
     ?assert(has_group(
         Config, UserId,
-<<<<<<< HEAD
-        [<<"vo:example-vo">>],
-=======
         lists:sublist(Path3,1),
->>>>>>> 1a9e38c1
         <<"example-vo">>, organization, ?ADMIN_PRIVS, effective
     )),
     ?assert(has_group(
         Config, UserId,
-<<<<<<< HEAD
-        [<<"vo:example-vo">>, <<"tm:new-team">>],
-=======
         lists:sublist(Path3,2),
->>>>>>> 1a9e38c1
         <<"new-team">>, team, ?MANAGER_PRIVS, direct
     )),
     ?assert(has_group(
         Config, UserId,
-<<<<<<< HEAD
-        [<<"vo:example-vo">>, <<"tm:new-team">>],
-=======
         lists:sublist(Path3,2),
->>>>>>> 1a9e38c1
         <<"new-team">>, team, ?ADMIN_PRIVS, effective
     )),
     ?assert(has_group(
@@ -617,14 +491,10 @@
 
     % Linked acc the same as above but without the super group
     SixthLinkedAcc = #linked_account{idp = ?IDP_WITH_SUPERGROUP, groups = [
-<<<<<<< HEAD
-        [<<"vo:example-vo">>, <<"tm:new-team">>, <<"user:manager">>]
-=======
         #idp_entitlement{
             path = Path3,
             privileges = manager
         }
->>>>>>> 1a9e38c1
     ]},
     oz_test_utils:call_oz(
         Config, user_logic, merge_linked_account, [UserId, SixthLinkedAcc]
@@ -633,38 +503,22 @@
     % Now, the user should lose admin privs to all groups
     ?assertNot(has_group(
         Config, UserId,
-<<<<<<< HEAD
-        [<<"vo:example-vo">>],
-=======
         lists:sublist(Path3,1),
->>>>>>> 1a9e38c1
         <<"example-vo">>, organization, ?USER_PRIVS, direct
     )),
     ?assert(has_group(
         Config, UserId,
-<<<<<<< HEAD
-        [<<"vo:example-vo">>],
-=======
         lists:sublist(Path3,1),
->>>>>>> 1a9e38c1
         <<"example-vo">>, organization, ?USER_PRIVS, effective
     )),
     ?assert(has_group(
         Config, UserId,
-<<<<<<< HEAD
-        [<<"vo:example-vo">>, <<"tm:new-team">>],
-=======
         lists:sublist(Path3,2),
->>>>>>> 1a9e38c1
         <<"new-team">>, team, ?MANAGER_PRIVS, direct
     )),
     ?assert(has_group(
         Config, UserId,
-<<<<<<< HEAD
-        [<<"vo:example-vo">>, <<"tm:new-team">>],
-=======
         lists:sublist(Path3,2),
->>>>>>> 1a9e38c1
         <<"new-team">>, team, ?MANAGER_PRIVS, effective
     )),
     ?assertNot(has_group(
@@ -681,14 +535,10 @@
     % Linked acc the same as above but user's privileges in the group
     % are downgraded to member.
     SeventhLinkedAcc = #linked_account{idp = ?IDP_WITH_SUPERGROUP, groups = [
-<<<<<<< HEAD
-        [<<"vo:example-vo">>, <<"tm:new-team">>, <<"user:member">>]
-=======
         #idp_entitlement{
             path = Path3,
             privileges = member
         }
->>>>>>> 1a9e38c1
     ]},
     oz_test_utils:call_oz(
         Config, user_logic, merge_linked_account, [UserId, SeventhLinkedAcc]
@@ -697,38 +547,22 @@
     % Now, the user should lose admin privs to all groups
     ?assertNot(has_group(
         Config, UserId,
-<<<<<<< HEAD
-        [<<"vo:example-vo">>],
-=======
         lists:sublist(Path3,1),
->>>>>>> 1a9e38c1
         <<"example-vo">>, organization, ?USER_PRIVS, direct
     )),
     ?assert(has_group(
         Config, UserId,
-<<<<<<< HEAD
-        [<<"vo:example-vo">>],
-=======
         lists:sublist(Path3,1),
->>>>>>> 1a9e38c1
         <<"example-vo">>, organization, ?USER_PRIVS, effective
     )),
     ?assert(has_group(
         Config, UserId,
-<<<<<<< HEAD
-        [<<"vo:example-vo">>, <<"tm:new-team">>],
-=======
         lists:sublist(Path3,2),
->>>>>>> 1a9e38c1
         <<"new-team">>, team, ?USER_PRIVS, direct
     )),
     ?assert(has_group(
         Config, UserId,
-<<<<<<< HEAD
-        [<<"vo:example-vo">>, <<"tm:new-team">>],
-=======
         lists:sublist(Path3,2),
->>>>>>> 1a9e38c1
         <<"new-team">>, team, ?USER_PRIVS, effective
     )),
     ?assertNot(has_group(
