%%%-------------------------------------------------------------------
%%% @author Krzysztof Trzepla
%%% @copyright (C) 2014 ACK CYFRONET AGH
%%% This software is released under the MIT license
%%% cited in 'LICENSE.txt'.
%%% @end
%%%-------------------------------------------------------------------
%%% @doc This file contains tests for user logic module concerning:
%%%   - personal space name mapping for users
%%%   - logging in via basic auth by interacting with onepanel
%%%   - automatic adding of users to predefined groups based on onepanel role
%%% @end
%%%-------------------------------------------------------------------
-module(user_logic_test_SUITE).
-author("Krzysztof Trzepla").
-author("Lukasz Opiola").

-include("registered_names.hrl").
-include("datastore/oz_datastore_models.hrl").
<<<<<<< HEAD
-include("idp_group_mapping.hrl").
=======
-include("auth/entitlement_mapping.hrl").
>>>>>>> f9497ac5
-include_lib("ctool/include/test/test_utils.hrl").
-include_lib("ctool/include/logging.hrl").
-include_lib("ctool/include/privileges.hrl").
-include_lib("ctool/include/test/assertions.hrl").
-include_lib("ctool/include/test/performance.hrl").
-include_lib("gui/include/gui_session.hrl").

%% API
-export([
    all/0,
    init_per_suite/1, end_per_suite/1,
    init_per_testcase/2, end_per_testcase/2
]).
-export([
    basic_auth_cache_test/1,
    basic_auth_login_test/1,
    automatic_group_membership_test/1,
    change_password_test/1,
    coalesce_entitlements_test/1
]).

all() ->
    ?ALL([
        basic_auth_cache_test,
        basic_auth_login_test,
        automatic_group_membership_test,
        change_password_test,
        coalesce_entitlements_test
    ]).


%%%===================================================================
%%% Test functions
%%%===================================================================

% Check if basic auth login endpoint works.
basic_auth_cache_test(Config) ->
    Login = <<"user1">>,
    Password = <<"password1">>,
    IncorrectPassword = <<"password2">>,

    lists:foreach(
        % As basic auth cache is node specific,
        % it should be tested on each node individually
        fun(Node) ->
            oz_test_utils:toggle_basic_auth(Config, true),
            Nodes = [Node],
            TempConf = lists:map(
                fun
                    ({oz_worker_nodes, _}) -> {oz_worker_nodes, Nodes};
                    (Val) -> Val
                end, Config
            ),

            % Make sure there is no cached record for given user
            ?assertMatch({error, not_found}, oz_test_utils:call_oz(
                TempConf, basic_auth_cache, get, [Login, Password])
            ),

            % After calling authenticating function, fetched resource should be cached
            ?assertMatch({ok, _}, oz_test_utils:call_oz(
                TempConf, user_logic, authenticate_by_basic_credentials, [Login, Password]
            )),
            ?assertMatch({ok, _}, oz_test_utils:call_oz(
                TempConf, basic_auth_cache, get, [Login, Password])
            ),

            % It should be still valid after only 2 seconds and should expire after 5 seconds overall
            timer:sleep(timer:seconds(2)),
            ?assertMatch({ok, _}, oz_test_utils:call_oz(
                TempConf, basic_auth_cache, get, [Login, Password])
            ),
            timer:sleep(timer:seconds(3)),
            ?assertMatch({error, not_found}, oz_test_utils:call_oz(
                TempConf, basic_auth_cache, get, [Login, Password])
            ),

            % Authenticating with incorrect credentials should fail with nothing cached
            ?assertMatch({error, _}, oz_test_utils:call_oz(
                TempConf, user_logic, authenticate_by_basic_credentials, [Login, IncorrectPassword]
            )),
            ?assertMatch({error, not_found}, oz_test_utils:call_oz(
                TempConf, basic_auth_cache, get, [Login, Password])
            ),

            % When basic auth is disabled in auth.config, proper error should be returned
            oz_test_utils:toggle_basic_auth(Config, false),
            ?assertMatch({error, onepanel_auth_disabled}, oz_test_utils:call_oz(
                TempConf, user_logic, authenticate_by_basic_credentials, [Login, Password]
            ))
        end, ?config(oz_worker_nodes, Config)
    ),
    ok.


% Check if basic auth login endpoint works.
basic_auth_login_test(Config) ->
    % To resolve user details, OZ asks onepanel via a REST endpoint. In this
    % test, onepanel is simulated by mocking http_client.
    Nodes = ?config(oz_worker_nodes, Config),
    {ok, Domain} = test_utils:get_env(hd(Nodes), ?APP_NAME, http_domain),
    % now just try to log in into OZ using basic auth endpoint and
    % check if it works correctly.
    BasicAuthEndpoint = str_utils:format_bin(
        "https://~s/do_login", [Domain]
    ),
    UserPasswordB64 = base64:encode(<<"user1:password1">>),
    BasicAuthHeaders = #{
        <<"authorization">> => <<"Basic ", UserPasswordB64/binary>>
    },
    Opts = [{ssl_options, [{cacerts, oz_test_utils:gui_ca_certs(Config)}]}],
    Response = http_client:post(
        BasicAuthEndpoint, BasicAuthHeaders, [], Opts
    ),
    ?assertMatch({ok, 200, _, _}, Response),
    {ok, 200, RespHeaders, _} = Response,
    % Make sure response headers contain cookie with session id - which means
    % that the user has logged in.
    Cookie = maps:get(<<"set-cookie">>, RespHeaders, <<"">>),
    CookieKey = ?SESSION_COOKIE_KEY,
    CookieLen = byte_size(?SESSION_COOKIE_KEY),
    ?assertMatch(<<CookieKey:CookieLen/binary, "=", _/binary>>, Cookie),
    % Try some inexistent user credentials if 401 is returned
    WrongUserPasswordB64 = base64:encode(<<"lol:wut">>),
    WrongBasicAuthHeaders = #{
        <<"authorization">> => <<"Basic ", WrongUserPasswordB64/binary>>
    },
    ?assertMatch({ok, 401, _, _}, http_client:post(
        BasicAuthEndpoint, WrongBasicAuthHeaders, [], Opts
    )),

    % Basic auth login should not work if basic auth is disabled in auth.config
    oz_test_utils:toggle_basic_auth(Config, false),
    ?assertMatch({ok, 400, _, _}, http_client:post(
        BasicAuthEndpoint, BasicAuthHeaders, [], Opts
    )),
    ?assertMatch({ok, 400, _, _}, http_client:post(
        BasicAuthEndpoint, WrongBasicAuthHeaders, [], Opts
    )),

    ok.

% Users that log in through basic auth should automatically be added to
% groups based on 'onepanel_role_to_group_mapping' env setting.
automatic_group_membership_test(Config) ->
    Nodes = [Node | _] = ?config(oz_worker_nodes, Config),
    {ok, Domain} = test_utils:get_env(Node, ?APP_NAME, http_domain),
    % First make sure that groups for tests exist in the system. We can use
    % the predefined groups mechanism here.
    PredefinedGroups = [
        #{
            id => <<"group1">>,
            name => <<"Group 1">>,
            oz_privileges => {privileges, oz_privileges}
        },
        #{
            id => <<"group2">>,
            name => <<"Group 2">>,
            oz_privileges => [?OZ_VIEW_PRIVILEGES, ?OZ_SET_PRIVILEGES]
        }
    ],
    % Set the corresponding env variable on one of the nodes
    test_utils:set_env(Nodes, ?APP_NAME, predefined_groups, PredefinedGroups),
    % Call the group creation procedure
    ok = rpc:call(Node, group_logic, create_predefined_groups, []),
    % Now, prepare config entry for onepanel role to groups mapping. We want
    % everyone with role "user2Role" to belong to both groups 1 and 2.
    RoleToGroupMapping = #{
        <<"user2Role">> => [<<"group1">>, <<"group2">>]
    },
    test_utils:set_env(Nodes, ?APP_NAME, onepanel_role_to_group_mapping, RoleToGroupMapping),
    % Try to log in using credentials user2:password2 (user with id user2Id)
    % and see if he was added to both groups.
    BasicAuthEndpoint = str_utils:format_bin(
        "https://~s/do_login", [Domain]
    ),
    % See get/1.
    UserPasswordB64 = base64:encode(<<"user2:password2">>),
    BasicAuthHeaders = #{
        <<"authorization">> => <<"Basic ", UserPasswordB64/binary>>
    },
    Opts = [{ssl_options, [{cacerts, oz_test_utils:gui_ca_certs(Config)}]}],
    ?assertMatch({ok, 200, _, _}, http_client:post(
        BasicAuthEndpoint, BasicAuthHeaders, [], Opts
    )),
    % now for the groups check
    User2Id = oz_test_utils:call_oz(
        Config, user_logic, onepanel_uid_to_system_uid, [<<"user2Id">>]
    ),
    {ok, #od_user{groups = GroupIds}} = oz_test_utils:get_user(Config, User2Id),
    ?assertEqual([<<"group1">>, <<"group2">>], lists:sort(GroupIds)),
    ok.

% This tests checks if password changing procedure correctly follows the
% request to onepanel.
change_password_test(Config) ->
    [Node | _] = ?config(oz_worker_nodes, Config),
    % See mock_onepanel_rest_patch/1.
    ?assertEqual({error, <<"Invalid password">>}, rpc:call(
        Node, user_logic, change_user_password, [
            <<"user3">>, <<"bad_password">>, <<"new_password">>
        ]
    )),
    % Now with correct credentials
    ?assertEqual(ok, rpc:call(
        Node, user_logic, change_user_password, [
            <<"user3">>, <<"password3">>, <<"new_password">>
        ]
    )),

    oz_test_utils:toggle_basic_auth(Config, false),
    % Password changing should not work if basic auth is disabled in auth.config
    ?assertEqual({error, onepanel_auth_disabled}, rpc:call(
        Node, user_logic, change_user_password, [
            <<"user3">>, <<"bad_password">>, <<"new_password">>
        ]
    )),

    % Password changing should not work if basic auth is disabled in auth.config
    ?assertEqual({error, onepanel_auth_disabled}, rpc:call(
        Node, user_logic, change_user_password, [
            <<"user3">>, <<"password3">>, <<"new_password">>
        ]
    )),
    ok.


<<<<<<< HEAD
-define(IDP, some_oidc_provider).
-define(IDP_WITH_SUPERGROUP, some_oidc_provider_with_super_group).
-define(SUPERGROUP_NAME, <<"admins">>).
-define(SUPERGROUP_PATH, [
    #idp_group{
        name = <<"example-vo">>,
        type = organization},
    #idp_group{
        name = ?SUPERGROUP_NAME,
        type = team}
    ]).
-define(USER_PRIVS, privileges:group_user()).
-define(MANAGER_PRIVS, privileges:group_manager()).
-define(ADMIN_PRIVS, privileges:group_admin()).
=======
% Below macros use the variables Config and UserId, which appear in merge_groups_in_linked_accounts_test/1
-define(RETRIES, 600).
-define(INTERVAL, 100). % 600 Attempts every 100 ms - 1 minute
>>>>>>> f9497ac5

-define(assertGroupExists(__Flag, __IdP, __RawEntitlement),
    ?assertEqual(
        __Flag,
        check_group_exists(Config, __IdP, __RawEntitlement),
        ?RETRIES,
        ?INTERVAL
    )
).

<<<<<<< HEAD
merge_groups_in_linked_accounts_test(Config) ->
    % Super groups are mocked in init per testcase
    % Start with linked acc with no groups
    FirstLinkedAcc = #linked_account{idp = ?IDP, groups = []},
    {ok, #document{key = UserId}} = oz_test_utils:call_oz(
        Config, user_logic, create_user_by_linked_account, [FirstLinkedAcc]
    ),
    ?assert(has_linked_accounts(Config, UserId, [FirstLinkedAcc])),
    ?assertEqual({ok, []}, oz_test_utils:user_get_groups(Config, UserId)),
    ?assertEqual({ok, []}, oz_test_utils:user_get_eff_groups(Config, UserId)),

    % Try linked acc with a group and check normalization
    Path = [
        #idp_group{
            name = <<"test-vo|">>,
            type = organization}
    ],
    SecondLinkedAcc = #linked_account{idp = ?IDP, groups = [
        #idp_entitlement{
            path = Path,
            privileges = member
        }
    ]},
    oz_test_utils:call_oz(
        Config, user_logic, merge_linked_account, [UserId, SecondLinkedAcc]
    ),

    ?assert(has_linked_accounts(Config, UserId, [SecondLinkedAcc])),
    ?assertHasGroup(true,
        Config, UserId,
        Path, <<"(test-vo-)">>, organization,
        ?USER_PRIVS, direct
    ),
    ?assertHasGroup(true,
        Config, UserId,
        Path, <<"(test-vo-)">>, organization,
        ?USER_PRIVS, effective
    ),

    % Go back to linked acc with no groups and see if they were removed
    oz_test_utils:call_oz(
        Config, user_logic, merge_linked_account, [UserId, FirstLinkedAcc]
    ),
    ?assertEqual({ok, []}, oz_test_utils:user_get_groups(Config, UserId)),
    ?assertEqual({ok, []}, oz_test_utils:user_get_eff_groups(Config, UserId), 60),

    % Linked acc with two groups
    Path1 = [
        #idp_group{
            name = <<"another-vo">>,
            type = organization},
        #idp_group{
            name = <<"some-unit">>,
            type = unit},
        #idp_group{
            name = <<"some-team">>,
            type = team},
        #idp_group{
            name = <<"some-role">>,
            type = role_holders}
    ],
    Path2 = [
        #idp_group{
            name = <<"another-vo">>,
            type = organization},
        #idp_group{
            name = <<"some-unit">>,
            type = unit},
        #idp_group{
            name = <<"some-team">>,
            type = team},
        #idp_group{
            name = <<"other-role">>,
            type = role_holders}
    ],

    ThirdLinkedAcc = #linked_account{idp = ?IDP, groups = [
        #idp_entitlement{
            path = Path1,
            privileges = admin
        },
        #idp_entitlement{
            path = Path2,
            privileges = manager
        }
    ]},
    oz_test_utils:call_oz(
        Config, user_logic, merge_linked_account, [UserId, ThirdLinkedAcc]
    ),
    ?assert(has_linked_accounts(Config, UserId, [ThirdLinkedAcc])),
    ?assertHasGroup(false,
        Config, UserId,
        lists:sublist(Path1,1),
        <<"another-vo">>, organization, ?USER_PRIVS, direct
    ),
    ?assertHasGroup(true,
        Config, UserId,
        lists:sublist(Path1,1),
        <<"another-vo">>, organization, ?USER_PRIVS, effective
    ),
    ?assertHasGroup(false,
        Config, UserId,
        lists:sublist(Path1,2),
        <<"some-unit">>, unit, ?USER_PRIVS, direct
    ),
    ?assertHasGroup(true,
        Config, UserId,
        lists:sublist(Path1,2),
        <<"some-unit">>, unit, ?USER_PRIVS, effective
    ),
    ?assertHasGroup(false,
        Config, UserId,
        lists:sublist(Path1,3),
        <<"some-team">>, team, ?USER_PRIVS, direct
    ),
    ?assertHasGroup(true,
        Config, UserId,
        lists:sublist(Path1,3),
        <<"some-team">>, team, ?USER_PRIVS, effective
    ),
    ?assertHasGroup(true,
        Config, UserId,
        lists:sublist(Path1,4),
        <<"some-role">>, role_holders, ?ADMIN_PRIVS, direct
    ),
    ?assertHasGroup(true,
        Config, UserId,
        lists:sublist(Path1,4),
        <<"some-role">>, role_holders, ?ADMIN_PRIVS, effective
    ),
    ?assertHasGroup(true,
        Config, UserId,
        lists:sublist(Path2,4),
        <<"other-role">>, role_holders, ?MANAGER_PRIVS, direct
    ),
    ?assertHasGroup(true,
        Config, UserId,
        lists:sublist(Path2,4),
        <<"other-role">>, role_holders, ?MANAGER_PRIVS, effective
    ),

    % Linked acc the same as before but with one group removed
    FourthLinkedAcc = #linked_account{idp = ?IDP, groups = [
        #idp_entitlement{
            path = Path1,
            privileges = admin
        }
    ]},
    oz_test_utils:call_oz(
        Config, user_logic, merge_linked_account, [UserId, FourthLinkedAcc]
    ),
    ?assert(has_linked_accounts(Config, UserId, [FourthLinkedAcc])),
    ?assertHasGroup(false,
        Config, UserId,
        lists:sublist(Path1,1),
        <<"another-vo">>, organization, ?USER_PRIVS, direct
    ),
    ?assertHasGroup(true,
        Config, UserId,
        lists:sublist(Path1,1),
        <<"another-vo">>, organization, ?USER_PRIVS, effective
    ),
    ?assertHasGroup(false,
        Config, UserId,
        lists:sublist(Path1,2),
        <<"some-unit">>, unit, ?USER_PRIVS, direct
    ),
    ?assertHasGroup(true,
        Config, UserId,
        lists:sublist(Path1,2),
        <<"some-unit">>, unit, ?USER_PRIVS, effective
    ),
    ?assertHasGroup(false,
        Config, UserId,
        lists:sublist(Path1,3),
        <<"some-team">>, team, ?USER_PRIVS, direct
    ),
    ?assertHasGroup(true,
        Config, UserId,
        lists:sublist(Path1,3),
        <<"some-team">>, team, ?USER_PRIVS, effective
    ),
    ?assertHasGroup(true,
        Config, UserId,
        lists:sublist(Path1,4),
        <<"some-role">>, role_holders, ?ADMIN_PRIVS, direct
    ),
    ?assertHasGroup(true,
        Config, UserId,
        lists:sublist(Path1,4),
        <<"some-role">>, role_holders, ?ADMIN_PRIVS, effective
    ),
    ?assertHasGroup(false,
        Config, UserId,
        lists:sublist(Path2,4),
        <<"other-role">>, role_holders, ?MANAGER_PRIVS, direct
    ),
    ?assertHasGroup(false,
        Config, UserId,
        lists:sublist(Path2,4),
        <<"other-role">>, role_holders, ?MANAGER_PRIVS, effective
    ),

    % Linked acc from other provider
    Path3 = [
        #idp_group{
            name = <<"example-vo">>,
            type = organization},
        #idp_group{
            name = <<"new-team">>,
            type = team}
    ],
    FifthLinkedAcc = #linked_account{idp = ?IDP_WITH_SUPERGROUP, groups = [
        #idp_entitlement{
            path = Path3,
            privileges = manager
        },
        #idp_entitlement{
            path = ?SUPERGROUP_PATH,
            privileges = member
        }
    ]},
    oz_test_utils:call_oz(
        Config, user_logic, merge_linked_account, [UserId, FifthLinkedAcc]
    ),
    ?assert(has_linked_accounts(Config, UserId, [FourthLinkedAcc, FifthLinkedAcc])),
    % Because the user belongs to the super group, he should have admin
    % rights (effective) in all the groups, beside the admin group (his privs
    % there are decided based on membership spec in admin group).
    ?assertHasGroup(false,
        Config, UserId,
        lists:sublist(Path3,1),
        <<"example-vo">>, organization, ?USER_PRIVS, direct
    ),
    ?assertHasGroup(true,
        Config, UserId,
        lists:sublist(Path3,1),
        <<"example-vo">>, organization, ?ADMIN_PRIVS, effective
    ),
    ?assertHasGroup(true,
        Config, UserId,
        lists:sublist(Path3,2),
        <<"new-team">>, team, ?MANAGER_PRIVS, direct
    ),
    ?assertHasGroup(true,
        Config, UserId,
        lists:sublist(Path3,2),
        <<"new-team">>, team, ?ADMIN_PRIVS, effective
    ),
    ?assertHasGroup(true,
        Config, UserId,
        ?SUPERGROUP_PATH,
        ?SUPERGROUP_NAME, team, ?USER_PRIVS, direct
    ),
    ?assertHasGroup(true,
        Config, UserId,
        ?SUPERGROUP_PATH,
        ?SUPERGROUP_NAME, team, ?USER_PRIVS, effective
    ),

    % Linked acc the same as above but without the super group
    SixthLinkedAcc = #linked_account{idp = ?IDP_WITH_SUPERGROUP, groups = [
        #idp_entitlement{
            path = Path3,
            privileges = manager
        }
    ]},
    oz_test_utils:call_oz(
        Config, user_logic, merge_linked_account, [UserId, SixthLinkedAcc]
    ),
    ?assert(has_linked_accounts(Config, UserId, [FourthLinkedAcc, SixthLinkedAcc])),
    % Now, the user should lose admin privs to all groups
    ?assertHasGroup(false,
        Config, UserId,
        lists:sublist(Path3,1),
        <<"example-vo">>, organization, ?USER_PRIVS, direct
    ),
    ?assertHasGroup(true,
        Config, UserId,
        lists:sublist(Path3,1),
        <<"example-vo">>, organization, ?USER_PRIVS, effective
    ),
    ?assertHasGroup(true,
        Config, UserId,
        lists:sublist(Path3,2),
        <<"new-team">>, team, ?MANAGER_PRIVS, direct
    ),
    ?assertHasGroup(true,
        Config, UserId,
        lists:sublist(Path3,2),
        <<"new-team">>, team, ?MANAGER_PRIVS, effective
    ),
    ?assertHasGroup(false,
        Config, UserId,
        ?SUPERGROUP_PATH,
        ?SUPERGROUP_NAME, team, ?USER_PRIVS, direct
    ),
    ?assertHasGroup(false,
        Config, UserId,
        ?SUPERGROUP_PATH,
        ?SUPERGROUP_NAME, team, ?USER_PRIVS, effective
    ),

    % Linked acc the same as above but user's privileges in the group
    % are downgraded to member.
    SeventhLinkedAcc = #linked_account{idp = ?IDP_WITH_SUPERGROUP, groups = [
        #idp_entitlement{
            path = Path3,
            privileges = member
        }
    ]},
    oz_test_utils:call_oz(
        Config, user_logic, merge_linked_account, [UserId, SeventhLinkedAcc]
    ),
    ?assert(has_linked_accounts(Config, UserId, [FourthLinkedAcc, SeventhLinkedAcc])),
    % Now, the user should lose admin privs to all groups
    ?assertHasGroup(false,
        Config, UserId,
        lists:sublist(Path3,1),
        <<"example-vo">>, organization, ?USER_PRIVS, direct
    ),
    ?assertHasGroup(true,
        Config, UserId,
        lists:sublist(Path3,1),
        <<"example-vo">>, organization, ?USER_PRIVS, effective
    ),
    ?assertHasGroup(true,
        Config, UserId,
        lists:sublist(Path3,2),
        <<"new-team">>, team, ?USER_PRIVS, direct
    ),
    ?assertHasGroup(true,
        Config, UserId,
        lists:sublist(Path3,2),
        <<"new-team">>, team, ?USER_PRIVS, effective
    ),
    ?assertHasGroup(false,
        Config, UserId,
        ?SUPERGROUP_PATH,
        ?SUPERGROUP_NAME, team, ?USER_PRIVS, direct
    ),
    ?assertHasGroup(false,
        Config, UserId,
        ?SUPERGROUP_PATH,
        ?SUPERGROUP_NAME, team, ?USER_PRIVS, effective
=======
-define(assertHasGroup(__Flag, __IdP, __RawEntitlement, __RelationType),
    ?assertEqual(
        __Flag,
        check_has_group(Config, UserId, __IdP, __RawEntitlement, __RelationType),
        ?RETRIES,
        ?INTERVAL
    )
).

-define(assertGroupsCount(__Direct, __Effective),
    ?assertEqual(
        true,
        check_groups_count(Config, UserId, __Direct, __Effective),
        ?RETRIES,
        ?INTERVAL
    )
).

-define(assertGroupStructure(__IdP, __ParentRawEntitlement, __ChildRawEntitlement, __RelationType),
    ?assertEqual(
        true,
        check_group_structure(Config, __IdP, __ParentRawEntitlement, __ChildRawEntitlement, __RelationType),
        ?RETRIES,
        ?INTERVAL
    )
).

-define(assertHasLinkedAccount(__LinkedAcc),
    ?assert(check_has_linked_account(Config, UserId, __LinkedAcc))
).

-define(assertLinkedAccountsCount(__Number),
    ?assertEqual(
        __Number,
        length(get_linked_accounts(Config, UserId)),
        ?RETRIES,
        ?INTERVAL
    )
).

-define(DUMMY_IDP, dummyIdP).
-define(OTHER_IDP, anotherIdP).
-define(THIRD_IDP, thirdIdP).

coalesce_entitlements_test(Config) ->
    overwrite_entitlement_mapping(Config, ?DUMMY_IDP, false, undefined, undefined, undefined),
    overwrite_entitlement_mapping(Config, ?OTHER_IDP, false, undefined, undefined, undefined),
    overwrite_entitlement_mapping(Config, ?THIRD_IDP, false, undefined, undefined, undefined),

    % Helpers for shorter code
    LinkedAcc = fun(IdP, Entitlements) ->
        #linked_account{
            idp = IdP,
            subject_id = <<(atom_to_binary(IdP, utf8))/binary, "-subjectId">>,
            entitlements = Entitlements
        }
    end,

    FirstLinkedAcc = LinkedAcc(?DUMMY_IDP, []),
    {ok, #document{key = UserId}} = oz_test_utils:call_oz(
        Config, user_logic, create_user_by_linked_account, [FirstLinkedAcc]
>>>>>>> f9497ac5
    ),
    ?assertHasLinkedAccount(FirstLinkedAcc),
    ?assertGroupsCount(0, 0),
    ?assertLinkedAccountsCount(1),

    MergeAcc = fun(IdP, Entitlements) ->
        oz_test_utils:call_oz(Config, user_logic, merge_linked_account, [
            UserId, LinkedAcc(IdP, Entitlements)
        ]),
        % Make sure
        ?assertHasLinkedAccount(LinkedAcc(IdP, Entitlements))
    end,

    % Entitlement mapping is disabled for now
    MergeAcc(?DUMMY_IDP, [<<"group/subgroup">>, <<"anotherGroup">>]),
    ?assertGroupsCount(0, 0),
    ?assertLinkedAccountsCount(1),
    ?assertGroupExists(false, ?DUMMY_IDP, <<"group/subgroup">>),
    ?assertGroupExists(false, ?DUMMY_IDP, <<"anotherGroup">>),
    ?assertGroupExists(false, ?DUMMY_IDP, <<"thirdGroup">>),

    % Enable entitlement mapping that uses a flat_entitlement_parser
    overwrite_entitlement_mapping(Config, ?DUMMY_IDP, true, flat_entitlement_parser, undefined, undefined),
    MergeAcc(?DUMMY_IDP, [<<"group/subgroup">>, <<"anotherGroup">>]),
    ?assertGroupsCount(2, 2),
    ?assertLinkedAccountsCount(1),
    ?assertHasGroup(true, ?DUMMY_IDP, <<"group/subgroup">>, direct),
    ?assertHasGroup(true, ?DUMMY_IDP, <<"anotherGroup">>, direct),
    ?assertGroupExists(true, ?DUMMY_IDP, <<"group/subgroup">>),
    ?assertGroupExists(true, ?DUMMY_IDP, <<"anotherGroup">>),
    ?assertGroupExists(false, ?DUMMY_IDP, <<"thirdGroup">>),

    % Simulate a situation when a new entitlement appears
    MergeAcc(?DUMMY_IDP, [<<"group/subgroup">>, <<"anotherGroup">>, <<"thirdGroup">>]),
    ?assertGroupsCount(3, 3),
    ?assertLinkedAccountsCount(1),
    ?assertHasGroup(true, ?DUMMY_IDP, <<"group/subgroup">>, direct),
    ?assertHasGroup(true, ?DUMMY_IDP, <<"anotherGroup">>, direct),
    ?assertHasGroup(true, ?DUMMY_IDP, <<"thirdGroup">>, direct),
    ?assertGroupExists(true, ?DUMMY_IDP, <<"group/subgroup">>),
    ?assertGroupExists(true, ?DUMMY_IDP, <<"anotherGroup">>),
    ?assertGroupExists(true, ?DUMMY_IDP, <<"thirdGroup">>),

    % Simulate a situation when two user entitlements are withdrawn
    MergeAcc(?DUMMY_IDP, [<<"anotherGroup">>]),
    ?assertGroupsCount(1, 1),
    ?assertLinkedAccountsCount(1),
    ?assertHasGroup(false, ?DUMMY_IDP, <<"group/subgroup">>, direct),
    ?assertHasGroup(true, ?DUMMY_IDP, <<"anotherGroup">>, direct),
    ?assertHasGroup(false, ?DUMMY_IDP, <<"thirdGroup">>, direct),
    % The groups should not be removed
    ?assertGroupExists(true, ?DUMMY_IDP, <<"group/subgroup">>),
    ?assertGroupExists(true, ?DUMMY_IDP, <<"anotherGroup">>),
    ?assertGroupExists(true, ?DUMMY_IDP, <<"thirdGroup">>),

    % Link a new user account in IdP that has currently disabled entitlement mapping
    MergeAcc(?OTHER_IDP, [<<"users/admins">>, <<"users/developers">>, <<"users/technicians">>]),
    ?assertGroupsCount(1, 1),
    ?assertLinkedAccountsCount(2),
    ?assertHasGroup(false, ?DUMMY_IDP, <<"group/subgroup">>, direct),
    ?assertHasGroup(true, ?DUMMY_IDP, <<"anotherGroup">>, direct),
    ?assertHasGroup(false, ?DUMMY_IDP, <<"thirdGroup">>, direct),
    ?assertHasGroup(false, ?OTHER_IDP, <<"users/admins">>, direct),
    ?assertHasGroup(false, ?OTHER_IDP, <<"users/developers">>, direct),
    ?assertHasGroup(false, ?OTHER_IDP, <<"users/technicians">>, direct),
    ?assertGroupExists(false, ?DUMMY_IDP, <<"users/admins">>),
    ?assertGroupExists(false, ?DUMMY_IDP, <<"users/developers">>),
    ?assertGroupExists(false, ?DUMMY_IDP, <<"users/technicians">>),

    % Turn on entitlement mapping in ?ANOTHER_IDP, with "users/admins" as admin Group
    overwrite_entitlement_mapping(Config, ?OTHER_IDP, true, nested_entitlement_parser, undefined, "users/admins"),
    MergeAcc(?OTHER_IDP, [<<"users/admins">>, <<"users/developers">>, <<"users/technicians">>]),
    ?assertGroupsCount(4, 5),
    ?assertLinkedAccountsCount(2),
    ?assertHasGroup(false, ?DUMMY_IDP, <<"group/subgroup">>, direct),
    ?assertHasGroup(true, ?DUMMY_IDP, <<"anotherGroup">>, direct),
    ?assertHasGroup(false, ?DUMMY_IDP, <<"thirdGroup">>, direct),
    ?assertHasGroup(true, ?OTHER_IDP, <<"users/admins">>, direct),
    ?assertHasGroup(true, ?OTHER_IDP, <<"users/developers">>, direct),
    ?assertHasGroup(true, ?OTHER_IDP, <<"users/technicians">>, direct),
    ?assertHasGroup(true, ?OTHER_IDP, <<"users">>, effective),
    ?assertGroupExists(true, ?OTHER_IDP, <<"users/admins">>),
    ?assertGroupExists(true, ?OTHER_IDP, <<"users/developers">>),
    ?assertGroupExists(true, ?OTHER_IDP, <<"users/technicians">>),
    ?assertGroupStructure(?OTHER_IDP, <<"users">>, <<"users/admins">>, direct),
    ?assertGroupStructure(?OTHER_IDP, <<"users">>, <<"users/developers">>, direct),
    ?assertGroupStructure(?OTHER_IDP, <<"users">>, <<"users/technicians">>, direct),
    % The admin group should belong to all groups
    ?assertGroupStructure(?OTHER_IDP, <<"users/developers">>, <<"users/admins">>, direct),
    ?assertGroupStructure(?OTHER_IDP, <<"users/technicians">>, <<"users/admins">>, direct),

    % Turn off entitlement mapping for the DUMMY_IDP, which should remove related entitlements
    overwrite_entitlement_mapping(Config, ?DUMMY_IDP, false, undefined, undefined, undefined),
    MergeAcc(?DUMMY_IDP, [<<"group/subgroup">>, <<"anotherGroup">>, <<"thirdGroup">>]),
    ?assertGroupsCount(3, 4),
    ?assertLinkedAccountsCount(2),
    ?assertHasGroup(false, ?DUMMY_IDP, <<"group/subgroup">>, direct),
    ?assertHasGroup(false, ?DUMMY_IDP, <<"anotherGroup">>, direct),
    ?assertHasGroup(false, ?DUMMY_IDP, <<"thirdGroup">>, direct),
    ?assertHasGroup(true, ?OTHER_IDP, <<"users/admins">>, direct),
    ?assertHasGroup(true, ?OTHER_IDP, <<"users/developers">>, direct),
    ?assertHasGroup(true, ?OTHER_IDP, <<"users/technicians">>, direct),
    ?assertHasGroup(true, ?OTHER_IDP, <<"users">>, effective),

    % Turn on entitlement mapping for the DUMMY_IDP again
    overwrite_entitlement_mapping(Config, ?DUMMY_IDP, true, flat_entitlement_parser, undefined, undefined),
    % Turn on entitlement mapping for the ?THIRD_IDP, including a VO and admin group
    overwrite_entitlement_mapping(Config, ?THIRD_IDP, true, nested_entitlement_parser, "Third-VO", "staff/admins/privileged"),
    % Single login from ?THIRD_IDP should also trigger adding the entitlements from ?DUMMY_IDP
    MergeAcc(?THIRD_IDP, [<<"staff/vm-operators">>, <<"task4.1">>, <<"testGroup">>, <<"staff/admins/privileged">>]),
    ?assertGroupsCount(10, 14),
    ?assertLinkedAccountsCount(3),
    ?assertHasGroup(true, ?DUMMY_IDP, <<"group/subgroup">>, direct),
    ?assertHasGroup(true, ?DUMMY_IDP, <<"anotherGroup">>, direct),
    ?assertHasGroup(true, ?DUMMY_IDP, <<"thirdGroup">>, direct),
    ?assertHasGroup(true, ?OTHER_IDP, <<"users/admins">>, direct),
    ?assertHasGroup(true, ?OTHER_IDP, <<"users/developers">>, direct),
    ?assertHasGroup(true, ?OTHER_IDP, <<"users/technicians">>, direct),
    ?assertHasGroup(true, ?OTHER_IDP, <<"users">>, effective),
    ?assertHasGroup(true, ?THIRD_IDP, <<"staff/vm-operators">>, direct),
    ?assertHasGroup(true, ?THIRD_IDP, <<"task4.1">>, direct),
    ?assertHasGroup(true, ?THIRD_IDP, <<"testGroup">>, direct),
    ?assertHasGroup(true, ?THIRD_IDP, <<"staff/admins/privileged">>, direct),
    ?assertHasGroup(true, ?THIRD_IDP, <<"Third-VO">>, effective),
    ?assertHasGroup(true, ?THIRD_IDP, <<"staff">>, effective),
    ?assertHasGroup(true, ?THIRD_IDP, <<"staff/admins">>, effective),
    % All groups should belong to their parents and the top parent to the VO group
    ?assertGroupStructure(?THIRD_IDP, <<"staff">>, <<"staff/vm-operators">>, direct),
    ?assertGroupStructure(?THIRD_IDP, <<"staff">>, <<"staff/admins">>, direct),
    ?assertGroupStructure(?THIRD_IDP, <<"staff/admins">>, <<"staff/admins/privileged">>, direct),
    ?assertGroupStructure(?THIRD_IDP, <<"staff">>, <<"staff/admins/privileged">>, effective),
    ?assertGroupStructure(?THIRD_IDP, <<"Third-VO">>, <<"staff">>, direct),
    ?assertGroupStructure(?THIRD_IDP, <<"Third-VO">>, <<"staff/vm-operators">>, effective),
    ?assertGroupStructure(?THIRD_IDP, <<"Third-VO">>, <<"staff/admins">>, effective),
    ?assertGroupStructure(?THIRD_IDP, <<"Third-VO">>, <<"staff/admins/privileged">>, effective),
    % The admin group should belong to all groups
    ?assertGroupStructure(?THIRD_IDP, <<"staff">>, <<"staff/admins/privileged">>, direct),
    ?assertGroupStructure(?THIRD_IDP, <<"staff/admins">>, <<"staff/admins/privileged">>, direct),
    ?assertGroupStructure(?THIRD_IDP, <<"task4.1">>, <<"staff/admins/privileged">>, direct),
    ?assertGroupStructure(?THIRD_IDP, <<"testGroup">>, <<"staff/admins/privileged">>, direct),
    ?assertGroupStructure(?THIRD_IDP, <<"Third-VO">>, <<"staff/admins/privileged">>, direct),

    % Turn off entitlement mapping for all IdPs
    overwrite_entitlement_mapping(Config, ?DUMMY_IDP, false, undefined, undefined, undefined),
    overwrite_entitlement_mapping(Config, ?OTHER_IDP, false, undefined, undefined, undefined),
    overwrite_entitlement_mapping(Config, ?THIRD_IDP, false, undefined, undefined, undefined),
    % Merge one of the accounts, which should trigger removal of all entitlements
    MergeAcc(?THIRD_IDP, [<<"staff/vm-operators">>, <<"task4.1">>, <<"testGroup">>, <<"staff/admins/privileged">>]),
    ?assertGroupsCount(0, 0),
    ?assertLinkedAccountsCount(3),

    % Turn the mapping on again
    overwrite_entitlement_mapping(Config, ?DUMMY_IDP, true, flat_entitlement_parser, undefined, undefined),
    overwrite_entitlement_mapping(Config, ?OTHER_IDP, true, nested_entitlement_parser, undefined, "users/admins"),
    overwrite_entitlement_mapping(Config, ?THIRD_IDP, true, nested_entitlement_parser, "Third-VO", "staff/admins/privileged"),
    % Merge one of the accounts, which should add the entitlements again
    MergeAcc(?THIRD_IDP, [<<"staff/vm-operators">>, <<"task4.1">>, <<"testGroup">>, <<"staff/admins/privileged">>]),
    ?assertGroupsCount(10, 14),
    ?assertLinkedAccountsCount(3).


%%%===================================================================
%%% Setup/teardown functions
%%%===================================================================

init_per_suite(Config) ->
    ssl:start(),
    hackney:start(),
    Posthook = fun(NewConfig) ->
        Nodes = ?config(oz_worker_nodes, NewConfig),
        test_utils:set_env(Nodes, ctool, force_insecure_connections, true),
        % Sleep a while before mocking http_client (which is done in
        % init_per_testcase) - otherwise meck's reloading and purging the module
        % can cause the oz-worker application to crash.
        timer:sleep(5000),
        NewConfig
    end,
    [{env_up_posthook, Posthook}, {?LOAD_MODULES, [oz_test_utils]} | Config].

<<<<<<< HEAD
init_per_testcase(merge_groups_in_linked_accounts_test, Config) ->
    Nodes = ?config(oz_worker_nodes, Config),
    ok = test_utils:mock_new(Nodes, auth_utils, [passthrough]),
    ok = test_utils:mock_expect(Nodes, auth_utils, get_super_group,
        fun(ProviderId) ->
            case ProviderId of
                ?IDP -> undefined;
                ?IDP_WITH_SUPERGROUP -> ?SUPERGROUP_PATH
            end
        end),
    Config;
init_per_testcase(Case, Config) when 
Case =:= basic_auth_cache_test;
Case =:= basic_auth_login_test;
Case =:= automatic_group_membership_test ->
=======
init_per_testcase(Case, Config) when
    Case =:= basic_auth_cache_test;
    Case =:= basic_auth_login_test;
    Case =:= automatic_group_membership_test ->
>>>>>>> f9497ac5
    Nodes = ?config(oz_worker_nodes, Config),
    ok = test_utils:mock_new(Nodes, http_client, [passthrough]),
    ok = mock_onepanel_rest_get(Nodes),
    init_per_testcase(default, Config);
init_per_testcase(change_password_test, Config) ->
    Nodes = ?config(oz_worker_nodes, Config),
    ok = test_utils:mock_new(Nodes, http_client, [passthrough]),
    ok = mock_onepanel_rest_get(Nodes),
    ok = mock_onepanel_rest_patch(Nodes),
    init_per_testcase(default, Config);
init_per_testcase(_, Config) ->
    oz_test_utils:toggle_basic_auth(Config, true),
    Config.

end_per_testcase(Case, Config) when
    Case =:= basic_auth_cache_test;
    Case =:= basic_auth_login_test;
    Case =:= change_password_test;
    Case =:= automatic_group_membership_test ->
    Nodes = ?config(oz_worker_nodes, Config),
    test_utils:mock_unload(Nodes, http_client);
end_per_testcase(_, _) ->
    ok.

end_per_suite(_Config) ->
    hackney:stop(),
    ssl:stop().


%%%===================================================================
%%% Internal functions
%%%===================================================================

mock_onepanel_rest_get(Nodes) ->
    ok = test_utils:mock_expect(Nodes, http_client, get,
        fun(Url, Headers, Body, Options) ->
            case binary:match(Url, <<"9443/api/v3/onepanel/users">>) of
                nomatch -> meck:passthrough([Url, Headers, Body, Options]);
                _ ->
                    <<"Basic ", UserAndPassword/binary>> =
                        maps:get(<<"Authorization">>, Headers),
                    [User, Passwd] =
                        binary:split(base64:decode(UserAndPassword), <<":">>),
                    case {User, Passwd} of
                        {<<"user1">>, <<"password1">>} ->
                            ResponseBody = json_utils:encode(#{
                                <<"userId">> => <<"user1Id">>,
                                <<"userRole">> => <<"user1Role">>
                            }),
                            {ok, 200, #{}, ResponseBody};
                        {<<"user2">>, <<"password2">>} ->
                            ResponseBody = json_utils:encode(#{
                                <<"userId">> => <<"user2Id">>,
                                <<"userRole">> => <<"user2Role">>
                            }),
                            {ok, 200, #{}, ResponseBody};
                        _ -> {ok, 401, #{}, <<"">>}
                    end
            end
        end),
    ok.

mock_onepanel_rest_patch(Nodes) ->
    ok = test_utils:mock_expect(Nodes, http_client, patch,
        fun(Url, Headers, Body, Options) ->
            case binary:match(Url, <<"9443/api/v3/onepanel/users">>) of
                nomatch -> meck:passthrough([Url, Headers, Body, Options]);
                _ ->
                    <<"Basic ", UserAndPassword/binary>> =
                        maps:get(<<"Authorization">>, Headers),
                    [User, Passwd] =
                        binary:split(base64:decode(UserAndPassword), <<":">>),
                    case {User, Passwd} of
                        {<<"user3">>, <<"password3">>} ->
                            BodyMap = json_utils:decode(Body),
                            OldPassword = maps:get(<<"currentPassword">>,
                                BodyMap, undefined),
                            NewPassword = maps:get(<<"newPassword">>,
                                BodyMap, undefined),
                            case {OldPassword, NewPassword} of
                                {undefined, _} ->
                                    {ok, 400, #{}, <<"">>};
                                {_, undefined} ->
                                    {ok, 400, #{}, <<"">>};
                                _ ->
                                    {ok, 204, #{}, <<"">>}
                            end;
                        _ -> {ok, 401, #{}, <<"">>}
                    end
            end
        end),
    ok.


check_group_exists(Config, IdP, RawEntitlement) ->
    try
<<<<<<< HEAD
        GroupId = oz_test_utils:call_oz(
            Config, idp_group_mapping, gen_group_id, [GroupSpec]
        ),
        % Check that created group is marked protected
        {ok, Group} = oz_test_utils:get_group(Config, GroupId),
        ?assertEqual(true, Group#od_group.protected),

        {ok, UserGroups} = case DirectOrEff of
            direct ->
                oz_test_utils:user_get_groups(Config, UserId);
            effective ->
                oz_test_utils:user_get_eff_groups(Config, UserId)
        end,
=======
        IdPEntitlement = expected_parsing_result(Config, IdP, RawEntitlement),
        GroupId = entitlement_mapping:gen_group_id(IdPEntitlement),
        oz_test_utils:call_oz(Config, group_logic, exists, [GroupId])
    catch _:_ ->
        false
    end.


%% RelationType :: direct | effective
check_has_group(Config, UserId, IdP, RawEntitlement, RelationType) ->
    try
        IdPEntitlement = #idp_entitlement{
            idp = IdP,
            path = Path,
            privileges = Privileges
        } = expected_parsing_result(Config, IdP, RawEntitlement),
        #idp_group{name = Name, type = Type} = lists:last(Path),
        NormalizedName = entity_logic:normalize_name(Name),
        GroupId = entitlement_mapping:gen_group_id(IdPEntitlement),

        UserGroups = get_groups(Config, UserId, RelationType),
>>>>>>> f9497ac5
        BelongsToGroup = lists:member(GroupId, UserGroups),
        {ok, #od_group{
            name = GroupName, type = GroupType
        }} = oz_test_utils:get_group(Config, GroupId),
        NameAndTypeMatch = GroupName =:= NormalizedName andalso GroupType =:= Type,
        case BelongsToGroup andalso NameAndTypeMatch of
            false ->
                false;
            true ->
                case RelationType of
                    direct ->
                        {ok, UserPrivileges} = oz_test_utils:call_oz(
                            Config, group_logic, get_user_privileges, [?ROOT, GroupId, UserId]
                        ),
                        UserPrivileges =:= entitlement_mapping:map_privileges(Privileges);
                    effective ->
                        % Do not check effective privileges as they are hard
                        % to predict - might be inherited via different
                        % membership paths than the one currently examined
                        true
                end
        end
    catch _:_ ->
        false
    end.


check_groups_count(Config, UserId, ExpDirectCount, ExpEffectiveCount) ->
    DirectCount = length(get_groups(Config, UserId, direct)),
    EffectiveCount = length(get_groups(Config, UserId, effective)),
    EntitlementsCount = length(get_entitlements(Config, UserId)),
    lists:foreach(fun(G) ->
        {ok, #od_group{name = Name}} = oz_test_utils:get_group(Config, G)
    end, get_groups(Config, UserId, effective)),
    DirectCount =:= ExpDirectCount andalso
        EntitlementsCount =:= ExpDirectCount andalso
        EffectiveCount =:= ExpEffectiveCount.


check_group_structure(Config, IdP, ParentRawEntitlement, ChildRawEntitlement, RelationType) ->
    try
        ParentEntitlement = #idp_entitlement{
            idp = IdP,
            path = ParentPath
        } = expected_parsing_result(Config, IdP, ParentRawEntitlement),
        ChildEntitlement = #idp_entitlement{
            idp = IdP,
            path = ChildPath
        } = expected_parsing_result(Config, IdP, ChildRawEntitlement),
        #idp_group{name = ParentName, type = ParentType} = lists:last(ParentPath),
        #idp_group{name = ChildName, type = ChildType} = lists:last(ChildPath),
        NormalizedParentName = entity_logic:normalize_name(ParentName),
        NormalizedChildName = entity_logic:normalize_name(ChildName),
        % If the child group is the adminGroup, it should have admin privileges in parents
        ParentGroupId = entitlement_mapping:gen_group_id(ParentEntitlement),
        ChildGroupId = entitlement_mapping:gen_group_id(ChildEntitlement),
        % Check if names and types of groups are as expected
        {ok, #od_group{
            name = NormalizedParentName, type = ParentType
        }} = oz_test_utils:get_group(Config, ParentGroupId),
        {ok, #od_group{
            name = NormalizedChildName, type = ChildType
        }} = oz_test_utils:get_group(Config, ChildGroupId),
        case RelationType of
            effective ->
                % Do not check effective privileges as they are hard
                % to predict - might be inherited via different
                % membership paths than the one currently examined
                {ok, _} = oz_test_utils:call_oz(
                    Config, group_logic, get_eff_child, [?ROOT, ParentGroupId, ChildGroupId]
                ),
                true;
            direct ->
                {ok, ActualChildPrivs} = oz_test_utils:call_oz(
                    Config, group_logic, get_child_privileges, [?ROOT, ParentGroupId, ChildGroupId]
                ),
                ExpChildPrivs = (lists:last(ChildPath))#idp_group.privileges,
                ActualChildPrivs =:= entitlement_mapping:map_privileges(ExpChildPrivs)
        end
    catch _:_ ->
        false
    end.


expected_parsing_result(Config, IdP, RawEntitlement) ->
    Parser = get_parser(Config, IdP),
    Parser =:= undefined andalso throw(undefined_parser),
    Entitlement = #idp_entitlement{
        idp = IdP,
        path = ParentPath
    } = Parser:parse(IdP, RawEntitlement, parser_config(Parser)),
    % Include the VO group if it was specified and is not the same as the entitlement
    % (in such case just update its type to organization).
    EntitlementWithVoGroup = case get_vo_group(Config, IdP) of
        undefined ->
            Entitlement;
        RawEntitlement ->
            % The RawEntitlement is the Vo Group
            Entitlement#idp_entitlement{
                path = [#idp_group{type = organization, name = RawEntitlement}]
            };
        VoName ->
            % Prepend the Vo to the group path
            Entitlement#idp_entitlement{
                path = [#idp_group{type = organization, name = VoName} | ParentPath]
            }
    end,
    % Include the admin group privs if the admin group was specified and is the same
    % as the entitlement
    case get_admin_group(Config, IdP) of
        RawEntitlement ->
            [Last | T] = lists:reverse(EntitlementWithVoGroup#idp_entitlement.path),
            OverridenPrivs = Last#idp_group{privileges = admin},
            EntitlementWithVoGroup#idp_entitlement{path = lists:reverse([OverridenPrivs | T])};
        _ ->
            EntitlementWithVoGroup
    end.


get_groups(Config, UserId, RelationType) ->
    {ok, UserGroups} = case RelationType of
        direct -> oz_test_utils:user_get_groups(Config, UserId);
        effective -> oz_test_utils:user_get_eff_groups(Config, UserId)
    end,
    UserGroups.


get_entitlements(Config, UserId) ->
    {ok, #od_user{entitlements = Entitlements}} = oz_test_utils:get_user(Config, UserId),
    Entitlements.


check_has_linked_account(Config, UserId, LinkedAccount) ->
    lists:member(LinkedAccount, get_linked_accounts(Config, UserId)).


get_linked_accounts(Config, UserId) ->
    {ok, #od_user{
        linked_accounts = LinkedAccounts
    }} = oz_test_utils:get_user(Config, UserId),
    LinkedAccounts.


overwrite_entitlement_mapping(Config, IdP, Enabled, Parser, VoGroupName, AdminGroup) ->
    OldAuthConfig = oz_test_utils:read_auth_config(Config),
    SupportedIdPs = maps:get(supportedIdps, OldAuthConfig, []),

    IdPConfig = {IdP, #{
        protocol => openid,
        protocolConfig => #{
            plugin => default_oidc_plugin,
            entitlementMapping => #{
                enabled => Enabled,
                voGroupName => VoGroupName,
                adminGroup => AdminGroup,
                parser => Parser,
                parserConfig => parser_config(Parser)
            }
        }
    }},

    oz_test_utils:overwrite_auth_config(Config, #{
        openidConfig => #{
            enabled => true
        },
        supportedIdps => lists:keystore(IdP, 1, SupportedIdPs, IdPConfig)
    }).


get_admin_group(Config, IdP) ->
    AdminGroup = oz_test_utils:call_oz(Config, auth_config, get_entitlement_mapping_config, [
        IdP, [adminGroup], {default, undefined}
    ]),
    case AdminGroup of
        undefined -> undefined;
        Str -> list_to_binary(Str)
    end.


get_vo_group(Config, IdP) ->
    VoGroup = oz_test_utils:call_oz(Config, auth_config, get_entitlement_mapping_config, [
        IdP, [voGroupName], {default, undefined}
    ]),
    case VoGroup of
        undefined -> undefined;
        Str -> list_to_binary(Str)
    end.


get_parser(Config, IdP) ->
    oz_test_utils:call_oz(Config, auth_config, get_entitlement_mapping_config, [
        IdP, [parser], {default, undefined}
    ]).


parser_config(undefined) -> #{
};
parser_config(flat_entitlement_parser) -> #{
    groupType => team,
    groupPrivilegesInVo => member,
    userPrivileges => member
};
parser_config(nested_entitlement_parser) -> #{
    splitWith => "/",
    topGroupType => unit,
    topGroupPrivilegesInVo => member,
    subGroupsType => team,
    subGroupsPrivilegesInParent => member,
    userPrivileges => member
}.<|MERGE_RESOLUTION|>--- conflicted
+++ resolved
@@ -17,11 +17,7 @@
 
 -include("registered_names.hrl").
 -include("datastore/oz_datastore_models.hrl").
-<<<<<<< HEAD
--include("idp_group_mapping.hrl").
-=======
 -include("auth/entitlement_mapping.hrl").
->>>>>>> f9497ac5
 -include_lib("ctool/include/test/test_utils.hrl").
 -include_lib("ctool/include/logging.hrl").
 -include_lib("ctool/include/privileges.hrl").
@@ -198,7 +194,7 @@
     BasicAuthEndpoint = str_utils:format_bin(
         "https://~s/do_login", [Domain]
     ),
-    % See get/1.
+    % See mock_onepanel_rest_get/1.
     UserPasswordB64 = base64:encode(<<"user2:password2">>),
     BasicAuthHeaders = #{
         <<"authorization">> => <<"Basic ", UserPasswordB64/binary>>
@@ -249,26 +245,9 @@
     ok.
 
 
-<<<<<<< HEAD
--define(IDP, some_oidc_provider).
--define(IDP_WITH_SUPERGROUP, some_oidc_provider_with_super_group).
--define(SUPERGROUP_NAME, <<"admins">>).
--define(SUPERGROUP_PATH, [
-    #idp_group{
-        name = <<"example-vo">>,
-        type = organization},
-    #idp_group{
-        name = ?SUPERGROUP_NAME,
-        type = team}
-    ]).
--define(USER_PRIVS, privileges:group_user()).
--define(MANAGER_PRIVS, privileges:group_manager()).
--define(ADMIN_PRIVS, privileges:group_admin()).
-=======
 % Below macros use the variables Config and UserId, which appear in merge_groups_in_linked_accounts_test/1
 -define(RETRIES, 600).
 -define(INTERVAL, 100). % 600 Attempts every 100 ms - 1 minute
->>>>>>> f9497ac5
 
 -define(assertGroupExists(__Flag, __IdP, __RawEntitlement),
     ?assertEqual(
@@ -279,353 +258,6 @@
     )
 ).
 
-<<<<<<< HEAD
-merge_groups_in_linked_accounts_test(Config) ->
-    % Super groups are mocked in init per testcase
-    % Start with linked acc with no groups
-    FirstLinkedAcc = #linked_account{idp = ?IDP, groups = []},
-    {ok, #document{key = UserId}} = oz_test_utils:call_oz(
-        Config, user_logic, create_user_by_linked_account, [FirstLinkedAcc]
-    ),
-    ?assert(has_linked_accounts(Config, UserId, [FirstLinkedAcc])),
-    ?assertEqual({ok, []}, oz_test_utils:user_get_groups(Config, UserId)),
-    ?assertEqual({ok, []}, oz_test_utils:user_get_eff_groups(Config, UserId)),
-
-    % Try linked acc with a group and check normalization
-    Path = [
-        #idp_group{
-            name = <<"test-vo|">>,
-            type = organization}
-    ],
-    SecondLinkedAcc = #linked_account{idp = ?IDP, groups = [
-        #idp_entitlement{
-            path = Path,
-            privileges = member
-        }
-    ]},
-    oz_test_utils:call_oz(
-        Config, user_logic, merge_linked_account, [UserId, SecondLinkedAcc]
-    ),
-
-    ?assert(has_linked_accounts(Config, UserId, [SecondLinkedAcc])),
-    ?assertHasGroup(true,
-        Config, UserId,
-        Path, <<"(test-vo-)">>, organization,
-        ?USER_PRIVS, direct
-    ),
-    ?assertHasGroup(true,
-        Config, UserId,
-        Path, <<"(test-vo-)">>, organization,
-        ?USER_PRIVS, effective
-    ),
-
-    % Go back to linked acc with no groups and see if they were removed
-    oz_test_utils:call_oz(
-        Config, user_logic, merge_linked_account, [UserId, FirstLinkedAcc]
-    ),
-    ?assertEqual({ok, []}, oz_test_utils:user_get_groups(Config, UserId)),
-    ?assertEqual({ok, []}, oz_test_utils:user_get_eff_groups(Config, UserId), 60),
-
-    % Linked acc with two groups
-    Path1 = [
-        #idp_group{
-            name = <<"another-vo">>,
-            type = organization},
-        #idp_group{
-            name = <<"some-unit">>,
-            type = unit},
-        #idp_group{
-            name = <<"some-team">>,
-            type = team},
-        #idp_group{
-            name = <<"some-role">>,
-            type = role_holders}
-    ],
-    Path2 = [
-        #idp_group{
-            name = <<"another-vo">>,
-            type = organization},
-        #idp_group{
-            name = <<"some-unit">>,
-            type = unit},
-        #idp_group{
-            name = <<"some-team">>,
-            type = team},
-        #idp_group{
-            name = <<"other-role">>,
-            type = role_holders}
-    ],
-
-    ThirdLinkedAcc = #linked_account{idp = ?IDP, groups = [
-        #idp_entitlement{
-            path = Path1,
-            privileges = admin
-        },
-        #idp_entitlement{
-            path = Path2,
-            privileges = manager
-        }
-    ]},
-    oz_test_utils:call_oz(
-        Config, user_logic, merge_linked_account, [UserId, ThirdLinkedAcc]
-    ),
-    ?assert(has_linked_accounts(Config, UserId, [ThirdLinkedAcc])),
-    ?assertHasGroup(false,
-        Config, UserId,
-        lists:sublist(Path1,1),
-        <<"another-vo">>, organization, ?USER_PRIVS, direct
-    ),
-    ?assertHasGroup(true,
-        Config, UserId,
-        lists:sublist(Path1,1),
-        <<"another-vo">>, organization, ?USER_PRIVS, effective
-    ),
-    ?assertHasGroup(false,
-        Config, UserId,
-        lists:sublist(Path1,2),
-        <<"some-unit">>, unit, ?USER_PRIVS, direct
-    ),
-    ?assertHasGroup(true,
-        Config, UserId,
-        lists:sublist(Path1,2),
-        <<"some-unit">>, unit, ?USER_PRIVS, effective
-    ),
-    ?assertHasGroup(false,
-        Config, UserId,
-        lists:sublist(Path1,3),
-        <<"some-team">>, team, ?USER_PRIVS, direct
-    ),
-    ?assertHasGroup(true,
-        Config, UserId,
-        lists:sublist(Path1,3),
-        <<"some-team">>, team, ?USER_PRIVS, effective
-    ),
-    ?assertHasGroup(true,
-        Config, UserId,
-        lists:sublist(Path1,4),
-        <<"some-role">>, role_holders, ?ADMIN_PRIVS, direct
-    ),
-    ?assertHasGroup(true,
-        Config, UserId,
-        lists:sublist(Path1,4),
-        <<"some-role">>, role_holders, ?ADMIN_PRIVS, effective
-    ),
-    ?assertHasGroup(true,
-        Config, UserId,
-        lists:sublist(Path2,4),
-        <<"other-role">>, role_holders, ?MANAGER_PRIVS, direct
-    ),
-    ?assertHasGroup(true,
-        Config, UserId,
-        lists:sublist(Path2,4),
-        <<"other-role">>, role_holders, ?MANAGER_PRIVS, effective
-    ),
-
-    % Linked acc the same as before but with one group removed
-    FourthLinkedAcc = #linked_account{idp = ?IDP, groups = [
-        #idp_entitlement{
-            path = Path1,
-            privileges = admin
-        }
-    ]},
-    oz_test_utils:call_oz(
-        Config, user_logic, merge_linked_account, [UserId, FourthLinkedAcc]
-    ),
-    ?assert(has_linked_accounts(Config, UserId, [FourthLinkedAcc])),
-    ?assertHasGroup(false,
-        Config, UserId,
-        lists:sublist(Path1,1),
-        <<"another-vo">>, organization, ?USER_PRIVS, direct
-    ),
-    ?assertHasGroup(true,
-        Config, UserId,
-        lists:sublist(Path1,1),
-        <<"another-vo">>, organization, ?USER_PRIVS, effective
-    ),
-    ?assertHasGroup(false,
-        Config, UserId,
-        lists:sublist(Path1,2),
-        <<"some-unit">>, unit, ?USER_PRIVS, direct
-    ),
-    ?assertHasGroup(true,
-        Config, UserId,
-        lists:sublist(Path1,2),
-        <<"some-unit">>, unit, ?USER_PRIVS, effective
-    ),
-    ?assertHasGroup(false,
-        Config, UserId,
-        lists:sublist(Path1,3),
-        <<"some-team">>, team, ?USER_PRIVS, direct
-    ),
-    ?assertHasGroup(true,
-        Config, UserId,
-        lists:sublist(Path1,3),
-        <<"some-team">>, team, ?USER_PRIVS, effective
-    ),
-    ?assertHasGroup(true,
-        Config, UserId,
-        lists:sublist(Path1,4),
-        <<"some-role">>, role_holders, ?ADMIN_PRIVS, direct
-    ),
-    ?assertHasGroup(true,
-        Config, UserId,
-        lists:sublist(Path1,4),
-        <<"some-role">>, role_holders, ?ADMIN_PRIVS, effective
-    ),
-    ?assertHasGroup(false,
-        Config, UserId,
-        lists:sublist(Path2,4),
-        <<"other-role">>, role_holders, ?MANAGER_PRIVS, direct
-    ),
-    ?assertHasGroup(false,
-        Config, UserId,
-        lists:sublist(Path2,4),
-        <<"other-role">>, role_holders, ?MANAGER_PRIVS, effective
-    ),
-
-    % Linked acc from other provider
-    Path3 = [
-        #idp_group{
-            name = <<"example-vo">>,
-            type = organization},
-        #idp_group{
-            name = <<"new-team">>,
-            type = team}
-    ],
-    FifthLinkedAcc = #linked_account{idp = ?IDP_WITH_SUPERGROUP, groups = [
-        #idp_entitlement{
-            path = Path3,
-            privileges = manager
-        },
-        #idp_entitlement{
-            path = ?SUPERGROUP_PATH,
-            privileges = member
-        }
-    ]},
-    oz_test_utils:call_oz(
-        Config, user_logic, merge_linked_account, [UserId, FifthLinkedAcc]
-    ),
-    ?assert(has_linked_accounts(Config, UserId, [FourthLinkedAcc, FifthLinkedAcc])),
-    % Because the user belongs to the super group, he should have admin
-    % rights (effective) in all the groups, beside the admin group (his privs
-    % there are decided based on membership spec in admin group).
-    ?assertHasGroup(false,
-        Config, UserId,
-        lists:sublist(Path3,1),
-        <<"example-vo">>, organization, ?USER_PRIVS, direct
-    ),
-    ?assertHasGroup(true,
-        Config, UserId,
-        lists:sublist(Path3,1),
-        <<"example-vo">>, organization, ?ADMIN_PRIVS, effective
-    ),
-    ?assertHasGroup(true,
-        Config, UserId,
-        lists:sublist(Path3,2),
-        <<"new-team">>, team, ?MANAGER_PRIVS, direct
-    ),
-    ?assertHasGroup(true,
-        Config, UserId,
-        lists:sublist(Path3,2),
-        <<"new-team">>, team, ?ADMIN_PRIVS, effective
-    ),
-    ?assertHasGroup(true,
-        Config, UserId,
-        ?SUPERGROUP_PATH,
-        ?SUPERGROUP_NAME, team, ?USER_PRIVS, direct
-    ),
-    ?assertHasGroup(true,
-        Config, UserId,
-        ?SUPERGROUP_PATH,
-        ?SUPERGROUP_NAME, team, ?USER_PRIVS, effective
-    ),
-
-    % Linked acc the same as above but without the super group
-    SixthLinkedAcc = #linked_account{idp = ?IDP_WITH_SUPERGROUP, groups = [
-        #idp_entitlement{
-            path = Path3,
-            privileges = manager
-        }
-    ]},
-    oz_test_utils:call_oz(
-        Config, user_logic, merge_linked_account, [UserId, SixthLinkedAcc]
-    ),
-    ?assert(has_linked_accounts(Config, UserId, [FourthLinkedAcc, SixthLinkedAcc])),
-    % Now, the user should lose admin privs to all groups
-    ?assertHasGroup(false,
-        Config, UserId,
-        lists:sublist(Path3,1),
-        <<"example-vo">>, organization, ?USER_PRIVS, direct
-    ),
-    ?assertHasGroup(true,
-        Config, UserId,
-        lists:sublist(Path3,1),
-        <<"example-vo">>, organization, ?USER_PRIVS, effective
-    ),
-    ?assertHasGroup(true,
-        Config, UserId,
-        lists:sublist(Path3,2),
-        <<"new-team">>, team, ?MANAGER_PRIVS, direct
-    ),
-    ?assertHasGroup(true,
-        Config, UserId,
-        lists:sublist(Path3,2),
-        <<"new-team">>, team, ?MANAGER_PRIVS, effective
-    ),
-    ?assertHasGroup(false,
-        Config, UserId,
-        ?SUPERGROUP_PATH,
-        ?SUPERGROUP_NAME, team, ?USER_PRIVS, direct
-    ),
-    ?assertHasGroup(false,
-        Config, UserId,
-        ?SUPERGROUP_PATH,
-        ?SUPERGROUP_NAME, team, ?USER_PRIVS, effective
-    ),
-
-    % Linked acc the same as above but user's privileges in the group
-    % are downgraded to member.
-    SeventhLinkedAcc = #linked_account{idp = ?IDP_WITH_SUPERGROUP, groups = [
-        #idp_entitlement{
-            path = Path3,
-            privileges = member
-        }
-    ]},
-    oz_test_utils:call_oz(
-        Config, user_logic, merge_linked_account, [UserId, SeventhLinkedAcc]
-    ),
-    ?assert(has_linked_accounts(Config, UserId, [FourthLinkedAcc, SeventhLinkedAcc])),
-    % Now, the user should lose admin privs to all groups
-    ?assertHasGroup(false,
-        Config, UserId,
-        lists:sublist(Path3,1),
-        <<"example-vo">>, organization, ?USER_PRIVS, direct
-    ),
-    ?assertHasGroup(true,
-        Config, UserId,
-        lists:sublist(Path3,1),
-        <<"example-vo">>, organization, ?USER_PRIVS, effective
-    ),
-    ?assertHasGroup(true,
-        Config, UserId,
-        lists:sublist(Path3,2),
-        <<"new-team">>, team, ?USER_PRIVS, direct
-    ),
-    ?assertHasGroup(true,
-        Config, UserId,
-        lists:sublist(Path3,2),
-        <<"new-team">>, team, ?USER_PRIVS, effective
-    ),
-    ?assertHasGroup(false,
-        Config, UserId,
-        ?SUPERGROUP_PATH,
-        ?SUPERGROUP_NAME, team, ?USER_PRIVS, direct
-    ),
-    ?assertHasGroup(false,
-        Config, UserId,
-        ?SUPERGROUP_PATH,
-        ?SUPERGROUP_NAME, team, ?USER_PRIVS, effective
-=======
 -define(assertHasGroup(__Flag, __IdP, __RawEntitlement, __RelationType),
     ?assertEqual(
         __Flag,
@@ -687,7 +319,6 @@
     FirstLinkedAcc = LinkedAcc(?DUMMY_IDP, []),
     {ok, #document{key = UserId}} = oz_test_utils:call_oz(
         Config, user_logic, create_user_by_linked_account, [FirstLinkedAcc]
->>>>>>> f9497ac5
     ),
     ?assertHasLinkedAccount(FirstLinkedAcc),
     ?assertGroupsCount(0, 0),
@@ -846,7 +477,28 @@
     % Merge one of the accounts, which should add the entitlements again
     MergeAcc(?THIRD_IDP, [<<"staff/vm-operators">>, <<"task4.1">>, <<"testGroup">>, <<"staff/admins/privileged">>]),
     ?assertGroupsCount(10, 14),
-    ?assertLinkedAccountsCount(3).
+    ?assertLinkedAccountsCount(3),
+
+    % Check if all groups are protected
+    lists:foreach(fun(IdP, Entitlement) ->
+        ?assert(is_protected(Config, IdP, Entitlement))
+    end, [
+        {?DUMMY_IDP, <<"group/subgroup">>},
+        {?DUMMY_IDP, <<"anotherGroup">>},
+        {?DUMMY_IDP, <<"thirdGroup">>},
+
+        {?OTHER_IDP, <<"users/admins">>},
+        {?OTHER_IDP, <<"users/developers">>},
+        {?OTHER_IDP, <<"users/technicians">>},
+        {?OTHER_IDP, <<"users">>},
+
+        {?THIRD_IDP, <<"staff/vm-operators">>},
+        {?THIRD_IDP, <<"task4.1">>},
+        {?THIRD_IDP, <<"testGroup">>},
+        {?THIRD_IDP, <<"staff/admins/privileged">>},
+        {?THIRD_IDP, <<"staff">>},
+        {?THIRD_IDP, <<"staff/admins">>}
+    ]).
 
 
 %%%===================================================================
@@ -867,28 +519,10 @@
     end,
     [{env_up_posthook, Posthook}, {?LOAD_MODULES, [oz_test_utils]} | Config].
 
-<<<<<<< HEAD
-init_per_testcase(merge_groups_in_linked_accounts_test, Config) ->
-    Nodes = ?config(oz_worker_nodes, Config),
-    ok = test_utils:mock_new(Nodes, auth_utils, [passthrough]),
-    ok = test_utils:mock_expect(Nodes, auth_utils, get_super_group,
-        fun(ProviderId) ->
-            case ProviderId of
-                ?IDP -> undefined;
-                ?IDP_WITH_SUPERGROUP -> ?SUPERGROUP_PATH
-            end
-        end),
-    Config;
-init_per_testcase(Case, Config) when 
-Case =:= basic_auth_cache_test;
-Case =:= basic_auth_login_test;
-Case =:= automatic_group_membership_test ->
-=======
 init_per_testcase(Case, Config) when
     Case =:= basic_auth_cache_test;
     Case =:= basic_auth_login_test;
     Case =:= automatic_group_membership_test ->
->>>>>>> f9497ac5
     Nodes = ?config(oz_worker_nodes, Config),
     ok = test_utils:mock_new(Nodes, http_client, [passthrough]),
     ok = mock_onepanel_rest_get(Nodes),
@@ -985,21 +619,6 @@
 
 check_group_exists(Config, IdP, RawEntitlement) ->
     try
-<<<<<<< HEAD
-        GroupId = oz_test_utils:call_oz(
-            Config, idp_group_mapping, gen_group_id, [GroupSpec]
-        ),
-        % Check that created group is marked protected
-        {ok, Group} = oz_test_utils:get_group(Config, GroupId),
-        ?assertEqual(true, Group#od_group.protected),
-
-        {ok, UserGroups} = case DirectOrEff of
-            direct ->
-                oz_test_utils:user_get_groups(Config, UserId);
-            effective ->
-                oz_test_utils:user_get_eff_groups(Config, UserId)
-        end,
-=======
         IdPEntitlement = expected_parsing_result(Config, IdP, RawEntitlement),
         GroupId = entitlement_mapping:gen_group_id(IdPEntitlement),
         oz_test_utils:call_oz(Config, group_logic, exists, [GroupId])
@@ -1021,7 +640,6 @@
         GroupId = entitlement_mapping:gen_group_id(IdPEntitlement),
 
         UserGroups = get_groups(Config, UserId, RelationType),
->>>>>>> f9497ac5
         BelongsToGroup = lists:member(GroupId, UserGroups),
         {ok, #od_group{
             name = GroupName, type = GroupType
@@ -1053,9 +671,6 @@
     DirectCount = length(get_groups(Config, UserId, direct)),
     EffectiveCount = length(get_groups(Config, UserId, effective)),
     EntitlementsCount = length(get_entitlements(Config, UserId)),
-    lists:foreach(fun(G) ->
-        {ok, #od_group{name = Name}} = oz_test_utils:get_group(Config, G)
-    end, get_groups(Config, UserId, effective)),
     DirectCount =:= ExpDirectCount andalso
         EntitlementsCount =:= ExpDirectCount andalso
         EffectiveCount =:= ExpEffectiveCount.
@@ -1106,6 +721,15 @@
     end.
 
 
+is_protected(Config, IdP, RawEntitlement) ->
+    IdPEntitlement = expected_parsing_result(Config, IdP, RawEntitlement),
+    GroupId = entitlement_mapping:gen_group_id(IdPEntitlement),
+    case oz_test_utils:get_group(Config, GroupId) of
+        {ok, #od_group{protected = true}} -> true;
+        _ -> false
+    end.
+
+
 expected_parsing_result(Config, IdP, RawEntitlement) ->
     Parser = get_parser(Config, IdP),
     Parser =:= undefined andalso throw(undefined_parser),
