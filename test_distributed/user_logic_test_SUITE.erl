--- conflicted
+++ resolved
@@ -250,7 +250,7 @@
     ?assertEqual({ok, []}, oz_test_utils:user_get_eff_groups(Config, UserId)),
 
     % Try linked acc with a group and check normalization
-    Path = [ 
+    Path = [
         #idp_group{
             name = <<"test-vo|">>,
             type = organization}
@@ -264,7 +264,7 @@
     oz_test_utils:call_oz(
         Config, user_logic, merge_linked_account, [UserId, SecondLinkedAcc]
     ),
-    
+
     ?assert(has_linked_accounts(Config, UserId, [SecondLinkedAcc])),
     ?assertHasGroup(true,
         Config, UserId,
@@ -275,13 +275,8 @@
         Config, UserId,
         Path, <<"(test-vo-)">>, organization,
         ?USER_PRIVS, effective
-<<<<<<< HEAD
-    )),
-    
-=======
-    ),
-
->>>>>>> d2209ee4
+    ),
+
     % Go back to linked acc with no groups and see if they were removed
     oz_test_utils:call_oz(
         Config, user_logic, merge_linked_account, [UserId, FirstLinkedAcc]
@@ -290,7 +285,7 @@
     ?assertEqual({ok, []}, oz_test_utils:user_get_eff_groups(Config, UserId), 60),
 
     % Linked acc with two groups
-    Path1 = [ 
+    Path1 = [
         #idp_group{
             name = <<"another-vo">>,
             type = organization},
