--- conflicted
+++ resolved
@@ -35,11 +35,8 @@
     create_basic_space_env/2,
     create_basic_doi_hservice_env/2,
     create_basic_handle_env/2,
-<<<<<<< HEAD
-    create_basic_harvester_env/2
-=======
+    create_basic_harvester_env/2,
     create_basic_cluster_env/2
->>>>>>> 05c6bf0c
 ]).
 -export([
     create_eff_parent_groups_env/1,
@@ -48,12 +45,12 @@
     create_provider_eff_users_env/1,
     create_hservice_eff_users_env/1,
     create_handle_eff_users_env/1,
+    create_harvester_eff_users_env/1,
     create_cluster_eff_users_env/1,
     create_eff_spaces_env/1,
     create_eff_providers_env/1,
     create_eff_handle_services_env/1,
     create_eff_handles_env/1,
-    create_harvester_eff_users_env/1,
     create_eff_harvesters_env/1
 ]).
 
@@ -677,21 +674,12 @@
     {HandleId, U1, U2}.
 
 
-<<<<<<< HEAD
 create_basic_harvester_env(Config, Privs) when not is_list(Privs) ->
     create_basic_harvester_env(Config, [Privs]);
 create_basic_harvester_env(Config, Privs) ->
     %% Create environment with the following relations:
     %%
     %%                Harvester
-=======
-create_basic_cluster_env(Config, Privs) when not is_list(Privs) ->
-    create_basic_cluster_env(Config, [Privs]);
-create_basic_cluster_env(Config, Privs) ->
-    %% Create environment with the following relations:
-    %%
-    %%                  Cluster
->>>>>>> 05c6bf0c
     %%                 /     \
     %%                /       \
     %%       [~privileges]  [privileges]
@@ -701,7 +689,6 @@
     {ok, U1} = oz_test_utils:create_user(Config, #od_user{}),
     {ok, U2} = oz_test_utils:create_user(Config, #od_user{}),
 
-<<<<<<< HEAD
     AllHarvesterPrivs = privileges:harvester_privileges(),
     {ok, Harvester} = oz_test_utils:create_harvester(Config, ?ROOT, ?HARVESTER_CREATE_DATA),
     {ok, _} = oz_test_utils:harvester_add_user(Config, Harvester, U1),
@@ -715,7 +702,23 @@
     oz_test_utils:ensure_entity_graph_is_up_to_date(Config),
 
     {Harvester, U1, U2}.
-=======
+
+
+create_basic_cluster_env(Config, Privs) when not is_list(Privs) ->
+    create_basic_cluster_env(Config, [Privs]);
+create_basic_cluster_env(Config, Privs) ->
+    %% Create environment with the following relations:
+    %%
+    %%                  Cluster
+    %%                 /     \
+    %%                /       \
+    %%       [~privileges]  [privileges]
+    %%              /           \
+    %%           User1         User2
+
+    {ok, U1} = oz_test_utils:create_user(Config, #od_user{}),
+    {ok, U2} = oz_test_utils:create_user(Config, #od_user{}),
+
     AllClusterPrivs = privileges:cluster_privileges(),
 
     {ok, {ProviderId, Macaroon}} = oz_test_utils:create_provider(
@@ -732,7 +735,6 @@
     oz_test_utils:ensure_entity_graph_is_up_to_date(Config),
 
     {Cluster, U1, U2, {ProviderId, Macaroon}}.
->>>>>>> 05c6bf0c
 
 
 create_eff_parent_groups_env(Config) ->
@@ -1052,7 +1054,6 @@
     {HandleId, Groups, Users, {U1, U2, NonAdmin}}.
 
 
-<<<<<<< HEAD
 create_harvester_eff_users_env(Config) ->
     %% Create environment with the following relations:
     %%
@@ -1060,15 +1061,6 @@
     %%                 /  |  \
     %%                /   |   \
     %%     [~space_view]  |  [space_view]
-=======
-create_cluster_eff_users_env(Config) ->
-    %% Create environment with the following relations:
-    %%
-    %%                  Cluster
-    %%                 /  |  \
-    %%                /   |   \
-    %%     [~cluster_view]  |  [cluster_view]
->>>>>>> 05c6bf0c
     %%           /        |        \
     %%        User1     Group1    User2
     %%                 /      \
@@ -1094,7 +1086,6 @@
     {ok, U2} = oz_test_utils:create_user(Config, #od_user{}),
     {ok, NonAdmin} = oz_test_utils:create_user(Config, #od_user{}),
 
-<<<<<<< HEAD
     AllHarvesterPrivs = privileges:harvester_privileges(),
     {ok, H1} = oz_test_utils:create_harvester(Config, ?ROOT, ?HARVESTER_CREATE_DATA),
     {ok, _} = oz_test_utils:harvester_add_user(Config, H1, U1),
@@ -1110,7 +1101,40 @@
     oz_test_utils:ensure_entity_graph_is_up_to_date(Config),
 
     {H1, Groups, Users, {U1, U2, NonAdmin}}.
-=======
+
+
+create_cluster_eff_users_env(Config) ->
+    %% Create environment with the following relations:
+    %%
+    %%                  Cluster
+    %%                 /  |  \
+    %%                /   |   \
+    %%     [~cluster_view]  |  [cluster_view]
+    %%           /        |        \
+    %%        User1     Group1    User2
+    %%                 /      \
+    %%                /        \
+    %%             Group6     Group2
+    %%              /         /    \
+    %%           User6       /     User3
+    %%                    Group3
+    %%                    /    \
+    %%                   /      \
+    %%                Group4  Group5
+    %%                 /          \
+    %%               User4      User5
+    %%
+    %%      <<user>>
+    %%      NonAdmin
+
+    {
+        [{G1, _} | _] = Groups, Users
+    } = create_eff_child_groups_env(Config),
+
+    {ok, U1} = oz_test_utils:create_user(Config, #od_user{}),
+    {ok, U2} = oz_test_utils:create_user(Config, #od_user{}),
+    {ok, NonAdmin} = oz_test_utils:create_user(Config, #od_user{}),
+
     AllClusterPrivs = privileges:cluster_privileges(),
 
 
@@ -1131,7 +1155,6 @@
     oz_test_utils:ensure_entity_graph_is_up_to_date(Config),
 
     {C1, Groups, Users, {U1, U2, NonAdmin}, {ProviderId, Macaroon}}.
->>>>>>> 05c6bf0c
 
 
 create_eff_spaces_env(Config) ->
