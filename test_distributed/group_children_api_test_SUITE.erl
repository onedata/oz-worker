--- conflicted
+++ resolved
@@ -322,11 +322,7 @@
         client_spec = #client_spec{
             correct = [
                 root,
-<<<<<<< HEAD
                 {admin, [?OZ_GROUPS_ADD_RELATIONSHIPS]},
-=======
-                {user, Admin},
->>>>>>> 31489a7f
                 {user, User}
             ],
             unauthorized = [nobody],
