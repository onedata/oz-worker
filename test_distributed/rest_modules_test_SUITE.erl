--- conflicted
+++ resolved
@@ -300,16 +300,10 @@
                 invite_user_to_space_test,
                 get_group_info_by_user_test,
                 get_ancestor_group_info_by_user_test,
-<<<<<<< HEAD
-                last_user_leaves_group_test,
-                non_last_user_leaves_group_test
-=======
                 % This test is disabled as currently we do not
                 % remove a group when last member leaves.
                 % last_user_leaves_group_test,
-                non_last_user_leaves_group_test,
-                invite_user_to_group_test
->>>>>>> e12502fe
+                non_last_user_leaves_group_test
             ]
         },
         {
