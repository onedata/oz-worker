--- conflicted
+++ resolved
@@ -141,16 +141,12 @@
     {ok, U1} = oz_test_utils:handle_service_add_user(Config, HService, U1),
     {ok, U2} = oz_test_utils:handle_service_add_user(Config, HService, U2),
 
-<<<<<<< HEAD
-    AllPrivs = privileges:handle_privileges(),
-=======
     {ok, ShareIdThatAlreadyHasAHandle} = oz_test_utils:create_share(
         Config, ?ROOT, datastore_key:new(), ?SHARE_NAME1, ?ROOT_FILE_ID, S1
     ),
     {ok, _} = oz_test_utils:create_handle(
         Config, ?ROOT, ?HANDLE(HService, ShareIdThatAlreadyHasAHandle)
     ),
->>>>>>> eb2428ec
 
     AllPrivs = privileges:handle_privileges(),
     ExpResourceType = <<"Share">>,
@@ -215,16 +211,9 @@
                         [<<"Share">>])},
                 {<<"resourceType">>, 1234,
                     ?ERROR_BAD_VALUE_BINARY(<<"resourceType">>)},
-<<<<<<< HEAD
                 {<<"resourceId">>, <<"">>, ?ERROR_BAD_VALUE_ID_NOT_FOUND(<<"resourceId">>)},
                 {<<"resourceId">>, 1234, ?ERROR_BAD_VALUE_ID_NOT_FOUND(<<"resourceId">>)},
-=======
-                % one cannot check privileges of resource
-                % if it does not exist so 403
-                {<<"resourceId">>, <<"">>, ?ERROR_FORBIDDEN},
-                {<<"resourceId">>, 1234, ?ERROR_FORBIDDEN},
                 {<<"resourceId">>, ShareIdThatAlreadyHasAHandle, ?ERROR_ALREADY_EXISTS},
->>>>>>> eb2428ec
                 {<<"metadata">>, 1234,
                     ?ERROR_BAD_VALUE_BINARY(<<"metadata">>)}
             ]
@@ -258,18 +247,6 @@
             operation = create,
             gri = #gri{type = od_handle, aspect = instance},
             auth_hint = ?AS_USER(U1),
-<<<<<<< HEAD
-            expected_result = ?OK_MAP_CONTAINS(#{
-                <<"metadata">> => ?DC_METADATA,
-                <<"handleServiceId">> => HService,
-                <<"resourceType">> => ExpResourceType,
-                <<"resourceId">> => ShareId,
-                <<"gri">> => fun(EncodedGri) ->
-                    #gri{id = Id} = gri:deserialize(EncodedGri),
-                    VerifyFun(Id)
-                end
-            })
-=======
             expected_result = ?OK_ENV(fun(#{shareId := ShareId} = Env, _Data) ->
                 ?OK_MAP_CONTAINS(#{
                     <<"metadata">> => ?DC_METADATA,
@@ -277,14 +254,11 @@
                     <<"resourceType">> => ExpResourceType,
                     <<"resourceId">> => ShareId,
                     <<"gri">> => fun(EncodedGri) ->
-                        #gri{id = Id} = oz_test_utils:decode_gri(
-                            Config, EncodedGri
-                        ),
+                        #gri{id = Id} = gri:deserialize(EncodedGri),
                         VerifyResult(Env, Id)
                     end
                 })
             end)
->>>>>>> eb2428ec
         },
         data_spec = DataSpec#data_spec{
             bad_values = []
