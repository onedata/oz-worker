--- conflicted
+++ resolved
@@ -11,7 +11,6 @@
 %%%-------------------------------------------------------------------
 -module(oz_test_utils).
 
--include("registered_names.hrl").
 -include("entity_logic.hrl").
 -include("graph_sync/oz_graph_sync.hrl").
 -include("datastore/oz_datastore_models.hrl").
@@ -152,7 +151,6 @@
 % Convenience functions for gs
 -export([
     create_session/3,
-    get_cacerts/1,
     get_rest_port/1,
     get_gs_ws_url/1,
     get_gs_supported_proto_verions/1,
@@ -1312,6 +1310,88 @@
     ?assertMatch({ok, _}, call_oz(Config, handle_logic, add_group, [
         ?ROOT, HandleId, GroupId
     ])).
+
+
+%%--------------------------------------------------------------------
+%% @doc
+%% Sets privileges for group's user.
+%% @end
+%%--------------------------------------------------------------------
+-spec group_set_user_privileges(Config :: term(), GroupId :: od_group:id(),
+    UserId :: od_user:id(), Operation :: entity_graph:privileges_operation(),
+    Privileges :: [privileges:group_privilege()]) -> ok.
+group_set_user_privileges(Config, GroupId, UserId, Operation, Privs) ->
+    ?assertMatch(ok, call_oz(Config, group_logic, update_user_privileges, [
+        ?ROOT, GroupId, UserId, Operation, Privs
+    ])).
+
+
+%%--------------------------------------------------------------------
+%% @doc
+%% Sets privileges for subgroup.
+%% @end
+%%--------------------------------------------------------------------
+-spec group_set_group_privileges(Config :: term(), GroupId :: od_group:id(),
+    ChildGroupId :: od_group:id(), Operation :: entity_graph:privileges_operation(),
+    Privileges :: [privileges:group_privilege()]) -> ok.
+group_set_group_privileges(Config, GroupId, ChildGroupId, Operation, Privs) ->
+    ?assertMatch(ok, call_oz(Config, group_logic, update_child_privileges, [
+        ?ROOT, GroupId, ChildGroupId, Operation, Privs
+    ])).
+
+
+%%--------------------------------------------------------------------
+%% @doc
+%% Creates a space in onezone.
+%% @end
+%%--------------------------------------------------------------------
+-spec create_space_for_group(Config :: term(), GroupId :: od_group:id(),
+    NameOrData :: od_space:name() | #{}) -> {ok, od_space:id()}.
+create_space_for_group(Config, GroupId, NameOrData) ->
+    ?assertMatch({ok, _}, call_oz(
+        Config, group_logic, create_space, [?ROOT, GroupId, NameOrData]
+    )).
+
+
+%%--------------------------------------------------------------------
+%% @doc
+%% Removes group from space in onezone.
+%% @end
+%%--------------------------------------------------------------------
+-spec space_remove_group(Config :: term(), SpaceId :: od_space:id(),
+    GroupId :: od_group:id()) -> ok.
+space_remove_group(Config, SpaceId, GroupId) ->
+    ?assertMatch(ok, call_oz(
+        Config, space_logic, remove_group, [?ROOT, SpaceId, GroupId]
+    )).
+
+
+%%--------------------------------------------------------------------
+%% @doc
+%% Creates a group invite token to given group.
+%% @end
+%%--------------------------------------------------------------------
+-spec group_invite_group_token(Config :: term(),
+    Client :: entity_logic:client(), GroupId :: od_group:id()) ->
+    {ok, macaroon:macaroon()}.
+group_invite_group_token(Config, Client, GroupId) ->
+    ?assertMatch({ok, _}, call_oz(
+        Config, group_logic, create_group_invite_token, [Client, GroupId]
+    )).
+
+
+%%--------------------------------------------------------------------
+%% @doc
+%% Creates a group invite token to given user.
+%% @end
+%%--------------------------------------------------------------------
+-spec group_invite_user_token(Config :: term(),
+    Client :: entity_logic:client(), GroupId :: od_group:id()) ->
+    {ok, macaroon:macaroon()}.
+group_invite_user_token(Config, Client, GroupId) ->
+    ?assertMatch({ok, _}, call_oz(
+        Config, group_logic, create_user_invite_token, [Client, GroupId]
+    )).
 
 
 %%--------------------------------------------------------------------
@@ -1503,18 +1583,6 @@
 
 %%--------------------------------------------------------------------
 %% @doc
-<<<<<<< HEAD
-%% Sets privileges for group's user.
-%% @end
-%%--------------------------------------------------------------------
--spec group_set_user_privileges(Config :: term(), GroupId :: od_group:id(),
-    UserId :: od_user:id(), Operation :: entity_graph:privileges_operation(),
-    Privileges :: [privileges:group_privilege()]) -> ok.
-group_set_user_privileges(Config, GroupId, UserId, Operation, Privs) ->
-    ?assertMatch(ok, call_oz(Config, group_logic, update_user_privileges, [
-        ?ROOT, GroupId, UserId, Operation, Privs
-    ])).
-=======
 %% Returns the list of DER encoded ca certs used in gui server.
 %% @end
 %%--------------------------------------------------------------------
@@ -1522,76 +1590,18 @@
 gui_ca_certs(Config) ->
     {ok, CaCertsDir} = call_oz(Config, application, get_env, [?APP_NAME, cacerts_dir]),
     call_oz(Config, cert_utils, load_ders_in_dir, [CaCertsDir]).
->>>>>>> 7fed97d4
-
-
-%%--------------------------------------------------------------------
-%% @doc
-<<<<<<< HEAD
-%% Sets privileges for subgroup.
-%% @end
-%%--------------------------------------------------------------------
--spec group_set_group_privileges(Config :: term(), GroupId :: od_group:id(),
-    ChildGroupId :: od_group:id(), Operation :: entity_graph:privileges_operation(),
-    Privileges :: [privileges:group_privilege()]) -> ok.
-group_set_group_privileges(Config, GroupId, ChildGroupId, Operation, Privs) ->
-    ?assertMatch(ok, call_oz(Config, group_logic, update_child_privileges, [
-        ?ROOT, GroupId, ChildGroupId, Operation, Privs
-    ])).
-
-
-%%--------------------------------------------------------------------
-%% @doc
-%% Creates a space in onezone.
-%% @end
-%%--------------------------------------------------------------------
--spec create_space_for_group(Config :: term(), GroupId :: od_group:id(),
-    NameOrData :: od_space:name() | #{}) -> {ok, od_space:id()}.
-create_space_for_group(Config, GroupId, NameOrData) ->
-    ?assertMatch({ok, _}, call_oz(
-        Config, group_logic, create_space, [?ROOT, GroupId, NameOrData]
-    )).
-
-
-%%--------------------------------------------------------------------
-%% @doc
-%% Removes group from space in onezone.
-%% @end
-%%--------------------------------------------------------------------
--spec space_remove_group(Config :: term(), SpaceId :: od_space:id(),
-    GroupId :: od_group:id()) -> ok.
-space_remove_group(Config, SpaceId, GroupId) ->
-    ?assertMatch(ok, call_oz(
-        Config, space_logic, remove_group, [?ROOT, SpaceId, GroupId]
-    )).
-
-
-%%--------------------------------------------------------------------
-%% @doc
-%% Creates a group invite token to given group.
-%% @end
-%%--------------------------------------------------------------------
--spec group_invite_group_token(Config :: term(),
-    Client :: entity_logic:client(), GroupId :: od_group:id()) ->
-    {ok, macaroon:macaroon()}.
-group_invite_group_token(Config, Client, GroupId) ->
-    ?assertMatch({ok, _}, call_oz(
-        Config, group_logic, create_group_invite_token, [Client, GroupId]
-    )).
-
-
-%%--------------------------------------------------------------------
-%% @doc
-%% Creates a group invite token to given user.
-%% @end
-%%--------------------------------------------------------------------
--spec group_invite_user_token(Config :: term(),
-    Client :: entity_logic:client(), GroupId :: od_group:id()) ->
-    {ok, macaroon:macaroon()}.
-group_invite_user_token(Config, Client, GroupId) ->
-    ?assertMatch({ok, _}, call_oz(
-        Config, group_logic, create_user_invite_token, [Client, GroupId]
-    )).
+
+
+%%--------------------------------------------------------------------
+%% @doc
+%% Returns the list of DER encoded ca certs used in rest server.
+%% @end
+%%--------------------------------------------------------------------
+-spec rest_ca_certs(Config :: term()) -> [public_key:der_encoded()].
+rest_ca_certs(Config) ->
+    ZoneCaPath = call_oz(Config, ozpca, oz_ca_path, []),
+    ZoneCaCertDers = call_oz(Config, cert_utils, load_ders, [ZoneCaPath]),
+    ZoneCaCertDers ++ gui_ca_certs(Config).
 
 
 %%--------------------------------------------------------------------
@@ -1605,30 +1615,6 @@
 create_session(Config, UserId, CustomArgs) ->
     ?assertMatch({ok, _}, call_oz(
         Config, gui_session_plugin, create_session, [UserId, CustomArgs]
-    )).
-
-
-%%--------------------------------------------------------------------
-%% @doc
-%% Get cacerts.
-%% @end
-%%--------------------------------------------------------------------
--spec get_cacerts(Config :: term()) -> {ok, CaCerts :: [binary()]}.
-get_cacerts(Config) ->
-    GetCertsFun =
-        fun() ->
-            {ok, ZoneCADir} = application:get_env(?APP_NAME, ozpca_dir),
-            {ok, ZoneCaCertPem} = file:read_file(ozpca:cacert_path(ZoneCADir)),
-            {ok, CaCertsDir} = application:get_env(?APP_NAME, cacerts_dir),
-            {ok, CaCertPems} = file_utils:read_files({dir, CaCertsDir}),
-            CaCerts = lists:map(
-                fun cert_decoder:pem_to_der/1, [ZoneCaCertPem | CaCertPems]
-            ),
-            {ok, CaCerts}
-        end,
-
-    ?assertMatch({ok, _}, call_oz(
-        Config, erlang, apply, [GetCertsFun, []]
     )).
 
 
@@ -1681,14 +1667,4 @@
 decode_gri(Config, EncodedGri) ->
     ?assertMatch(#gri{}, call_oz(
         Config, gs_protocol, string_to_gri, [EncodedGri])
-    ).
-=======
-%% Returns the list of DER encoded ca certs used in rest server.
-%% @end
-%%--------------------------------------------------------------------
--spec rest_ca_certs(Config :: term()) -> [public_key:der_encoded()].
-rest_ca_certs(Config) ->
-    ZoneCaPath = call_oz(Config, ozpca, oz_ca_path, []),
-    ZoneCaCertDers = call_oz(Config, cert_utils, load_ders, [ZoneCaPath]),
-    ZoneCaCertDers ++ gui_ca_certs(Config).
->>>>>>> 7fed97d4
+    ).