--- conflicted
+++ resolved
@@ -157,7 +157,8 @@
     get_provider/2,
     list_providers/1,
     delete_provider/2,
-    support_space_by_provider/3, support_space/4, support_space/5, support_space_using_token/5,
+    support_space_by_provider/3, support_space/4, support_space/5,
+    support_space_using_token/5,
     unsupport_space/3,
     enable_subdomain_delegation/4,
     set_provider_domain/3
@@ -256,18 +257,13 @@
     cluster_get_group_privileges/3
 ]).
 -export([
-<<<<<<< HEAD
-    assert_invite_token_usage_limit_reached/3
-=======
     create_storage/3,
     get_storage/2,
     update_storage/3,
     delete_storage/2
 ]).
 -export([
-    assert_token_exists/2,
-    assert_token_not_exists/2
->>>>>>> f0828418
+    assert_invite_token_usage_limit_reached/3
 ]).
 -export([
     delete_all_entities/1,
@@ -2870,10 +2866,6 @@
 
 %%--------------------------------------------------------------------
 %% @doc
-<<<<<<< HEAD
-%% Asserts that an invite token's usage limit was reached or not
-%% (depending on the Expected flag).
-=======
 %% Creates a storage in onezone.
 %% @end
 %%--------------------------------------------------------------------
@@ -2925,8 +2917,8 @@
 
 %%--------------------------------------------------------------------
 %% @doc
-%% Asserts token not exists.
->>>>>>> f0828418
+%% Asserts that an invite token's usage limit was reached or not
+%% (depending on the Expected flag).
 %% @end
 %%--------------------------------------------------------------------
 -spec assert_invite_token_usage_limit_reached(Config :: term(), Expected :: boolean(),
