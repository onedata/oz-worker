%%%-------------------------------------------------------------------
%%% @author Krzysztof Trzepla
%%% @author Lukasz Opiola
%%% @copyright (C) 2014-2016 ACK CYFRONET AGH
%%% This software is released under the MIT license
%%% cited in 'LICENSE.txt'.
%%% @end
%%%-------------------------------------------------------------------
%%% @doc Common functions for ct tests.
%%% @end
%%%-------------------------------------------------------------------
-module(oz_test_utils).

-include("entity_logic.hrl").
-include("graph_sync/oz_graph_sync.hrl").
-include("datastore/oz_datastore_models.hrl").
-include("registered_names.hrl").
-include("api_test_utils.hrl").
-include_lib("ctool/include/test/test_utils.hrl").
-include_lib("gui/include/gui_session.hrl").


%% API
-export([
    call_oz/4,
    get_env/3,
    get_oz_domain/1,
    get_rest_api_prefix/1,
    get_rest_port/1,
    all_oz_privileges/1
]).
% Operations corresponding to logic modules
-export([
    list_users/1,
    create_user/2,
    get_user/2,
    delete_user/2,

    create_client_token/2,
    list_client_tokens/2,

    user_get_oz_privileges/2,
    user_get_eff_oz_privileges/2,
    user_get_groups/2,
    user_get_spaces/2,
    user_get_eff_groups/2,
    user_set_oz_privileges/4,
    user_set_default_space/3,
    user_get_default_space/2,
    user_unset_default_space/2,
    user_set_space_alias/4,
    user_get_space_alias/3,
    user_unset_space_alias/3,
    user_set_default_provider/3,
    user_get_default_provider/2,
    user_unset_default_provider/2,

    user_leave_space/3
]).
-export([
    all_group_privileges/1,

    list_groups/1,
    create_group/3,
    get_group/2,
    delete_group/2,
    mark_group_protected/2,

    group_get_children/2,
    group_get_parents/2,
    group_get_spaces/2,
    group_get_users/2,
    group_get_oz_privileges/2,
    group_get_eff_oz_privileges/2,
    group_set_oz_privileges/4,

    group_add_user/3,
    group_set_user_privileges/5,
    group_add_group/3,
    group_remove_user/3,
    group_remove_group/3,
    group_leave_space/3,
    group_leave_handle_service/3,
    group_invite_group_token/3,
    group_invite_user_token/3,

    group_get_user_privileges/3,
    group_get_eff_user_privileges/3,

    group_get_group_privileges/3,
    group_set_group_privileges/5,

    group_create_space/3
]).
-export([
    all_space_privileges/1,

    create_space/3,
    get_space/2,
    list_spaces/1,
    update_space/3,
    delete_space/2,

    space_get_users/2,
    space_get_groups/2,
    space_get_providers/2,

    space_leave_provider/3,

    space_add_user/3,
    space_remove_user/3,
    space_add_group/3,
    space_get_user_privileges/3,
    space_set_user_privileges/5,
    space_get_group_privileges/3,
    space_set_group_privileges/5,
    space_invite_user_token/3,
    space_invite_group_token/3,
    space_invite_provider_token/3,
    space_has_effective_user/3,

    space_remove_group/3
]).
-export([
    create_share/6,
    create_share/3,
    list_shares/1,
    get_share/2,
    delete_share/2,
    get_share_public_url/2
]).
-export([
    create_provider/2,
    create_provider_registration_token/2,
    get_provider/2,
    list_providers/1,
    delete_provider/2,
    support_space/3, support_space/4, support_space/5,
    unsupport_space/3,
    enable_subdomain_delegation/4,
    set_provider_domain/3
]).
-export([
    all_handle_service_privileges/1,

    list_handle_services/1,
    create_handle_service/5, create_handle_service/3,
    get_handle_service/2,
    delete_handle_service/2,

    handle_service_get_groups/2,
    handle_service_get_users/2,
    handle_service_get_user_privileges/3,
    handle_service_get_group_privileges/3,
    handle_service_add_user/3,
    handle_service_remove_user/3,
    handle_service_set_user_privileges/5,
    handle_service_add_group/3,
    handle_service_remove_group/3,
    handle_service_set_group_privileges/5
]).
-export([
    all_handle_privileges/1,

    list_handles/1,
    create_handle/6, create_handle/3,
    get_handle/2,
    update_handle/3, update_handle/5,
    delete_handle/2,

    handle_get_groups/2,
    handle_get_users/2,

    handle_add_user/3,
    handle_remove_user/3,
    handle_set_user_privileges/5,
    handle_get_user_privileges/3,

    handle_add_group/3,
    handle_remove_group/3,
    handle_set_group_privileges/5,
    handle_get_group_privileges/3
]).
-export([
    assert_token_exists/2,
    assert_token_not_exists/2
]).
-export([
    delete_all_entities/1,
    delete_all_entities/2
]).
% Convenience functions
-export([
    create_3_nested_groups/2, create_3_nested_groups/5,
    create_and_support_3_spaces/2,
    minimum_support_size/1,
    mock_handle_proxy/1,
    unmock_handle_proxy/1,
    gui_ca_certs/1,
    ensure_entity_graph_is_up_to_date/1, ensure_entity_graph_is_up_to_date/2
]).

% Convenience functions for gs
-export([
    log_in/2, log_out/2,
    get_gs_ws_url/1,
    get_gs_supported_proto_versions/1,
    decode_gri/2
]).

%%%===================================================================
%%% API functions
%%%===================================================================

%%--------------------------------------------------------------------
%% @doc
%% Works like an rpc:call, but automatically retrieves oz_worker node to call
%% from config and wraps the call in a try-catch, so better error reporting
%% can be done.
%% @end
%%--------------------------------------------------------------------
-spec call_oz(Config :: term(), Module :: atom(), Function :: atom(),
    Args :: [term()]) -> term() | {error, term()}.
call_oz(Config, Module, Function, Args) ->
    FunWrapper = fun() ->
        try
            erlang:apply(Module, Function, Args)
        catch Type:Reason ->
            {crash, Type, Reason, lager:pr_stacktrace(erlang:get_stacktrace())}
        end
    end,
    Nodes = ?config(oz_worker_nodes, Config),
    Node = lists:nth(rand:uniform(length(Nodes)), Nodes),
    case rpc:call(Node, erlang, apply, [FunWrapper, []]) of
        {crash, Type, Reason, Stacktrace} ->
            % Log a bad rpc - very useful when debugging tests.
            ct:print(
                "RPC call in oz_test_utils crashed!~n"
                "Module: ~p~n"
                "Function: ~p~n"
                "Args: ~p~n"
                "Error: ~p:~p~n"
                "Stacktrace: ~s",
                [Module, Function, Args, Type, Reason, Stacktrace]
            ),
            {error, {badrpc, Reason}};
        Result ->
            Result
    end.


%%--------------------------------------------------------------------
%% @doc
%% Creates a user in onezone.
%% @end
%%--------------------------------------------------------------------
-spec create_user(Config :: term(), User :: #od_user{}) -> {ok, od_user:id()}.
create_user(Config, User) ->
    ?assertMatch({ok, _}, call_oz(
        Config, user_logic, create, [User]
    )).


%%--------------------------------------------------------------------
%% @doc
%% Creates a client token for given user.
%% @end
%%--------------------------------------------------------------------
-spec create_client_token(Config :: term(), UserId :: od_user:id()) ->
    {ok, Token :: binary()}.
create_client_token(Config, UserId) ->
    ?assertMatch({ok, _}, call_oz(
        Config, user_logic, create_client_token, [?ROOT, UserId]
    )).


%%--------------------------------------------------------------------
%% @doc
%% Retrieves client tokens from onezone.
%% @end
%%--------------------------------------------------------------------
-spec list_client_tokens(Config :: term(), UserId :: od_user:id()) ->
    {ok, Tokens :: [binary()]}.
list_client_tokens(Config, UserId) ->
    ?assertMatch({ok, _}, call_oz(
        Config, user_logic, list_client_tokens, [?ROOT, UserId]
    )).


%%--------------------------------------------------------------------
%% @doc
%% Retrieves user data from onezone.
%% @end
%%--------------------------------------------------------------------
-spec get_user(Config :: term(), UserId :: od_user:id()) -> {ok, #od_user{}}.
get_user(Config, UserId) ->
    ?assertMatch({ok, _}, call_oz(
        Config, user_logic, get, [?ROOT, UserId]
    )).


%%--------------------------------------------------------------------
%% @doc
%% Returns OZ privileges of a user.
%% @end
%%--------------------------------------------------------------------
-spec user_get_oz_privileges(Config :: term(), UserId :: od_user:id()) ->
    {ok, [privileges:oz_privilege()]}.
user_get_oz_privileges(Config, UserId) ->
    ?assertMatch({ok, _}, call_oz(Config, user_logic, get_oz_privileges, [
        ?ROOT, UserId
    ])).


%%--------------------------------------------------------------------
%% @doc
%% Returns effective OZ privileges of a user.
%% @end
%%--------------------------------------------------------------------
-spec user_get_eff_oz_privileges(Config :: term(), UserId :: od_user:id()) ->
    {ok, [privileges:oz_privilege()]}.
user_get_eff_oz_privileges(Config, UserId) ->
    ?assertMatch({ok, _}, call_oz(Config, user_logic, get_eff_oz_privileges, [
        ?ROOT, UserId
    ])).


%%--------------------------------------------------------------------
%% @doc
%% Returns groups of a user.
%% @end
%%--------------------------------------------------------------------
-spec user_get_groups(Config :: term(), UserId :: od_user:id()) ->
    {ok, [od_group:id()]}.
user_get_groups(Config, UserId) ->
    ?assertMatch({ok, _}, call_oz(Config, user_logic, get_groups, [
        ?ROOT, UserId
    ])).


%%--------------------------------------------------------------------
%% @doc
%% Returns spaces of a user.
%% @end
%%--------------------------------------------------------------------
-spec user_get_spaces(Config :: term(), UserId :: od_user:id()) ->
    {ok, [od_space:id()]}.
user_get_spaces(Config, UserId) ->
    ?assertMatch({ok, _}, call_oz(Config, user_logic, get_spaces, [
        ?ROOT, UserId
    ])).


%%--------------------------------------------------------------------
%% @doc
%% Returns effective groups of a user.
%% @end
%%--------------------------------------------------------------------
-spec user_get_eff_groups(Config :: term(), UserId :: od_user:id()) ->
    {ok, [od_group:id()]}.
user_get_eff_groups(Config, UserId) ->
    ?assertMatch({ok, _}, call_oz(Config, user_logic, get_eff_groups, [
        ?ROOT, UserId
    ])).


%%--------------------------------------------------------------------
%% @doc
%% Returns list of all users in onezone.
%% @end
%%--------------------------------------------------------------------
-spec list_users(Config :: term()) -> {ok, [od_user:id()]}.
list_users(Config) ->
    ?assertMatch({ok, _}, call_oz(
        Config, user_logic, list, [?ROOT]
    )).


%%--------------------------------------------------------------------
%% @doc
%% Sets OZ privileges of a user.
%% @end
%%--------------------------------------------------------------------
-spec user_set_oz_privileges(Config :: term(), UserId :: od_user:id(),
    Operation :: entity_graph:privileges_operation(),
    Privileges :: [privileges:oz_privilege()]) -> ok.
user_set_oz_privileges(Config, UserId, Operation, Privileges) ->
    ?assertMatch(ok, call_oz(Config, user_logic, update_oz_privileges, [
        ?ROOT, UserId, Operation, Privileges
    ])).


%%--------------------------------------------------------------------
%% @doc
%% Sets default space of a user.
%% @end
%%--------------------------------------------------------------------
-spec user_set_default_space(Config :: term(), UserId :: od_user:id(),
    SpaceId :: od_space:id()) -> ok.
user_set_default_space(Config, UserId, SpaceId) ->
    ?assertMatch(ok, call_oz(Config, user_logic, set_default_space, [
        ?ROOT, UserId, SpaceId
    ])).


%%--------------------------------------------------------------------
%% @doc
%% Retrieve default space of a user.
%% @end
%%--------------------------------------------------------------------
-spec user_get_default_space(Config :: term(),
    UserId :: od_user:id()) -> SpaceId :: od_space:id().
user_get_default_space(Config, UserId) ->
    ?assertMatch({ok, _}, call_oz(
        Config, user_logic, get_default_space, [?ROOT, UserId]
    )).


%%--------------------------------------------------------------------
%% @doc
%% Unsets default space of a user.
%% @end
%%--------------------------------------------------------------------
-spec user_unset_default_space(Config :: term(), UserId :: od_user:id()) -> ok.
user_unset_default_space(Config, UserId) ->
    ?assertMatch(ok, call_oz(Config, user_logic, unset_default_space, [
        ?ROOT, UserId
    ])).


%%--------------------------------------------------------------------
%% @doc
%% Sets alias for a space of a user.
%% @end
%%--------------------------------------------------------------------
-spec user_set_space_alias(Config :: term(), UserId :: od_user:id(),
    SpaceId :: od_space:id(), Alias :: binary()) -> ok.
user_set_space_alias(Config, UserId, SpaceId, Alias) ->
    ?assertMatch(ok, call_oz(Config, user_logic, set_space_alias, [
        ?ROOT, UserId, SpaceId, Alias
    ])).


%%--------------------------------------------------------------------
%% @doc
%% Retrieves alias for a space of a user.
%% @end
%%--------------------------------------------------------------------
-spec user_get_space_alias(Config :: term(), UserId :: od_user:id(),
    SpaceId :: od_space:id()) -> binary().
user_get_space_alias(Config, UserId, SpaceId) ->
    ?assertMatch({ok, _}, call_oz(
        Config, user_logic, get_space_alias, [?ROOT, UserId, SpaceId]
    )).


%%--------------------------------------------------------------------
%% @doc
%% Sets alias for a space of a user.
%% @end
%%--------------------------------------------------------------------
-spec user_unset_space_alias(Config :: term(), UserId :: od_user:id(),
    SpaceId :: od_space:id()) -> ok.
user_unset_space_alias(Config, UserId, SpaceId) ->
    ?assertMatch(ok, call_oz(Config, user_logic, delete_space_alias, [
        ?ROOT, UserId, SpaceId
    ])).


%%--------------------------------------------------------------------
%% @doc
%% Sets default provider of a user.
%% @end
%%--------------------------------------------------------------------
-spec user_set_default_provider(Config :: term(), UserId :: od_user:id(),
    ProviderId :: od_provider:id()) -> ok.
user_set_default_provider(Config, UserId, ProviderId) ->
    ?assertMatch(ok, call_oz(Config, user_logic, set_default_provider, [
        ?ROOT, UserId, ProviderId
    ])).


%%--------------------------------------------------------------------
%% @doc
%% Sets default provider of a user.
%% @end
%%--------------------------------------------------------------------
-spec user_get_default_provider(Config :: term(),
    UserId :: od_user:id()) -> {ok, ProviderId :: od_provider:id()}.
user_get_default_provider(Config, UserId) ->
    ?assertMatch({ok, _}, call_oz(Config, user_logic, get_default_provider, [
        ?ROOT, UserId
    ])).


%%--------------------------------------------------------------------
%% @doc
%% Unsets default provider of a user.
%% @end
%%--------------------------------------------------------------------
-spec user_unset_default_provider(Config :: term(), UserId :: od_user:id()) ->
    ok.
user_unset_default_provider(Config, UserId) ->
    ?assertMatch(ok, call_oz(Config, user_logic, unset_default_provider, [
        ?ROOT, UserId
    ])).


%%--------------------------------------------------------------------
%% @doc
%% Deletes given user from onezone.
%% @end
%%--------------------------------------------------------------------
-spec delete_user(Config :: term(), UserId :: od_user:id()) -> ok.
delete_user(Config, UserId) ->
    ?assertMatch(ok, call_oz(
        Config, user_logic, delete, [?ROOT, UserId]
    )).


%%--------------------------------------------------------------------
%% @doc
%% Leaves space as a user.
%% @end
%%--------------------------------------------------------------------
-spec user_leave_space(Config :: term(), UserId :: od_user:id(),
    SpaceId :: od_space:id()) -> ok.
user_leave_space(Config, UserId, SpaceId) ->
    ?assertMatch(ok, call_oz(
        Config, user_logic, leave_space, [?ROOT, UserId, SpaceId]
    )).


%%--------------------------------------------------------------------
%% @doc
%% Get all atoms representing group privileges.
%% @end
%%--------------------------------------------------------------------
-spec all_group_privileges(Config :: term()) -> [atom()].
all_group_privileges(Config) ->
    call_oz(Config, privileges, group_privileges, []).


%%--------------------------------------------------------------------
%% @doc
%% Creates group in onezone.
%% @end
%%--------------------------------------------------------------------
-spec create_group(Config :: term(), Client :: entity_logic:client(),
    NameOrData :: od_group:name() | #{}) -> {ok, Id :: binary()}.
create_group(Config, Client, NameOrData) ->
    Result = case Client of
        ?USER(UserId) ->
            call_oz(Config, user_logic, create_group, [Client, UserId, NameOrData]);
        _ ->
            call_oz(Config, group_logic, create, [Client, NameOrData])
    end,
    ?assertMatch({ok, _}, Result).


%%--------------------------------------------------------------------
%% @doc
%% Retrieves group data from onezone.
%% @end
%%--------------------------------------------------------------------
-spec get_group(Config :: term(), GroupId :: od_group:id()) ->
    {ok, #od_group{}}.
get_group(Config, GroupId) ->
    ?assertMatch({ok, _}, call_oz(
        Config, group_logic, get, [?ROOT, GroupId]
    )).


%%--------------------------------------------------------------------
%% @doc
%% Retrieves child groups of given group from onezone.
%% @end
%%--------------------------------------------------------------------
-spec group_get_children(Config :: term(), GroupId :: od_group:id()) ->
    {ok, [od_group:id()]}.
group_get_children(Config, GroupId) ->
    ?assertMatch({ok, _}, call_oz(
        Config, group_logic, get_children, [?ROOT, GroupId]
    )).


%%--------------------------------------------------------------------
%% @doc
%% Retrieves parent groups of given group from onezone.
%% @end
%%--------------------------------------------------------------------
-spec group_get_parents(Config :: term(), GroupId :: od_group:id()) ->
    {ok, [od_group:id()]}.
group_get_parents(Config, GroupId) ->
    ?assertMatch({ok, _}, call_oz(
        Config, group_logic, get_parents, [?ROOT, GroupId]
    )).


%%--------------------------------------------------------------------
%% @doc
%% Retrieves spaces of given group from onezone.
%% @end
%%--------------------------------------------------------------------
-spec group_get_spaces(Config :: term(), GroupId :: od_group:id()) ->
    {ok, [od_space:id()]}.
group_get_spaces(Config, GroupId) ->
    ?assertMatch({ok, _}, call_oz(
        Config, group_logic, get_spaces, [?ROOT, GroupId]
    )).


%%--------------------------------------------------------------------
%% @doc
%% Retrieves users of given group from onezone.
%% @end
%%--------------------------------------------------------------------
-spec group_get_users(Config :: term(), GroupId :: od_group:id()) ->
    {ok, [od_user:id()]}.
group_get_users(Config, GroupId) ->
    ?assertMatch({ok, _}, call_oz(
        Config, group_logic, get_users, [?ROOT, GroupId]
    )).


%%--------------------------------------------------------------------
%% @doc
%% Returns OZ privileges of a group.
%% @end
%%--------------------------------------------------------------------
-spec group_get_oz_privileges(Config :: term(), GroupId :: od_group:id()) ->
    {ok, [privileges:oz_privilege()]}.
group_get_oz_privileges(Config, GroupId) ->
    ?assertMatch({ok, _}, call_oz(Config, group_logic, get_oz_privileges, [
        ?ROOT, GroupId
    ])).


%%--------------------------------------------------------------------
%% @doc
%% Returns effective OZ privileges of a group.
%% @end
%%--------------------------------------------------------------------
-spec group_get_eff_oz_privileges(Config :: term(), GroupId :: od_group:id()) ->
    {ok, [privileges:oz_privilege()]}.
group_get_eff_oz_privileges(Config, GroupId) ->
    ?assertMatch({ok, _}, call_oz(Config, group_logic, get_eff_oz_privileges, [
        ?ROOT, GroupId
    ])).


%%--------------------------------------------------------------------
%% @doc
%% Returns list of all groups in onezone.
%% @end
%%--------------------------------------------------------------------
-spec list_groups(Config :: term()) -> {ok, [od_group:id()]}.
list_groups(Config) ->
    ?assertMatch({ok, _}, call_oz(Config, group_logic, list, [?ROOT])).


%%--------------------------------------------------------------------
%% @doc
%% Sets OZ privileges of a group.
%% @end
%%--------------------------------------------------------------------
-spec group_set_oz_privileges(Config :: term(), GroupId :: od_group:id(),
    Operation :: entity_graph:privileges_operation(),
    Privileges :: [privileges:oz_privilege()]) -> ok.
group_set_oz_privileges(Config, GroupId, Operation, Privileges) ->
    ?assertMatch(ok, call_oz(Config, group_logic, update_oz_privileges, [
        ?ROOT, GroupId, Operation, Privileges
    ])).


%%--------------------------------------------------------------------
%% @doc
%% Deletes given group from onezone.
%% @end
%%--------------------------------------------------------------------
-spec delete_group(Config :: term(), GroupId :: od_group:id()) -> ok.
delete_group(Config, GroupId) ->
    ?assertMatch(ok, call_oz(
        Config, group_logic, delete, [?ROOT, GroupId]
    )).


%%--------------------------------------------------------------------
%% @doc
%% Marks group as protected
%% @end
%%--------------------------------------------------------------------
-spec mark_group_protected(Config :: term(), od_group:id()) -> ok.
mark_group_protected(Config, GroupId) ->
    ?assertMatch({ok, _}, call_oz(
        Config, od_group, update, 
        [GroupId, fun(Group) -> 
            {ok, Group#od_group{protected = true}} 
        end]
    )),
    ok.


%%--------------------------------------------------------------------
%% @doc
%% Adds a user a to group in onezone.
%% @end
%%--------------------------------------------------------------------
-spec group_add_user(Config :: term(), GroupId :: od_group:id(),
    UserId :: od_user:id()) -> {ok, UserId :: od_user:id()}.
group_add_user(Config, GroupId, UserId) ->
    ?assertMatch({ok, _}, call_oz(
        Config, group_logic, add_user, [?ROOT, GroupId, UserId]
    )).


%%--------------------------------------------------------------------
%% @doc
%% Adds a group a to group in onezone.
%% @end
%%--------------------------------------------------------------------
-spec group_add_group(Config :: term(), GroupId :: od_group:id(),
    ChildGroupId :: od_group:id()) -> {ok, ChildGroupId :: od_group:id()}.
group_add_group(Config, GroupId, ChildGroupId) ->
    ?assertMatch({ok, _}, call_oz(
        Config, group_logic, add_group, [?ROOT, GroupId, ChildGroupId]
    )).


%%--------------------------------------------------------------------
%% @doc
%% Removes user from a group from onezone.
%% @end
%%--------------------------------------------------------------------
-spec group_remove_user(Config :: term(), GroupId :: od_group:id(),
    UserId :: od_user:id()) -> ok.
group_remove_user(Config, GroupId, UserId) ->
    ?assertMatch(ok, call_oz(
        Config, group_logic, remove_user, [?ROOT, GroupId, UserId]
    )).


%%--------------------------------------------------------------------
%% @doc
%% Removes child group from a group from onezone.
%% @end
%%--------------------------------------------------------------------
-spec group_remove_group(Config :: term(), GroupId :: od_group:id(),
    ChildGroupId :: od_group:id()) -> ok.
group_remove_group(Config, GroupId, ChildGroupId) ->
    ?assertMatch(ok, call_oz(
        Config, group_logic, remove_group, [?ROOT, GroupId, ChildGroupId]
    )).


%%--------------------------------------------------------------------
%% @doc
%% Leaves space as a group.
%% @end
%%--------------------------------------------------------------------
-spec group_leave_space(Config :: term(), GroupId :: od_group:id(),
    SpaceId :: od_space:id()) -> ok.
group_leave_space(Config, GroupId, SpaceId) ->
    ?assertMatch(ok, call_oz(
        Config, group_logic, leave_space, [?ROOT, GroupId, SpaceId]
    )).


%%--------------------------------------------------------------------
%% @doc
%% Leaves handle service as a group.
%% @end
%%--------------------------------------------------------------------
-spec group_leave_handle_service(Config :: term(), GroupId :: od_group:id(),
    HandleServiceId :: od_handle_service:id()) -> ok.
group_leave_handle_service(Config, GroupId, HandleServiceId) ->
    ?assertMatch(ok, call_oz(
        Config, group_logic, leave_handle_service,
        [?ROOT, GroupId, HandleServiceId]
    )).


%%--------------------------------------------------------------------
%% @doc
%% Returns privileges of a user in given group.
%% @end
%%--------------------------------------------------------------------
-spec group_get_user_privileges(Config :: term(), GroupId :: od_group:id(),
    UserId :: od_user:id()) -> {ok, [privileges:group_privilege()]}.
group_get_user_privileges(Config, GroupId, UserId) ->
    ?assertMatch({ok, _}, call_oz(Config, group_logic, get_user_privileges, [
        ?ROOT, GroupId, UserId
    ])).


%%--------------------------------------------------------------------
%% @doc
%% Returns effective privileges of a user in given group.
%% @end
%%--------------------------------------------------------------------
-spec group_get_eff_user_privileges(Config :: term(), GroupId :: od_group:id(),
    UserId :: od_user:id()) -> {ok, [privileges:group_privilege()]}.
group_get_eff_user_privileges(Config, GroupId, UserId) ->
    ?assertMatch({ok, _}, call_oz(Config, group_logic, get_eff_user_privileges, [
        ?ROOT, GroupId, UserId
    ])).


%%--------------------------------------------------------------------
%% @doc
%% Returns privileges of a subgroup in given group.
%% @end
%%--------------------------------------------------------------------
-spec group_get_group_privileges(Config :: term(), GroupId :: od_group:id(),
    UserId :: od_group:id()) -> {ok, [privileges:group_privilege()]}.
group_get_group_privileges(Config, GroupId, ChildGroupId) ->
    ?assertMatch({ok, _}, call_oz(Config, group_logic, get_child_privileges, [
        ?ROOT, GroupId, ChildGroupId
    ])).


%%--------------------------------------------------------------------
%% @doc
%% Get all atoms representing space privileges.
%% @end
%%--------------------------------------------------------------------
-spec all_space_privileges(Config :: term()) -> [atom()].
all_space_privileges(Config) ->
    call_oz(Config, privileges, space_privileges, []).


%%--------------------------------------------------------------------
%% @doc
%% Creates a space in onezone.
%% @end
%%--------------------------------------------------------------------
-spec create_space(Config :: term(), Client :: entity_logic:client(),
    Name :: od_space:name()) -> {ok, od_space:id()}.
create_space(Config, Client, Name) ->
    Result = case Client of
        ?USER(UserId) ->
            call_oz(Config, user_logic, create_space, [Client, UserId, Name]);
        _ ->
            call_oz(Config, space_logic, create, [Client, Name])
    end,

    ?assertMatch({ok, _}, Result).


%%--------------------------------------------------------------------
%% @doc
%% Retrieves space data from onezone.
%% @end
%%--------------------------------------------------------------------
-spec get_space(Config :: term(), SpaceId :: od_space:id()) ->
    {ok, #od_space{}}.
get_space(Config, SpaceId) ->
    ?assertMatch({ok, _}, call_oz(
        Config, space_logic, get, [?ROOT, SpaceId]
    )).


%%--------------------------------------------------------------------
%% @doc
%% Returns list of all spaces in onezone.
%% @end
%%--------------------------------------------------------------------
-spec list_spaces(Config :: term()) -> {ok, [od_space:id()]}.
list_spaces(Config) ->
    ?assertMatch({ok, _}, call_oz(Config, space_logic, list, [?ROOT])).


%%--------------------------------------------------------------------
%% @doc
%% Updates space name.
%% @end
%%--------------------------------------------------------------------
-spec update_space(Config :: term(), SpaceId :: od_space:id(),
    Name :: od_space:name()) -> ok.
update_space(Config, SpaceId, Name) ->
    ?assertMatch(ok, call_oz(
        Config, space_logic, update, [?ROOT, SpaceId, Name]
    )).


%%--------------------------------------------------------------------
%% @doc
%% Deletes given space from onezone.
%% @end
%%--------------------------------------------------------------------
-spec delete_space(Config :: term(), SpaceId :: od_space:id()) -> ok.
delete_space(Config, SpaceId) ->
    ?assertMatch(ok, call_oz(
        Config, space_logic, delete, [?ROOT, SpaceId]
    )).


%%--------------------------------------------------------------------
%% @doc
%% Retrieves users of given space from onezone.
%% @end
%%--------------------------------------------------------------------
-spec space_get_users(Config :: term(),
    SpaceId :: od_space:id()) -> {ok, [od_user:id()]}.
space_get_users(Config, SpaceId) ->
    ?assertMatch({ok, _}, call_oz(
        Config, space_logic, get_users, [?ROOT, SpaceId]
    )).


%%--------------------------------------------------------------------
%% @doc
%% Retrieves groups of given space from onezone.
%% @end
%%--------------------------------------------------------------------
-spec space_get_groups(Config :: term(),
    SpaceId :: od_space:id()) -> {ok, [od_group:id()]}.
space_get_groups(Config, SpaceId) ->
    ?assertMatch({ok, _}, call_oz(
        Config, space_logic, get_groups, [?ROOT, SpaceId]
    )).


%%--------------------------------------------------------------------
%% @doc
%% Retrieves supporting providers of given space from onezone.
%% @end
%%--------------------------------------------------------------------
-spec space_get_providers(Config :: term(),
    SpaceId :: od_space:id()) -> {ok, [od_provider:id()]}.
space_get_providers(Config, SpaceId) ->
    ?assertMatch({ok, _}, call_oz(
        Config, space_logic, get_providers, [?ROOT, SpaceId]
    )).


%%--------------------------------------------------------------------
%% @doc
%% Leave space from given provider.
%% @end
%%--------------------------------------------------------------------
-spec space_leave_provider(Config :: term(),
    SpaceId :: od_space:id(), ProviderId :: od_provider:id()) -> ok.
space_leave_provider(Config, SpaceId, ProviderId) ->
    ?assertMatch(ok, call_oz(
        Config, space_logic, leave_provider, [?ROOT, SpaceId, ProviderId]
    )).


%%--------------------------------------------------------------------
%% @doc
%% Adds a user to a space.
%% @end
%%--------------------------------------------------------------------
-spec space_add_user(Config :: term(), SpaceId :: od_space:id(),
    UserId :: od_user:id()) -> {ok, od_user:id()}.
space_add_user(Config, SpaceId, UserId) ->
    ?assertMatch({ok, _}, call_oz(
        Config, space_logic, add_user, [?ROOT, SpaceId, UserId]
    )).


%%--------------------------------------------------------------------
%% @doc
%% Remove user from space.
%% @end
%%--------------------------------------------------------------------
-spec space_remove_user(Config :: term(), SpaceId :: od_space:id(),
    UserId :: od_user:id()) -> {ok, od_user:id()}.
space_remove_user(Config, SpaceId, UserId) ->
    ?assertMatch(ok, call_oz(
        Config, space_logic, remove_user, [?ROOT, SpaceId, UserId]
    )).


%%--------------------------------------------------------------------
%% @doc
%% Adds a group to a space.
%% @end
%%--------------------------------------------------------------------
-spec space_add_group(Config :: term(), SpaceId :: od_space:id(),
    GroupId :: od_group:id()) -> {ok, od_group:id()}.
space_add_group(Config, SpaceId, GroupId) ->
    ?assertMatch({ok, _}, call_oz(
        Config, space_logic, add_group, [?ROOT, SpaceId, GroupId]
    )).


%%--------------------------------------------------------------------
%% @doc
%% Retrieves space privileges of given user from onezone.
%% @end
%%--------------------------------------------------------------------
-spec space_get_user_privileges(Config :: term(), SpaceId :: od_space:id(),
    UserId :: od_user:id()) -> {ok, [privileges:space_privilege()]}.
space_get_user_privileges(Config, SpaceId, UserId) ->
    ?assertMatch({ok, _}, call_oz(
        Config, space_logic, get_user_privileges, [?ROOT, SpaceId, UserId]
    )).


%%--------------------------------------------------------------------
%% @doc
%% Sets privileges of a user in a space.
%% @end
%%--------------------------------------------------------------------
-spec space_set_user_privileges(Config :: term(), SpaceId :: od_space:id(),
    UserId :: od_user:id(), Operation :: entity_graph:privileges_operation(),
    Privileges :: [privileges:space_privilege()]) -> ok.
space_set_user_privileges(Config, SpaceId, UserId, Operation, Privs) ->
    ?assertMatch(ok, call_oz(Config, space_logic, update_user_privileges, [
        ?ROOT, SpaceId, UserId, Operation, Privs
    ])).


%%--------------------------------------------------------------------
%% @doc
%% Retrieves space privileges of given group from onezone.
%% @end
%%--------------------------------------------------------------------
-spec space_get_group_privileges(Config :: term(), SpaceId :: od_space:id(),
    GroupId :: od_group:id()) -> {ok, [privileges:space_privilege()]}.
space_get_group_privileges(Config, SpaceId, GroupId) ->
    ?assertMatch({ok, _}, call_oz(
        Config, space_logic, get_group_privileges, [?ROOT, SpaceId, GroupId]
    )).


%%--------------------------------------------------------------------
%% @doc
%% Sets privileges of a group in a space.
%% @end
%%--------------------------------------------------------------------
-spec space_set_group_privileges(Config :: term(), SpaceId :: od_space:id(),
    GroupId :: od_group:id(), Operation :: entity_graph:privileges_operation(),
    Privileges :: [privileges:space_privilege()]) -> ok.
space_set_group_privileges(Config, SpaceId, GroupId, Operation, Privs) ->
    ?assertMatch(ok, call_oz(Config, space_logic, update_group_privileges, [
        ?ROOT, SpaceId, GroupId, Operation, Privs
    ])).


%%--------------------------------------------------------------------
%% @doc
%% Creates a user invite token to given space.
%% @end
%%--------------------------------------------------------------------
-spec space_invite_user_token(Config :: term(),
    Client :: entity_logic:client(), SpaceId :: od_space:id()) ->
    {ok, macaroon:macaroon()}.
space_invite_user_token(Config, Client, SpaceId) ->
    ?assertMatch({ok, _}, call_oz(
        Config, space_logic, create_user_invite_token, [Client, SpaceId]
    )).


%%--------------------------------------------------------------------
%% @doc
%% Creates a group invite token to given space.
%% @end
%%--------------------------------------------------------------------
-spec space_invite_group_token(Config :: term(),
    Client :: entity_logic:client(), SpaceId :: od_space:id()) ->
    {ok, macaroon:macaroon()}.
space_invite_group_token(Config, Client, SpaceId) ->
    ?assertMatch({ok, _}, call_oz(
        Config, space_logic, create_group_invite_token, [Client, SpaceId]
    )).


%%--------------------------------------------------------------------
%% @doc
%% Creates a provider invite token to given space.
%% @end
%%--------------------------------------------------------------------
-spec space_invite_provider_token(Config :: term(),
    Client :: entity_logic:client(), SpaceId :: od_space:id()) ->
    {ok, macaroon:macaroon()}.
space_invite_provider_token(Config, Client, SpaceId) ->
    ?assertMatch({ok, _}, call_oz(
        Config, space_logic, create_provider_invite_token, [Client, SpaceId]
    )).


%%--------------------------------------------------------------------
%% @doc
%% Checks if given space has given effective user.
%% @end
%%--------------------------------------------------------------------
-spec space_has_effective_user(Config :: term(), SpaceId :: od_space:id(),
    UserId :: od_user:id()) -> boolean().
space_has_effective_user(Config, SpaceId, UserId) ->
    {ok, EffUsers} = ?assertMatch({ok, _}, call_oz(
        Config, space_logic, get_eff_users, [?ROOT, SpaceId]
    )),
    lists:member(UserId, EffUsers).


%%--------------------------------------------------------------------
%% @doc
%% Creates a share in onezone.
%% @end
%%--------------------------------------------------------------------
-spec create_share(Config :: term(), Client :: entity_logic:client(),
    ShareId :: od_share:id(), Name :: od_share:name(), RootFileId :: binary(),
    SpaceId :: od_space:id()) -> {ok, od_share:id()}.
create_share(Config, Client, ShareId, Name, RootFileId, SpaceId) ->
    ?assertMatch({ok, _}, call_oz(Config, share_logic, create, [
        Client, ShareId, Name, RootFileId, SpaceId
    ])).


%%--------------------------------------------------------------------
%% @doc
%% Creates a share in onezone.
%% @end
%%--------------------------------------------------------------------
-spec create_share(Config :: term(), Client :: entity_logic:client(),
    Data :: maps:map()) -> {ok, od_share:id()}.
create_share(Config, Client, Data) ->
    ?assertMatch({ok, _}, call_oz(
        Config, share_logic, create, [Client, Data]
    )).

%%--------------------------------------------------------------------
%% @doc
%% Returns list of all shares in onezone.
%% @end
%%--------------------------------------------------------------------
-spec list_shares(Config :: term()) -> {ok, [od_share:id()]}.
list_shares(Config) ->
    ?assertMatch({ok, _}, call_oz(Config, share_logic, list, [?ROOT])).


%%--------------------------------------------------------------------
%% @doc
%% Retrieves share data from onezone.
%% @end
%%--------------------------------------------------------------------
-spec get_share(Config :: term(), ShareId :: od_share:id()) ->
    {ok, #od_share{}}.
get_share(Config, ShareId) ->
    ?assertMatch({ok, #od_share{}}, call_oz(
        Config, share_logic, get, [?ROOT, ShareId])
    ).


%%--------------------------------------------------------------------
%% @doc
%% Deletes given share from onezone.
%% @end
%%--------------------------------------------------------------------
-spec delete_share(Config :: term(), ShareId :: od_share:id()) -> ok.
delete_share(Config, ShareId) ->
    ?assertMatch(ok, call_oz(Config, share_logic, delete, [?ROOT, ShareId])).


%%--------------------------------------------------------------------
%% @doc
%% Get share public URL.
%% @end
%%--------------------------------------------------------------------
-spec get_share_public_url(Config :: term(), ShareId :: od_share:id()) -> binary().
get_share_public_url(Config, ShareId) ->
    ?assertMatch(<<_/binary>>, call_oz(
        Config, share_logic, share_id_to_public_url, [ShareId])
    ).


%%--------------------------------------------------------------------
%% @doc
%% Creates a provider (automatically generates certificates).
%% @end
%%--------------------------------------------------------------------
-spec create_provider(Config :: term(),
    NameOrData :: od_provider:name() | #{}) ->
    {ok, {ProviderId :: binary(), KeyFile :: string(), CertFile :: string()}}.
create_provider(Config, Name) when is_binary(Name) ->
    create_provider(Config, #{
        <<"name">> => Name,
        <<"adminEmail">> => <<"admin@onedata.org">>,
        <<"domain">> => ?UNIQUE_DOMAIN,
        <<"subdomainDelegation">> => false,
        <<"latitude">> => 0.0,
        <<"longitude">> => 0.0
    });
create_provider(Config, Data) ->
    {ok, {ProviderId, Macaroon}} = ?assertMatch({ok, _}, call_oz(
        Config, provider_logic, create, [?NOBODY, Data]
    )),
    {ok, MacaroonBin} = onedata_macaroons:serialize(Macaroon),
    {ok, {ProviderId, MacaroonBin}}.


%%--------------------------------------------------------------------
%% @doc
%% Creates a provider registration token.
%% @end
%%--------------------------------------------------------------------
-spec create_provider_registration_token(Config :: term(),
    Client :: entity_logic:client()) -> {ok, macaroon:macaroon()}.
create_provider_registration_token(Config, Client) ->
    ?assertMatch({ok, _}, call_oz(
        Config, provider_logic, create_provider_registration_token, [Client]
    )).


%%--------------------------------------------------------------------
%% @doc
%% Retrieves provider data from onezone.
%% @end
%%--------------------------------------------------------------------
-spec get_provider(Config :: term(), ProviderId :: od_provider:id()) ->
    {ok, #od_provider{}}.
get_provider(Config, ProviderId) ->
    ?assertMatch({ok, _}, call_oz(
        Config, provider_logic, get, [?ROOT, ProviderId]
    )).


%%--------------------------------------------------------------------
%% @doc
%% Returns list of all providers in onezone.
%% @end
%%--------------------------------------------------------------------
-spec list_providers(Config :: term()) -> {ok, [od_provider:id()]}.
list_providers(Config) ->
    ?assertMatch({ok, _}, call_oz(Config, provider_logic, list, [?ROOT])).


%%--------------------------------------------------------------------
%% @doc
%% Deletes given provider from onezone.
%% @end
%%--------------------------------------------------------------------
-spec delete_provider(Config :: term(), ProviderId :: od_provider:id()) -> ok.
delete_provider(Config, ProviderId) ->
    ?assertMatch(ok, call_oz(Config, provider_logic, delete, [
        ?ROOT, ProviderId
    ])).


%%--------------------------------------------------------------------
%% @doc
%% Supports a space by a provider based on space id (with default support size).
%% @end
%%--------------------------------------------------------------------
-spec support_space(Config :: term(), ProviderId :: od_provider:id(),
    SpaceId :: od_space:id()) ->
    {ok, {ProviderId :: binary(), KeyFile :: string(), CertFile :: string()}}.
support_space(Config, ProviderId, SpaceId) ->
    {ok, Macaroon} = ?assertMatch({ok, _}, space_invite_provider_token(
        Config, ?ROOT, SpaceId
    )),
    ?assertMatch({ok, _}, call_oz(Config, provider_logic, support_space, [
        ?PROVIDER(ProviderId), ProviderId, Macaroon, minimum_support_size(Config)
    ])).


%%--------------------------------------------------------------------
%% @doc
%% Supports a space by a provider based on space id and support size.
%% @end
%%--------------------------------------------------------------------
-spec support_space(Config :: term(), ProviderId :: od_provider:id(),
    SpaceId :: od_space:id(), Size :: non_neg_integer()) ->
    {ok, {ProviderId :: binary(), KeyFile :: string(), CertFile :: string()}}.
support_space(Config, ProviderId, SpaceId, Size) ->
    {ok, Macaroon} = ?assertMatch({ok, _}, space_invite_provider_token(
        Config, ?ROOT, SpaceId
    )),
    ?assertMatch({ok, _}, call_oz(Config, provider_logic, support_space, [
        ?PROVIDER(ProviderId), ProviderId, Macaroon, Size
    ])).


%%--------------------------------------------------------------------
%% @doc
%% Supports a space by a provider based on token and support size.
%% @end
%%--------------------------------------------------------------------
-spec support_space(Config :: term(), Client :: entity_logic:client(),
    ProviderId :: od_provider:id(), Token :: binary() | macaroon:macaroon(),
    Size :: non_neg_integer()) ->
    {ok, {ProviderId :: binary(), KeyFile :: string(), CertFile :: string()}}.
support_space(Config, Client, ProviderId, Token, Size) ->
    ?assertMatch({ok, _}, call_oz(Config, provider_logic, support_space, [
        Client, ProviderId, Token, Size
    ])).


%%--------------------------------------------------------------------
%% @doc
%% Revoke space support by given provider.
%% @end
%%--------------------------------------------------------------------
-spec unsupport_space(Config :: term(), ProviderId :: od_provider:id(),
    SpaceId :: od_space:id()) -> ok.
unsupport_space(Config, ProviderId, SpaceId) ->
    ?assertMatch(ok, call_oz(Config, provider_logic, revoke_support, [
        ?ROOT, ProviderId, SpaceId
    ])).


%%--------------------------------------------------------------------
%% @doc
%% Get all atoms representing handle service privileges.
%% @end
%%--------------------------------------------------------------------
-spec all_handle_service_privileges(Config :: term()) -> [atom()].
all_handle_service_privileges(Config) ->
    call_oz(Config, privileges, handle_service_privileges, []).


%%--------------------------------------------------------------------
%% @doc
%% Sets provider subdomain.
%% @end
%%--------------------------------------------------------------------
-spec enable_subdomain_delegation(Config :: term(),
    ProviderId :: od_provider:id(), Subdomain :: binary(),
    IPs :: [inet:ip4_address()]) -> ok.
enable_subdomain_delegation(Config, ProviderId, Subdomain, IPs) ->
    Data = #{
        <<"subdomainDelegation">> => true,
        <<"subdomain">> => Subdomain,
        <<"ipList">> => IPs},
    ?assertMatch(ok, oz_test_utils:call_oz(Config,
        provider_logic, update_domain_config, [?ROOT, ProviderId, Data])).


%%--------------------------------------------------------------------
%% @doc
%% Sets provider domain (not a delegated subdomain).
%% @end
%%--------------------------------------------------------------------
-spec set_provider_domain(Config :: term(), ProviderId :: od_provider:od(),
    Domain :: binary()) -> ok.
set_provider_domain(Config, ProviderId, Domain) ->
    Data = #{
        <<"subdomainDelegation">> => false,
        <<"domain">> => Domain},
    ?assertMatch(ok, oz_test_utils:call_oz(Config,
        provider_logic, update_domain_config, [?ROOT, ProviderId, Data])).


%%--------------------------------------------------------------------
%% @doc
%% Creates a handle service.
%% @end
%%--------------------------------------------------------------------
-spec create_handle_service(Config :: term(), Client :: entity_logic:client(),
    Name :: od_handle_service:name(),
    ProxyEndpoint :: od_handle_service:proxy_endpoint(),
    ServiceProperties :: od_handle_service:service_properties()) ->
    {ok, od_handle_service:id()}.
create_handle_service(Config, Client, Name, ProxyEndpoint, ServiceProperties) ->
    Result = case Client of
        ?USER(UserId) ->
            call_oz(Config, user_logic, create_handle_service, [
                Client, UserId, Name, ProxyEndpoint, ServiceProperties
            ]);
        _ ->
            call_oz(Config, handle_service_logic, create, [
                Client, Name, ProxyEndpoint, ServiceProperties
            ])
    end,
    ?assertMatch({ok, _}, Result).


%%--------------------------------------------------------------------
%% @doc
%% Creates a handle service.npr
%% @end
%%--------------------------------------------------------------------
-spec create_handle_service(Config :: term(), Client :: entity_logic:client(),
    Data :: maps:map()) -> {ok, od_handle_service:id()}.
create_handle_service(Config, Client, Data) ->
    Result = case Client of
        ?USER(UserId) ->
            call_oz(Config, user_logic, create_handle_service, [Client, UserId, Data]);
        _ ->
            call_oz(Config, handle_service_logic, create, [Client, Data])
    end,
    ?assertMatch({ok, _}, Result).


%%--------------------------------------------------------------------
%% @doc
%% Returns list of all handle_services in onezone.
%% @end
%%--------------------------------------------------------------------
-spec list_handle_services(Config :: term()) -> {ok, [od_handle_service:id()]}.
list_handle_services(Config) ->
    ?assertMatch({ok, _}, call_oz(Config, handle_service_logic, list, [
        ?ROOT
    ])).


%%--------------------------------------------------------------------
%% @doc
%% Retrieves handle service data from onezone.
%% @end
%%--------------------------------------------------------------------
-spec get_handle_service(Config :: term(),
    HandleServiceId :: od_handle_service:id()) -> {ok, #od_handle_service{}}.
get_handle_service(Config, HandleServiceId) ->
    ?assertMatch({ok, _}, call_oz(
        Config, handle_service_logic, get, [?ROOT, HandleServiceId]
    )).


%%--------------------------------------------------------------------
%% @doc
%% Retrieves groups belonging to handle service from onezone.
%% @end
%%--------------------------------------------------------------------
-spec handle_service_get_groups(Config :: term(),
    HandleServiceId :: od_handle_service:id()) -> {ok, [od_group:id()]}.
handle_service_get_groups(Config, HandleServiceId) ->
    ?assertMatch({ok, _}, call_oz(
        Config, handle_service_logic, get_groups, [?ROOT, HandleServiceId]
    )).


%%--------------------------------------------------------------------
%% @doc
%% Retrieves users belonging to handle service from onezone.
%% @end
%%--------------------------------------------------------------------
-spec handle_service_get_users(Config :: term(),
    HandleServiceId :: od_handle_service:id()) -> {ok, [od_user:id()]}.
handle_service_get_users(Config, HandleServiceId) ->
    ?assertMatch({ok, _}, call_oz(
        Config, handle_service_logic, get_users, [?ROOT, HandleServiceId]
    )).


%%--------------------------------------------------------------------
%% @doc
%% Retrieves privileges of user belonging to handle service from onezone.
%% @end
%%--------------------------------------------------------------------
-spec handle_service_get_user_privileges(Config :: term(),
    HandleServiceId :: od_handle_service:id(),
    UserId :: od_user:id()) -> {ok, [atom()]}.
handle_service_get_user_privileges(Config, HandleServiceId, UserId) ->
    ?assertMatch({ok, _}, call_oz(
        Config, handle_service_logic, get_user_privileges, [
            ?ROOT, HandleServiceId, UserId
        ]
    )).


%%--------------------------------------------------------------------
%% @doc
%% Retrieves privileges of group belonging to handle service from onezone.
%% @end
%%--------------------------------------------------------------------
-spec handle_service_get_group_privileges(Config :: term(),
    HandleServiceId :: od_handle_service:id(),
    GroupId :: od_group:id()) -> {ok, [atom()]}.
handle_service_get_group_privileges(Config, HandleServiceId, GroupId) ->
    ?assertMatch({ok, _}, call_oz(
        Config, handle_service_logic, get_group_privileges, [
            ?ROOT, HandleServiceId, GroupId
        ]
    )).


%%--------------------------------------------------------------------
%% @doc
%% Deletes given handle_service from onezone.
%% @end
%%--------------------------------------------------------------------
-spec delete_handle_service(Config :: term(),
    HandleServiceId :: od_handle_service:id()) -> ok.
delete_handle_service(Config, HandleServiceId) ->
    ?assertMatch(ok, call_oz(Config, handle_service_logic, delete, [
        ?ROOT, HandleServiceId
    ])).


%%--------------------------------------------------------------------
%% @doc
%% Adds a user to a handle service.
%% @end
%%--------------------------------------------------------------------
-spec handle_service_add_user(Config :: term(),
    HServiceId :: od_handle_service:id(), UserId :: od_user:id()) ->
    {ok, od_user:id()}.
handle_service_add_user(Config, HServiceId, UserId) ->
    ?assertMatch({ok, _}, call_oz(Config, handle_service_logic, add_user, [
        ?ROOT, HServiceId, UserId
    ])).


%%--------------------------------------------------------------------
%% @doc
%% Removes user from handle service.
%% @end
%%--------------------------------------------------------------------
-spec handle_service_remove_user(Config :: term(),
    HServiceId :: od_handle_service:id(), UserId :: od_user:id()) -> ok.
handle_service_remove_user(Config, HServiceId, UserId) ->
    ?assertMatch(ok, call_oz(Config, handle_service_logic, remove_user, [
        ?ROOT, HServiceId, UserId
    ])).


%%--------------------------------------------------------------------
%% @doc
%% Sets privileges of a user in a handle service.
%% @end
%%--------------------------------------------------------------------
-spec handle_service_set_user_privileges(Config :: term(),
    HServiceId :: od_handle_service:id(), UserId :: od_user:id(),
    Operation :: entity_graph:privileges_operation(),
    Privileges :: [privileges:handle_service_privilege()]) -> ok.
handle_service_set_user_privileges(
    Config, HServiceId, UserId, Operation, Privs
) ->
    ?assertMatch(ok, call_oz(Config, handle_service_logic,
        update_user_privileges, [?ROOT, HServiceId, UserId, Operation, Privs]
    )).


%%--------------------------------------------------------------------
%% @doc
%% Adds a group to a handle service.
%% @end
%%--------------------------------------------------------------------
-spec handle_service_add_group(Config :: term(),
    HServiceId :: od_handle_service:id(), GroupId :: od_group:id()) ->
    {ok, od_group:id()}.
handle_service_add_group(Config, HServiceId, GroupId) ->
    ?assertMatch({ok, _}, call_oz(Config, handle_service_logic, add_group, [
        ?ROOT, HServiceId, GroupId
    ])).


%%--------------------------------------------------------------------
%% @doc
%% Removes a group from handle service.
%% @end
%%--------------------------------------------------------------------
-spec handle_service_remove_group(Config :: term(),
    HServiceId :: od_handle_service:id(), GroupId :: od_group:id()) -> ok.
handle_service_remove_group(Config, HServiceId, GroupId) ->
    ?assertMatch(ok, call_oz(Config, handle_service_logic, remove_group, [
        ?ROOT, HServiceId, GroupId
    ])).


%%--------------------------------------------------------------------
%% @doc
%% Sets privileges of a group in a handle service.
%% @end
%%--------------------------------------------------------------------
-spec handle_service_set_group_privileges(Config :: term(),
    HServiceId :: od_handle_service:id(), GroupId :: od_group:id(),
    Operation :: entity_graph:privileges_operation(),
    Privileges :: [privileges:handle_service_privilege()]) -> ok.
handle_service_set_group_privileges(
    Config, HServiceId, GroupId, Operation, Privs
) ->
    ?assertMatch(ok, call_oz(Config, handle_service_logic,
        update_group_privileges, [?ROOT, HServiceId, GroupId, Operation, Privs]
    )).


%%--------------------------------------------------------------------
%% @doc
%% Get all atoms representing handles privileges.
%% @end
%%--------------------------------------------------------------------
-spec all_handle_privileges(Config :: term()) -> [atom()].
all_handle_privileges(Config) ->
    call_oz(Config, privileges, handle_privileges, []).


%%--------------------------------------------------------------------
%% @doc
%% Creates a handle.
%% @end
%%--------------------------------------------------------------------
-spec create_handle(Config :: term(), Client :: entity_logic:client(),
    HandleServiceId :: od_handle_service:id(),
    ResourceType :: od_handle:resource_type(),
    ResourceId :: od_handle:resource_id(), Metadata :: od_handle:metadata()) ->
    {ok, od_handle:id()}.
create_handle(Config, Client, HandleServiceId, ResourceType, ResourceId, Metadata) ->
    Result = case Client of
        ?USER(UserId) ->
            call_oz(Config, user_logic, create_handle, [
                Client, UserId, HandleServiceId, ResourceType, ResourceId, Metadata
            ]);
        _ ->
            call_oz(Config, handle_logic, create, [
                Client, HandleServiceId, ResourceType, ResourceId, Metadata
            ])
    end,
    ?assertMatch({ok, _}, Result).


%%--------------------------------------------------------------------
%% @doc
%% Creates a handle.
%% @end
%%--------------------------------------------------------------------
-spec create_handle(Config :: term(), Client :: entity_logic:client(),
    Data :: maps:map()) -> {ok, od_handle:id()}.
create_handle(Config, Client, Data) ->
    Result = case Client of
        ?USER(UserId) ->
            call_oz(Config, user_logic, create_handle, [Client, UserId, Data]);
        _ ->
            call_oz(Config, handle_logic, create, [Client, Data])
    end,
    ?assertMatch({ok, _}, Result).


%%--------------------------------------------------------------------
%% @doc
%% Retrieves handle data from onezone.
%% @end
%%--------------------------------------------------------------------
-spec get_handle(Config :: term(), HandleId :: od_handle:id()) ->
    {ok, #od_handle{}}.
get_handle(Config, HandleId) ->
    ?assertMatch({ok, _}, call_oz(
        Config, handle_logic, get, [?ROOT, HandleId]
    )).


%%--------------------------------------------------------------------
%% @doc
%% Retrieves groups belonging to handle from onezone.
%% @end
%%--------------------------------------------------------------------
-spec handle_get_groups(Config :: term(), HandleId :: od_handle:id()) ->
    {ok, [od_group:id()]}.
handle_get_groups(Config, HandleId) ->
    ?assertMatch({ok, _}, call_oz(
        Config, handle_logic, get_groups, [?ROOT, HandleId]
    )).


%%--------------------------------------------------------------------
%% @doc
%% Retrieves users belonging to handle from onezone.
%% @end
%%--------------------------------------------------------------------
-spec handle_get_users(Config :: term(), HandleId :: od_handle:id()) ->
    {ok, [od_user:id()]}.
handle_get_users(Config, HandleId) ->
    ?assertMatch({ok, _}, call_oz(
        Config, handle_logic, get_users, [?ROOT, HandleId]
    )).


%%--------------------------------------------------------------------
%% @doc
%% Returns list of all handles in onezone.
%% @end
%%--------------------------------------------------------------------
-spec list_handles(Config :: term()) -> {ok, [od_handle:id()]}.
list_handles(Config) ->
    ?assertMatch({ok, _}, call_oz(Config, handle_logic, list, [
        ?ROOT
    ])).


%%--------------------------------------------------------------------
%% @doc
%% Updates a handle
%% @end
%%--------------------------------------------------------------------
-spec update_handle(Config :: term(), HandleId :: od_handle:id(),
    Data :: maps:map()) -> ok.
update_handle(Config, HandleId, Data) ->
    ?assertMatch(ok, call_oz(Config, handle_logic, update, [
        ?ROOT, HandleId, Data
    ])).


%%--------------------------------------------------------------------
%% @doc
%% Updates a handle
%% @end
%%--------------------------------------------------------------------
-spec update_handle(Config :: term(), HandleId :: od_handle:id(),
    NewResourceType :: od_handle:resource_type(),
    NewResourceId :: od_handle:resource_id(),
    NewMetadata :: od_handle:metadata()) -> ok.
update_handle(Config, HandleId, NewResourceType, NewResourceId, NewMetadata) ->
    ?assertMatch(ok, call_oz(Config, handle_logic, update, [?ROOT, HandleId, #{
        <<"resourceType">> => NewResourceType,
        <<"resourceId">> => NewResourceId,
        <<"metadata">> => NewMetadata
    }])).


%%--------------------------------------------------------------------
%% @doc
%% Deletes given handle from onezone.
%% @end
%%--------------------------------------------------------------------
-spec delete_handle(Config :: term(), HandleId :: od_handle:id()) -> ok.
delete_handle(Config, HandleId) ->
    ?assertMatch(ok, call_oz(Config, handle_logic, delete, [?ROOT, HandleId])).


%%--------------------------------------------------------------------
%% @doc
%% Adds a user to a handle.
%% @end
%%--------------------------------------------------------------------
-spec handle_add_user(Config :: term(), HandleId :: od_handle:id(),
    UserId :: od_user:id()) -> {ok, od_user:id()}.
handle_add_user(Config, HandleId, UserId) ->
    ?assertMatch({ok, _}, call_oz(Config, handle_logic, add_user, [
        ?ROOT, HandleId, UserId
    ])).


%%--------------------------------------------------------------------
%% @doc
%% Removes user from handle.
%% @end
%%--------------------------------------------------------------------
-spec handle_remove_user(Config :: term(), HandleId :: od_handle:id(),
    UserId :: od_user:id()) -> {ok, od_user:id()}.
handle_remove_user(Config, HandleId, UserId) ->
    ?assertMatch(ok, call_oz(Config, handle_logic, remove_user, [
        ?ROOT, HandleId, UserId
    ])).


%%--------------------------------------------------------------------
%% @doc
%% Sets privileges of a user in a handle.
%% @end
%%--------------------------------------------------------------------
-spec handle_set_user_privileges(Config :: term(),
    HandleId :: od_handle:id(), UserId :: od_user:id(),
    Operation :: entity_graph:privileges_operation(),
    Privileges :: [privileges:handle_privilege()]) -> ok.
handle_set_user_privileges(Config, HandleId, UserId, Operation, Privs) ->
    ?assertMatch(ok, call_oz(Config, handle_logic,
        update_user_privileges, [?ROOT, HandleId, UserId, Operation, Privs]
    )).


%%--------------------------------------------------------------------
%% @doc
%% Retrieves privileges of user belonging to handle from onezone.
%% @end
%%--------------------------------------------------------------------
-spec handle_get_user_privileges(Config :: term(),
    HandleId :: od_service:id(), UserId :: od_user:id()) -> {ok, [atom()]}.
handle_get_user_privileges(Config, HandleId, UserId) ->
    ?assertMatch({ok, _}, call_oz(
        Config, handle_logic, get_user_privileges, [?ROOT, HandleId, UserId]
    )).


%%--------------------------------------------------------------------
%% @doc
%% Adds a group to a handle.
%% @end
%%--------------------------------------------------------------------
-spec handle_add_group(Config :: term(), HandleId :: od_handle:id(),
    GroupId :: od_group:id()) -> {ok, od_group:id()}.
handle_add_group(Config, HandleId, GroupId) ->
    ?assertMatch({ok, _}, call_oz(Config, handle_logic, add_group, [
        ?ROOT, HandleId, GroupId
    ])).


%%--------------------------------------------------------------------
%% @doc
%% Removes group from handle.
%% @end
%%--------------------------------------------------------------------
-spec handle_remove_group(Config :: term(), HandleId :: od_handle:id(),
    GroupId :: od_group:id()) -> {ok, od_user:id()}.
handle_remove_group(Config, HandleId, GroupId) ->
    ?assertMatch(ok, call_oz(Config, handle_logic, remove_group, [
        ?ROOT, HandleId, GroupId
    ])).


%%--------------------------------------------------------------------
%% @doc
%% Sets privileges of a group in a handle.
%% @end
%%--------------------------------------------------------------------
-spec handle_set_group_privileges(Config :: term(),
    HandleId :: od_handle:id(), GroupId :: od_user:id(),
    Operation :: entity_graph:privileges_operation(),
    Privileges :: [privileges:handle_privilege()]) -> ok.
handle_set_group_privileges(Config, HandleId, GroupId, Operation, Privs) ->
    ?assertMatch(ok, call_oz(Config, handle_logic,
        update_group_privileges, [?ROOT, HandleId, GroupId, Operation, Privs]
    )).


%%--------------------------------------------------------------------
%% @doc
%% Retrieves privileges of group belonging to handle from onezone.
%% @end
%%--------------------------------------------------------------------
-spec handle_get_group_privileges(Config :: term(),
    HandleId :: od_service:id(), GroupId :: od_user:id()) -> {ok, [atom()]}.
handle_get_group_privileges(Config, HandleId, GroupId) ->
    ?assertMatch({ok, _}, call_oz(
        Config, handle_logic, get_group_privileges, [?ROOT, HandleId, GroupId]
    )).


%%--------------------------------------------------------------------
%% @doc
%% Sets privileges for group's user.
%% @end
%%--------------------------------------------------------------------
-spec group_set_user_privileges(Config :: term(), GroupId :: od_group:id(),
    UserId :: od_user:id(), Operation :: entity_graph:privileges_operation(),
    Privileges :: [privileges:group_privilege()]) -> ok.
group_set_user_privileges(Config, GroupId, UserId, Operation, Privs) ->
    ?assertMatch(ok, call_oz(Config, group_logic, update_user_privileges, [
        ?ROOT, GroupId, UserId, Operation, Privs
    ])).


%%--------------------------------------------------------------------
%% @doc
%% Sets privileges for subgroup.
%% @end
%%--------------------------------------------------------------------
-spec group_set_group_privileges(Config :: term(), GroupId :: od_group:id(),
    ChildGroupId :: od_group:id(), Operation :: entity_graph:privileges_operation(),
    Privileges :: [privileges:group_privilege()]) -> ok.
group_set_group_privileges(Config, GroupId, ChildGroupId, Operation, Privs) ->
    ?assertMatch(ok, call_oz(Config, group_logic, update_child_privileges, [
        ?ROOT, GroupId, ChildGroupId, Operation, Privs
    ])).


%%--------------------------------------------------------------------
%% @doc
%% Creates a space in onezone.
%% @end
%%--------------------------------------------------------------------
-spec group_create_space(Config :: term(), GroupId :: od_group:id(),
    NameOrData :: od_space:name() | #{}) -> {ok, od_space:id()}.
group_create_space(Config, GroupId, NameOrData) ->
    ?assertMatch({ok, _}, call_oz(
        Config, group_logic, create_space, [?ROOT, GroupId, NameOrData]
    )).


%%--------------------------------------------------------------------
%% @doc
%% Removes group from space in onezone.
%% @end
%%--------------------------------------------------------------------
-spec space_remove_group(Config :: term(), SpaceId :: od_space:id(),
    GroupId :: od_group:id()) -> ok.
space_remove_group(Config, SpaceId, GroupId) ->
    ?assertMatch(ok, call_oz(
        Config, space_logic, remove_group, [?ROOT, SpaceId, GroupId]
    )).


%%--------------------------------------------------------------------
%% @doc
%% Creates a group invite token to given group.
%% @end
%%--------------------------------------------------------------------
-spec group_invite_group_token(Config :: term(),
    Client :: entity_logic:client(), GroupId :: od_group:id()) ->
    {ok, macaroon:macaroon()}.
group_invite_group_token(Config, Client, GroupId) ->
    ?assertMatch({ok, _}, call_oz(
        Config, group_logic, create_group_invite_token, [Client, GroupId]
    )).


%%--------------------------------------------------------------------
%% @doc
%% Creates a group invite token to given user.
%% @end
%%--------------------------------------------------------------------
-spec group_invite_user_token(Config :: term(),
    Client :: entity_logic:client(), GroupId :: od_group:id()) ->
    {ok, macaroon:macaroon()}.
group_invite_user_token(Config, Client, GroupId) ->
    ?assertMatch({ok, _}, call_oz(
        Config, group_logic, create_user_invite_token, [Client, GroupId]
    )).


%%--------------------------------------------------------------------
%% @doc
%% Asserts token not exists.
%% @end
%%--------------------------------------------------------------------
-spec assert_token_not_exists(Config :: term(),
    TokenId :: token:id()) ->
    ok.
assert_token_not_exists(Config, TokenId) ->
    ?assertMatch({error, not_found}, call_oz(
        Config, token, get, [TokenId])),
    ok.


%%--------------------------------------------------------------------
%% @doc
%% Asserts token exists.
%% @end
%%--------------------------------------------------------------------
-spec assert_token_exists(Config :: term(),
    TokenId :: token:id()) ->
    ok.
assert_token_exists(Config, TokenId) ->
    ?assertMatch({ok, _}, call_oz(
        Config, token, get, [TokenId])),
    ok.

%%--------------------------------------------------------------------
%% @doc
%% Deletes all entities from onezone
%% (users, groups, spaces, shares, providers).
%% NOTE: Does not remove predefined groups! Use remove_all_entities/2 for that.
%% @end
%%--------------------------------------------------------------------
-spec delete_all_entities(Config :: term()) -> ok.
delete_all_entities(Config) ->
    delete_all_entities(Config, false).


%%--------------------------------------------------------------------
%% @doc
%% Deletes all entities from onezone
%% (users, groups, spaces, shares, providers).
%% RemovePredefinedGroups decides if predefined groups should be removed too.
%% @end
%%--------------------------------------------------------------------
-spec delete_all_entities(Config :: term(),
    RemovePredefinedGroups :: boolean()) -> ok.
delete_all_entities(Config, RemovePredefinedGroups) ->
    {ok, Providers} = list_providers(Config),
    {ok, Shares} = list_shares(Config),
    {ok, Spaces} = list_spaces(Config),
    {ok, Handles} = list_handles(Config),
    {ok, HServices} = list_handle_services(Config),
    {ok, Groups} = list_groups(Config),
    {ok, Users} = list_users(Config),
    [delete_provider(Config, PId) || PId <- Providers],
    [delete_handle(Config, HId) || HId <- Handles],
    [delete_share(Config, ShId) || ShId <- Shares],
    [delete_space(Config, SpId) || SpId <- Spaces],
    [delete_handle_service(Config, HSId) || HSId <- HServices],
    % Check if predefined groups should be removed too.
    GroupsToDelete = case RemovePredefinedGroups of
        true ->
            Groups;
        false ->
            % Filter out predefined groups
            [Node | _] = ?config(oz_worker_nodes, Config),
            {ok, PredefinedGroupsMapping} = test_utils:get_env(
                Node, oz_worker, predefined_groups
            ),
            PredefinedGroups = [Id || #{id := Id} <- PredefinedGroupsMapping],
            lists:filter(
                fun(GroupId) ->
                    not lists:member(GroupId, PredefinedGroups)
                end, Groups)
    end,
    [?assertMatch(ok, delete_group(Config, GId)) || GId <- GroupsToDelete],
    [?assertMatch(ok, delete_user(Config, UId)) || UId <- Users],
    ok.


%%--------------------------------------------------------------------
%% @doc
%% Creates a group for user which belongs to a group, which belongs to
%% another group.
%% The structure looks as follows: User -> G1 -> G2 -> G3
%% @end
%%--------------------------------------------------------------------
-spec create_3_nested_groups(Config :: term(), TestUser :: od_user:id()) -> ok.
create_3_nested_groups(Config, TestUser) ->
    create_3_nested_groups(Config, TestUser, <<"group">>, <<"group">>, <<"group">>).


%%--------------------------------------------------------------------
%% @doc
%% Creates a group for user which belongs to a group, which belongs to
%% another group. Allows to specify group names.
%% The structure looks as follows: User -> G1 -> G2 -> G3
%% @end
%%--------------------------------------------------------------------
-spec create_3_nested_groups(Config :: term(), TestUser :: od_user:id(),
    BotGrName :: binary(), MidGrName :: binary(), TopGrName :: binary()) -> ok.
create_3_nested_groups(Config, TestUser, BotGrName, MidGrName, TopGrName) ->
    {ok, BottomGroup} = oz_test_utils:create_group(
        Config, ?USER(TestUser), BotGrName
    ),
    % Dummy user will be used only to create groups
    {ok, MiddleGroup} = oz_test_utils:create_group(
        Config, ?ROOT, MidGrName
    ),
    {ok, TopGroup} = oz_test_utils:create_group(
        Config, ?ROOT, TopGrName
    ),
    {ok, BottomGroup} = oz_test_utils:group_add_group(
        Config, MiddleGroup, BottomGroup
    ),
    {ok, MiddleGroup} = oz_test_utils:group_add_group(
        Config, TopGroup, MiddleGroup
    ),
    {BottomGroup, MiddleGroup, TopGroup}.


%%--------------------------------------------------------------------
%% @doc
%% Creates three spaces and grant support for them on behalf of given provider.
%% @end
%%--------------------------------------------------------------------
-spec create_and_support_3_spaces(Config :: term(),
    ProviderId :: od_provider:id()) ->
    [{SpaceId :: od_space:id(), SpaceName :: od_space:name()}].
create_and_support_3_spaces(Config, ProviderId) ->
    MinimumSupportSize = minimum_support_size(Config),
    S1Name = <<"Space 1">>,
    S2Name = <<"Space 2">>,
    S3Name = <<"Space 3">>,
    {ok, S1} = create_space(Config, ?ROOT, S1Name),
    {ok, S2} = create_space(Config, ?ROOT, S2Name),
    {ok, S3} = create_space(Config, ?ROOT, S3Name),
    % Support them by the provider
    {ok, S1} = support_space(Config, ProviderId, S1, MinimumSupportSize),
    {ok, S2} = support_space(Config, ProviderId, S2, MinimumSupportSize),
    {ok, S3} = support_space(Config, ProviderId, S3, MinimumSupportSize),
    [
        {S1, S1Name},
        {S2, S2Name},
        {S3, S3Name}
    ].


%%--------------------------------------------------------------------
%% @doc
%% Return minimum support size for space, as specified in oz_worker env.
%% @end
%%--------------------------------------------------------------------
-spec minimum_support_size(Config :: term()) -> integer().
minimum_support_size(Config) ->
    {ok, MinimumSupportSize} = call_oz(
        Config, application, get_env, [oz_worker, minimum_space_support_size]
    ),
    MinimumSupportSize.


%%--------------------------------------------------------------------
%% @doc
%% Mocks handle proxy on all nodes of onezone.
%% @end
%%--------------------------------------------------------------------
-spec mock_handle_proxy(Config :: term()) -> ok.
mock_handle_proxy(Config) ->
    Nodes = ?config(oz_worker_nodes, Config),
    ok = test_utils:mock_new(Nodes, handle_proxy_client, [passthrough]),
    ok = test_utils:mock_expect(Nodes, handle_proxy_client, put,
        fun(_, <<"/handle", _/binary>>, _, _) ->
            {ok, 201, #{<<"location">> => <<"/test_location">>}, <<"">>}
        end),
    ok = test_utils:mock_expect(Nodes, handle_proxy_client, patch,
        fun(_, <<"/handle", _/binary>>, _, _) ->
            {ok, 204, #{}, <<"">>}
        end),
    ok = test_utils:mock_expect(Nodes, handle_proxy_client, delete,
        fun(_, <<"/handle", _/binary>>, _, _) ->
            {ok, 200, #{}, <<"">>}
        end).


%%--------------------------------------------------------------------
%% @doc
%% Unmocks handle proxy on all nodes of onezone.
%% @end
%%--------------------------------------------------------------------
-spec unmock_handle_proxy(Config :: term()) -> ok.
unmock_handle_proxy(Config) ->
    Nodes = ?config(oz_worker_nodes, Config),
    test_utils:mock_unload(Nodes, handle_proxy_client).


%%--------------------------------------------------------------------
%% @doc
%% Returns the list of DER encoded ca certs used in gui server.
%% @end
%%--------------------------------------------------------------------
-spec gui_ca_certs(Config :: term()) -> [public_key:der_encoded()].
gui_ca_certs(Config) ->
    call_oz(Config, https_listener, get_cert_chain_pems, []).


%%--------------------------------------------------------------------
%% @doc
<<<<<<< HEAD
%% Creates a session for user, simulating a login.
=======
%% Waits for entity graph to be reconciled, with 60 retries.
%% @end
%%--------------------------------------------------------------------
-spec ensure_entity_graph_is_up_to_date(Config :: term()) -> boolean().
ensure_entity_graph_is_up_to_date(Config) ->
    ensure_entity_graph_is_up_to_date(Config, 60).


%%--------------------------------------------------------------------
%% @doc
%% Waits for entity graph to be reconciled, with given number of retries.
%% @end
%%--------------------------------------------------------------------
-spec ensure_entity_graph_is_up_to_date(Config :: term(), Retries :: non_neg_integer()) ->
    boolean().
ensure_entity_graph_is_up_to_date(Config, Retries) ->
    ?assertMatch(true, call_oz(Config, entity_graph, ensure_up_to_date, []), Retries).


%%--------------------------------------------------------------------
%% @doc
%% Creates a session for user.
>>>>>>> d2209ee4
%% @end
%%--------------------------------------------------------------------
-spec log_in(Config :: term(), UserId :: od_user:id()) -> {ok, Cookie :: binary()}.
log_in(Config, UserId) ->
    MockedReq = #{},
    #{resp_cookies := #{?SESSION_COOKIE_KEY := CookieIoList}} = ?assertMatch(#{}, call_oz(
        Config, new_gui_session, log_in, [UserId, MockedReq]
    )),
    Cookie = iolist_to_binary(CookieIoList),
    CookieKey = ?SESSION_COOKIE_KEY,
    CookieLen = byte_size(?SESSION_COOKIE_KEY),
    [<<CookieKey:CookieLen/binary, "=", CookieVal/binary>> | _] = binary:split(Cookie, <<";">>, [global, trim_all]),
    {ok, CookieVal}.


%%--------------------------------------------------------------------
%% @doc
%% Destroys given session, simulating a user logout.
%% @end
%%--------------------------------------------------------------------
-spec log_out(Config :: term(), Cookie :: binary()) -> ok.
log_out(Config, Cookie) ->
    MockedReq = #{
        resp_headers => #{},
        headers => #{<<"cookie">> => <<?SESSION_COOKIE_KEY/binary, "=", Cookie/binary>>}
    },
    ?assertMatch(#{}, call_oz(
        Config, new_gui_session, log_out, [MockedReq]
    )),
    ok.


%%--------------------------------------------------------------------
%% @doc
%% Get all atoms representing oz privileges.
%% @end
%%--------------------------------------------------------------------
-spec all_oz_privileges(Config :: term()) -> [atom()].
all_oz_privileges(Config) ->
    call_oz(Config, privileges, oz_privileges, []).


%%--------------------------------------------------------------------
%% @doc
%% Returns the value of the environment variable 'Name' for 'Application'.
%% @end
%%--------------------------------------------------------------------
-spec get_env(Config :: term(), Application :: atom(), Name :: atom()) ->
    {ok, Value :: term()}.
get_env(Config, Application, Name) ->
    ?assertMatch({ok, _}, call_oz(
        Config, application, get_env, [Application, Name]
    )).


%%--------------------------------------------------------------------
%% @doc
%% Get REST listener port for zone.
%% @end
%%--------------------------------------------------------------------
-spec get_rest_port(Config :: term()) -> {ok, Port :: inet:port_number()}.
get_rest_port(Config) ->
    get_env(Config, ?APP_NAME, https_server_port).


%%--------------------------------------------------------------------
%% @doc
%% Get zone domain.
%% @end
%%--------------------------------------------------------------------
-spec get_oz_domain(Config :: term()) -> {ok, Domain :: string()}.
get_oz_domain(Config) ->
    get_env(Config, ?APP_NAME, http_domain).


%%--------------------------------------------------------------------
%% @doc
%% Get rest api prefix.
%% @end
%%--------------------------------------------------------------------
-spec get_rest_api_prefix(Config :: term()) -> {ok, Prefix :: string()}.
get_rest_api_prefix(Config) ->
    get_env(Config, ?APP_NAME, rest_api_prefix).


%%--------------------------------------------------------------------
%% @doc
%% Get graph sync ws url for zone.
%% @end
%%--------------------------------------------------------------------
-spec get_gs_ws_url(Config :: term()) -> binary().
get_gs_ws_url(Config) ->
    {ok, ZoneDomain} = get_oz_domain(Config),
    {ok, GsPort} = get_rest_port(Config),
    str_utils:format_bin(
        "wss://~s:~B/~s",
        [ZoneDomain, GsPort, string:strip(?PROVIDER_GRAPH_SYNC_WS_PATH, both, $/)]
    ).


%%--------------------------------------------------------------------
%% @doc
%% Get supported graph sync protocol versions.
%% @end
%%--------------------------------------------------------------------
-spec get_gs_supported_proto_versions(Config :: term()) ->
    SupportedVersions :: [integer()].
get_gs_supported_proto_versions(Config) ->
    ?assertMatch([_ | _], call_oz(
        Config, gs_protocol, supported_versions, [])
    ).


%%--------------------------------------------------------------------
%% @doc
%% Get supported graph sync protocol versions.
%% @end
%%--------------------------------------------------------------------
-spec decode_gri(Config :: term(),
    EncodedGri :: binary()) -> Gri :: #gri{}.
decode_gri(Config, EncodedGri) ->
    ?assertMatch(#gri{}, call_oz(
        Config, gs_protocol, string_to_gri, [EncodedGri])
    ).<|MERGE_RESOLUTION|>--- conflicted
+++ resolved
@@ -693,9 +693,9 @@
 -spec mark_group_protected(Config :: term(), od_group:id()) -> ok.
 mark_group_protected(Config, GroupId) ->
     ?assertMatch({ok, _}, call_oz(
-        Config, od_group, update, 
-        [GroupId, fun(Group) -> 
-            {ok, Group#od_group{protected = true}} 
+        Config, od_group, update,
+        [GroupId, fun(Group) ->
+            {ok, Group#od_group{protected = true}}
         end]
     )),
     ok.
@@ -2110,9 +2110,6 @@
 
 %%--------------------------------------------------------------------
 %% @doc
-<<<<<<< HEAD
-%% Creates a session for user, simulating a login.
-=======
 %% Waits for entity graph to be reconciled, with 60 retries.
 %% @end
 %%--------------------------------------------------------------------
@@ -2134,8 +2131,7 @@
 
 %%--------------------------------------------------------------------
 %% @doc
-%% Creates a session for user.
->>>>>>> d2209ee4
+%% Creates a session for user, simulating a login.
 %% @end
 %%--------------------------------------------------------------------
 -spec log_in(Config :: term(), UserId :: od_user:id()) -> {ok, Cookie :: binary()}.
