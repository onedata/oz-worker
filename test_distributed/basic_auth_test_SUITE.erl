--- conflicted
+++ resolved
@@ -204,11 +204,7 @@
     Roles = [regular, admin],
 
     lists:foreach(fun(Role) ->
-<<<<<<< HEAD
-        OnepanelUserId = str_utils:rand_hex(8),
-=======
         OnepanelUserId = str_utils:rand_hex(16),
->>>>>>> 11729c17
         OnepanelUsername = str_utils:format_bin("onepanel-~s", [Role]),
         Password = str_utils:format_bin("password-~s", [Role]),
         PasswordHash = onedata_passwords:create_hash(Password),
@@ -219,13 +215,8 @@
             OnepanelUserId, OnepanelUsername, PasswordHash, Role
         ]),
 
-<<<<<<< HEAD
-        ExpUserId = basic_auth:onepanel_uid_to_system_uid(OnepanelUserId),
+        ExpUserId = oz_test_utils:call_oz(Config, basic_auth, onepanel_uid_to_system_uid, [OnepanelUserId]),
         ?assertMatch({true, ?USER(ExpUserId)}, oz_test_utils:call_oz(Config, basic_auth, authenticate, [
-=======
-        ExpUserId = oz_test_utils:call_oz(Config, basic_auth, onepanel_uid_to_system_uid, [OnepanelUserId]),
-        ?assertMatch({ok, ExpUserId}, oz_test_utils:call_oz(Config, basic_auth, authenticate, [
->>>>>>> 11729c17
             OnepanelUsername, Password
         ])),
 
