--- conflicted
+++ resolved
@@ -1418,7 +1418,6 @@
     create_handle_with_mocked_timestamp(MetadataPrefix, ?NOW()).
 
 
-<<<<<<< HEAD
 create_handle_with_mocked_timestamp(MockedTimestamp) ->
     create_handle_with_mocked_timestamp(?RAND_METADATA_PREFIX(), MockedTimestamp).
 
@@ -1438,48 +1437,8 @@
     ozt_mocks:set_frozen_time_seconds(MockedTimestamp),
     #handle_listing_entry{
         timestamp = MockedTimestamp,
+        handle_id = ozt_handles:create(HServiceId, ShareId, MetadataPrefix, Metadata),
         service_id = HServiceId,
-        handle_id = ozt_handles:create(HServiceId, ShareId, MetadataPrefix, Metadata),
-=======
-%% for each SpaceId in SpaceIds creates share,
-%% adds metadata to this share and mock timestamp,
-%% randomizing one of available handle services
-create_handles_with_mocked_timestamps(Config, User, HandleServices, ResourceIds,
-    BeginTime, TimeOffsets, Metadata, MetadataPrefix, DeletionStrategy) ->
-    lists:map(fun({ResourceId, TimeOffset}) ->
-        MockedTimestamp = increase_timestamp(BeginTime, TimeOffset),
-        HandleServiceId = lists_utils:random_element(HandleServices),
-        create_handle_with_mocked_timestamp(Config, User, HandleServiceId, ResourceId, Metadata,
-            MetadataPrefix, MockedTimestamp, DeletionStrategy)
-    end, lists:zip(ResourceIds, TimeOffsets)).
-
-create_handle_service(Config, User) ->
-    ok = oz_test_utils:user_set_oz_privileges(Config, User, [
-        ?OZ_HANDLE_SERVICES_CREATE
-    ], []),
-    Name = str_utils:rand_hex(16),
-    {ok, HSId} = oz_test_utils:create_handle_service(Config, ?USER(User),
-        Name, ?PROXY_ENDPOINT, ?DOI_SERVICE_PROPERTIES
-    ),
-    {HSId, Name}.
-
-create_handle_with_mocked_timestamp(Config, User, HandleServiceId, ResourceId, Metadata, MetadataPrefix, Timestamp) ->
-    create_handle_with_mocked_timestamp(Config, User, HandleServiceId, ResourceId,
-        Metadata, MetadataPrefix, Timestamp, randomly_deleted_handles).
-
-create_handle_with_mocked_timestamp(Config, User, HandleServiceId, ResourceId,
-    Metadata, MetadataPrefix, Timestamp, DeletionStrategy) ->
-    Nodes = ?config(oz_worker_nodes, Config),
-    ok = test_utils:mock_new(Nodes, od_handle, [passthrough]),
-    ok = test_utils:mock_expect(Nodes, od_handle, current_timestamp, fun() -> Timestamp end),
-    HId = create_handle(Config, User, HandleServiceId, ResourceId, MetadataPrefix, Metadata),
-    ok = test_utils:mock_validate_and_unload(Nodes, od_handle),
-
-    HandleListingEntry = #handle_listing_entry{
-        timestamp = Timestamp,
-        handle_id = HId,
-        service_id = HandleServiceId,
->>>>>>> b190a034
         status = present
     }.
 
