--- conflicted
+++ resolved
@@ -1336,11 +1336,7 @@
 
 end_per_testcase(_, Config) ->
     oz_test_utils:delete_all_entities(Config),
-<<<<<<< HEAD
-    ok = ozt:rpc(deleted_handles, purge_all_deleted_entry, []),
-=======
-    ok = ozt:rpc(handles, purge_all_deleted_entries, []),
->>>>>>> 6b482f52
+    ok = ozt:rpc(deleted_handles, purge_all_deleted_entries, []),
     unmock_handle_proxy(Config),
     ok.
 
