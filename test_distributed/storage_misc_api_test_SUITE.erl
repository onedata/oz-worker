%%%-------------------------------------------------------------------
%%% @author Michal Stanisz
%%% @copyright (C) 2019 ACK CYFRONET AGH
%%% This software is released under the MIT license
%%% cited in 'LICENSE.txt'.
%%% @end
%%%-------------------------------------------------------------------
%%% @doc
%%% This file contains tests concerning storage basic API (REST + logic + gs).
%%% @end
%%%-------------------------------------------------------------------
-module(storage_misc_api_test_SUITE).
-author("Michal Stanisz").

-include("http/rest.hrl").
-include("entity_logic.hrl").
-include("registered_names.hrl").
-include("datastore/oz_datastore_models.hrl").
-include_lib("ctool/include/space_support/support_stage.hrl").
-include_lib("ctool/include/logging.hrl").
-include_lib("ctool/include/privileges.hrl").
-include_lib("ctool/include/test/test_utils.hrl").
-include_lib("ctool/include/test/assertions.hrl").
-include_lib("ctool/include/test/performance.hrl").
-include_lib("ctool/include/errors.hrl").

-include("api_test_utils.hrl").


-export([
    all/0,
    init_per_suite/1, end_per_suite/1
]).
-export([
    create_test/1,
    get_test/1,
    update_test/1,
    delete_test/1,

    support_space_test/1,
    init_support_test/1,

    update_support_size_test/1,

    init_unsupport_test/1,
    complete_unsupport_resize_test/1,
    complete_unsupport_purge_test/1,
    finalize_unsupport_test/1,

    revoke_support_test/1,

    list_spaces_test/1,

    upgrade_support_to_20_02_test/1,
    upgrade_support_to_21_02_test/1,

    support_with_imported_storage_test/1,
    modify_imported_storage_test/1
]).

all() ->
    ?ALL([
        create_test,
        get_test,
        update_test,
        delete_test,

        support_space_test,

        update_support_size_test,

        init_unsupport_test,
        complete_unsupport_resize_test,
        complete_unsupport_purge_test,
        finalize_unsupport_test,

        revoke_support_test,

        list_spaces_test,

        upgrade_support_to_20_02_test,
        upgrade_support_to_21_02_test,

        support_with_imported_storage_test,
        modify_imported_storage_test
    ]).


%%%===================================================================
%%% Test functions
%%%===================================================================


create_test(Config) ->
    % test cases are divided to ensure value of readonly parameter
    create_test_base(Config, false),
    create_test_base(Config, true).


%% @private
create_test_base(Config, ReadonlyValue) ->
    {ok, U1} = oz_test_utils:create_user(Config),
    {ok, {P1, P1Token}} = oz_test_utils:create_provider(Config, ?PROVIDER_NAME1),

    VerifyFun = fun(StorageId, ExpectedQosParams, ExpectedImported, ExpectedReadonly) ->
        {ok, Storage} = oz_test_utils:get_storage(Config, StorageId),
        ?assertEqual(?CORRECT_NAME, Storage#od_storage.name),
        ?assertEqual(P1, Storage#od_storage.provider),
        ?assertEqual(ExpectedQosParams, Storage#od_storage.qos_parameters),
        ?assertEqual(ExpectedImported, Storage#od_storage.imported),
        ?assertEqual(ExpectedReadonly, Storage#od_storage.readonly),
        true
    end,
    ExpectedQosParams = fun(StorageId, QosParams) -> 
        QosParams#{
            <<"storageId">> => StorageId,
            <<"providerId">> => P1
        }
    end,

    ApiTestSpec = #api_test_spec{
        client_spec = #client_spec{
            correct = [
                {provider, P1, P1Token}
            ],
            unauthorized = [nobody],
            forbidden = [
                {user, U1}
            ]
        },
        logic_spec = #logic_spec{
            module = storage_logic,
            function = create,
            args = [auth, data],
            expected_result = ?OK_ENV(fun(_, DataSet) ->
<<<<<<< HEAD
                ExpectedQosParams = maps:get(<<"qosParameters">>, DataSet, #{}),
=======
                QosParams =
                    case maps:get(<<"qosParameters">>, DataSet, undefined) of
                        undefined -> maps:get(<<"qos_parameters">>, DataSet, #{});
                        Parameters -> Parameters
                    end,
>>>>>>> b903b3c7
                ExpectedImported = maps:get(<<"imported">>, DataSet, unknown),
                ExpectedReadonly = maps:get(<<"readonly">>, DataSet, false),
                case ExpectedReadonly andalso ExpectedImported =:= false of
                    true ->
                        ?ERROR_REASON(?ERROR_REQUIRES_IMPORTED_STORAGE(<<"'newly created storage'">>));
                    false ->
                        ?OK_TERM(fun(StorageId) ->
                            VerifyFun(StorageId, ExpectedQosParams(StorageId, QosParams), ExpectedImported, ExpectedReadonly)
                        end)
                end
            end)
        },
        gs_spec = #gs_spec{
            operation = create,
            gri = #gri{type = od_storage, aspect = instance},
            expected_result = ?OK_ENV(fun(_, DataSet) ->
<<<<<<< HEAD
                ExpectedQosParams = maps:get(<<"qosParameters">>, DataSet, #{}),
=======
                QosParams =
                    case maps:get(<<"qosParameters">>, DataSet, undefined) of
                        undefined -> maps:get(<<"qos_parameters">>, DataSet, #{});
                        Parameters -> Parameters
                    end,
>>>>>>> b903b3c7
                ExpectedImported = maps:get(<<"imported">>, DataSet, unknown),
                ExpectedReadonly = maps:get(<<"readonly">>, DataSet, false),
                case ExpectedReadonly andalso ExpectedImported =:= false of
                    true ->
                        ?ERROR_REASON(?ERROR_REQUIRES_IMPORTED_STORAGE(<<"'newly created storage'">>));
                    false ->
                        ?OK_MAP_CONTAINS(#{
                            <<"provider">> => P1,
                            <<"gri">> => fun(EncodedGri) ->
                                #gri{id = StorageId} = gri:deserialize(EncodedGri),
                                VerifyFun(StorageId, ExpectedQosParams(StorageId, QosParams), ExpectedImported, ExpectedReadonly)
                            end})
                end
            end)
        },
        data_spec = #data_spec{
            required = [<<"name">>, <<"readonly">>],
            optional = [<<"qosParameters">>, <<"imported">>],
            correct_values = #{
                <<"name">> => [?CORRECT_NAME],
                <<"qosParameters">> => [#{<<"key">> => <<"value">>}, #{<<"key">> => 1}, #{<<"key">> => 123.4}],
                <<"imported">> => [true, false],
                <<"readonly">> => [ReadonlyValue]
            },
            bad_values = [
                {<<"qosParameters">>, <<"binary">>, ?ERROR_BAD_VALUE_JSON(<<"qosParameters">>)},
                {<<"qosParameters">>, #{<<"nested">> => #{<<"key">> => <<"value">>}}, ?ERROR_BAD_VALUE_QOS_PARAMETERS},
                {<<"qosParameters">>, #{<<"providerId">> => <<"not_correct_provider_id">>},
                    ?ERROR_BAD_VALUE_NOT_ALLOWED(<<"qosParameters.providerId">>, [P1])},
                {<<"imported">>, <<"binary">>, ?ERROR_BAD_VALUE_BOOLEAN(<<"imported">>)},
                {<<"readonly">>, <<"binary">>, ?ERROR_BAD_VALUE_BOOLEAN(<<"readonly">>)}
            ] ++ ?BAD_VALUES_NAME(?ERROR_BAD_VALUE_NAME)
        }
    },
    ?assert(api_test_utils:run_tests(Config, ApiTestSpec)).


get_test(Config) ->
    {ok, U1} = oz_test_utils:create_user(Config),
    {ok, NonAdmin} = oz_test_utils:create_user(Config),

    {ok, {P1, P1Token}} = oz_test_utils:create_provider(Config, ?PROVIDER_NAME1),
    {ok, {P2, P2Token}} = oz_test_utils:create_provider(Config, ?PROVIDER_NAME1),
    {ok, {P3, P3Token}} = oz_test_utils:create_provider(Config, ?PROVIDER_NAME1),
    {ok, St1} = oz_test_utils:create_storage(Config, ?PROVIDER(P1), ?STORAGE_NAME1),

    {ok, S} = oz_test_utils:create_space(Config, ?USER(U1), ?SPACE_NAME1),
    SupportSize = oz_test_utils:minimum_support_size(Config),
    {ok, S} = oz_test_utils:support_space(Config, ?PROVIDER(P1), St1, S, SupportSize),
    {ok, S} = oz_test_utils:support_space_by_provider(Config, P2, S),

    oz_test_utils:ensure_entity_graph_is_up_to_date(Config),

    ExpectedQosParameters = #{
        <<"key">> => <<"value">>,
        <<"storageId">> => St1,
        <<"providerId">> => P1
    },
    ExpectedImported = false,
    ExpectedReadonly = false,
    oz_test_utils:update_storage(Config, St1, #{<<"qosParameters">> => ExpectedQosParameters}),

    % Get and check private data
    GetPrivateDataApiTestSpec = #api_test_spec{
        client_spec = #client_spec{
            correct = [
                root,
                {provider, P1, P1Token}
            ],
            unauthorized = [nobody],
            forbidden = [
                {user, NonAdmin},
                {user, U1},
                {provider, P2, P2Token},
                {provider, P3, P3Token}
            ]
        },
        logic_spec = #logic_spec{
            module = storage_logic,
            function = get,
            args = [auth, St1],
            expected_result = ?OK_TERM(
                fun(#od_storage{
                    qos_parameters = QosParameters,
                    imported = Imported,
                    readonly = Readonly,
                    provider = Provider, spaces = Spaces,
                    eff_users = EffUsers, eff_groups = #{},
                    eff_harvesters = #{},
                    eff_providers = EffProviders,
                    eff_spaces = EffSpaces,
                    top_down_dirty = false, bottom_up_dirty = false
                }) ->
                    ?assertEqual(QosParameters, ExpectedQosParameters),
                    ?assertEqual(Imported, ExpectedImported),
                    ?assertEqual(Readonly, ExpectedReadonly),
                    ?assertEqual(Spaces, #{
                        S => SupportSize
                    }),
                    ?assertEqual(EffUsers, #{
                        U1 => [{od_space, S}]
                    }),
                    ?assertEqual(Provider, P1),
                    ?assertEqual(EffProviders, #{P1 => [{od_storage, <<"self">>}]}),
                    ?assertEqual(EffSpaces, #{S => {SupportSize, [{od_storage, <<"self">>}]}})
                end
            )
        },
        gs_spec = #gs_spec{
            operation = get,
            gri = #gri{type = od_storage, id = St1, aspect = instance},
            expected_result = ?OK_MAP_CONTAINS(#{
                <<"name">> => ?STORAGE_NAME1,
                <<"provider">> => P1,
                <<"qosParameters">> => ExpectedQosParameters,
                <<"imported">> => ExpectedImported,
                <<"readonly">> => ExpectedReadonly,
                <<"spaces">> => [S],
                <<"gri">> => fun(EncodedGri) ->
                    #gri{id = Id} = gri:deserialize(EncodedGri),
                    ?assertEqual(St1, Id)
                end
            })
        }
    },
    ?assert(api_test_utils:run_tests(Config, GetPrivateDataApiTestSpec)),

    % Get and check shared data
    GetSharedDataApiTestSpec = #api_test_spec{
        client_spec = #client_spec{
            correct = [
                root,
                {provider, P1, P1Token},
                {provider, P2, P2Token}
            ],
            unauthorized = [nobody],
            forbidden = [
                {user, NonAdmin},
                {provider, P3, P3Token}
            ]
        },
        logic_spec = #logic_spec{
            module = storage_logic,
            function = get_shared_data,
            args = [auth, St1, S],
            expected_result = ?OK_MAP_CONTAINS(#{
                <<"provider">> => P1,
                <<"name">> => ?STORAGE_NAME1,
                <<"qosParameters">> => ExpectedQosParameters
            })
        },
        gs_spec = #gs_spec{
            operation = get,
            gri = #gri{type = od_storage, id = St1, aspect = instance, scope = shared},
            auth_hint = ?THROUGH_SPACE(S),
            expected_result = ?OK_MAP_CONTAINS(#{
                <<"provider">> => P1,
                <<"name">> => ?STORAGE_NAME1,
                <<"qosParameters">> => ExpectedQosParameters,
                <<"gri">> => fun(EncodedGri) ->
                    #gri{id = Id} = gri:deserialize(EncodedGri),
                    ?assertEqual(St1, Id)
                end
            })
        }
    },
    ?assert(api_test_utils:run_tests(Config, GetSharedDataApiTestSpec)).


update_test(Config) ->
    % test cases are divided to ensure value of readonly parameter
    update_test(Config, false),
    update_test(Config, true).

update_test(Config, ReadonlyValue) ->
    {ok, {P1, P1Token}} = oz_test_utils:create_provider(Config, ?PROVIDER_NAME1),
    {ok, {P2, P2Token}} = oz_test_utils:create_provider(Config, ?PROVIDER_NAME1),
    {ok, NonAdmin} = oz_test_utils:create_user(Config),

    EnvSetUpFun = fun() ->
        {ok, S1} = oz_test_utils:create_storage(Config, ?PROVIDER(P1), ?CORRECT_NAME),
        #{storageId => S1}
    end,
    VerifyEndFun = fun(ShouldSucceed, #{storageId := StorageId} = _Env, Data) ->
        {ok, #od_storage{provider = ProviderId} = Storage} = oz_test_utils:get_storage(Config, StorageId),
        case ShouldSucceed of
            false -> #{};
            true ->
<<<<<<< HEAD
                ExpQosParams = maps:get(<<"qosParameters">>, Data, #{}),
=======
                QosParams =
                    case maps:get(<<"qosParameters">>, Data, undefined) of
                        undefined -> maps:get(<<"qos_parameters">>, Data, #{});
                        Parameters -> Parameters
                    end,
                ExpectedQosParams = QosParams#{
                    <<"storageId">> => StorageId,
                    <<"providerId">> => ProviderId
                },
                ExistingQosParams = Storage#od_storage.qos_parameters,
>>>>>>> b903b3c7
                ExpImportedStorage = maps:get(<<"imported">>, Data, false),
                ExpReadonly = maps:get(<<"readonly">>, Data, false),
                case ExpReadonly andalso ExpImportedStorage =:= false of
                    true ->
                        #{};
                    false ->
                        ?assertEqual(ExpImportedStorage, Storage#od_storage.imported),
                        ?assertEqual(ExpReadonly, Storage#od_storage.readonly),
                        ?assertMatch(ExpectedQosParams, ExistingQosParams)
                end
        end
    end,

    ApiTestSpec = #api_test_spec{
        client_spec = #client_spec{
            correct = [
                root,
                {provider, P1, P1Token}
            ],
            unauthorized = [nobody],
            forbidden = [
                {user, NonAdmin},
                {provider, P2, P2Token}
            ]
        },
        logic_spec = #logic_spec{
            module = storage_logic,
            function = update,
            args = [auth, storageId, data],
            expected_result = ?OK_ENV(fun(Env, DataSet) ->
                ExpectedImported = maps:get(<<"imported">>, DataSet, unknown),
                ExpectedReadonly = maps:get(<<"readonly">>, DataSet, false),
                case ExpectedReadonly andalso ExpectedImported =:= false of
                    true ->
                        StorageId = maps:get(storageId, Env),
                        ?ERROR_REASON(?ERROR_REQUIRES_IMPORTED_STORAGE(StorageId));
                    false ->
                        ?OK
                end
            end)
        },
        gs_spec = #gs_spec{
            operation = update,
            gri = #gri{type = od_storage, id = storageId, aspect = instance},
            expected_result = ?OK_ENV(fun(Env, DataSet) ->
                ExpectedImported = maps:get(<<"imported">>, DataSet, unknown),
                ExpectedReadonly = maps:get(<<"readonly">>, DataSet, false),
                case ExpectedReadonly andalso ExpectedImported =:= false of
                    true ->
                        StorageId = maps:get(storageId, Env),
                        ?ERROR_REASON(?ERROR_REQUIRES_IMPORTED_STORAGE(StorageId));
                    false ->
                        ?OK
                end
            end)
        },
        data_spec = #data_spec{
            required = [<<"imported">>, <<"readonly">>],
            at_least_one = [<<"qosParameters">>],
            correct_values = #{
                <<"qosParameters">> => [#{<<"key">> => <<"value">>}, #{<<"key">> => 1}, #{<<"key">> => 123.4}],
                <<"imported">> => [true, false],
                <<"readonly">> => [ReadonlyValue]
            },
            bad_values = [
                {<<"qosParameters">>, <<"binary">>, ?ERROR_BAD_VALUE_JSON(<<"qosParameters">>)},
                {<<"qosParameters">>, #{<<"nested">> => #{<<"key">> => <<"value">>}}, ?ERROR_BAD_VALUE_QOS_PARAMETERS},
                {<<"qosParameters">>, #{<<"providerId">> => <<"not_correct_provider_id">>}, 
                    ?ERROR_BAD_VALUE_NOT_ALLOWED(<<"qosParameters.providerId">>, [P1])},
                {<<"qosParameters">>, #{<<"storageId">> => <<"not_correct_storage_id">>},
                    fun(#{storageId := StorageId}) -> 
                        ?ERROR_BAD_VALUE_NOT_ALLOWED(<<"qosParameters.storageId">>, [StorageId])
                    end},
                {<<"imported">>, <<"binary">>, ?ERROR_BAD_VALUE_BOOLEAN(<<"imported">>)},
                {<<"readonly">>, <<"binary">>, ?ERROR_BAD_VALUE_BOOLEAN(<<"readonly">>)}
            ]
        }
    },
    ?assert(api_test_utils:run_tests(
        Config, ApiTestSpec, EnvSetUpFun, undefined, VerifyEndFun
    )).


delete_test(Config) ->
    {ok, {P1, P1Token}} = oz_test_utils:create_provider(Config, ?PROVIDER_NAME1),
    {ok, {P2, P2Token}} = oz_test_utils:create_provider(Config, ?PROVIDER_NAME1),
    {ok, NonAdmin} = oz_test_utils:create_user(Config),

    EnvSetUpFun = fun() ->
        {ok, St1} = oz_test_utils:create_storage(Config, ?PROVIDER(P1), ?STORAGE_NAME1),
        #{storageId => St1}
    end,
    DeleteEntityFun = fun(#{storageId := StorageId} = _Env) ->
        oz_test_utils:delete_storage(Config, StorageId)
    end,
    VerifyEndFun = fun(ShouldSucceed, #{storageId := StorageId} = _Env, _) ->
        ?assertEqual(not ShouldSucceed, oz_test_utils:call_oz(Config, storage_logic, exists, [StorageId]))
    end,

    ApiTestSpec = #api_test_spec{
        client_spec = #client_spec{
            correct = [
                root,
                {provider, P1, P1Token}
            ],
            unauthorized = [nobody],
            forbidden = [
                {provider, P2, P2Token},
                {user, NonAdmin}
            ]
        },
        logic_spec = #logic_spec{
            module = storage_logic,
            function = delete,
            args = [auth, storageId],
            expected_result = ?OK
        },
        gs_spec = #gs_spec{
            operation = delete,
            gri = #gri{type = od_storage, id = storageId, aspect = instance},
            expected_result = ?OK
        }
    },
    ?assert(api_test_scenarios:run_scenario(delete_entity,
        [Config, ApiTestSpec, EnvSetUpFun, VerifyEndFun, DeleteEntityFun]
    )).


% @TODO VFS-6977 The 'support' procedure is deprecated and used by legacy providers (<= 20.02).
% Currently, it is an alias for the modern init_support procedure
% (the version-specific logic is differentiated internally).
support_space_test(Config) ->
    support_space_test_base(Config, ?LINE_20_02(<<"3">>), support_space, support).


init_support_test(Config) ->
    support_space_test_base(Config, oz_test_utils:oz_release_version(Config), init_support, init_support).


%% @private
support_space_test_base(Config, ProviderVersion, LogicFunction, GriAspect) ->
    MinSupportSize = oz_test_utils:minimum_support_size(Config),
    {ok, U1} = oz_test_utils:create_user(Config),
    {ok, {P1, P1Token}} = oz_test_utils:create_provider(Config, U1, ?PROVIDER_NAME1),
    oz_test_utils:simulate_provider_version(Config, P1, ProviderVersion),
    {ok, {P2, P2Token}} = oz_test_utils:create_provider(Config, ?PROVIDER_NAME2),
    {ok, Storage} = oz_test_utils:create_storage(Config, ?PROVIDER(P1), ?STORAGE_NAME1),
    {ok, Space} = oz_test_utils:create_space(Config, ?USER(U1), ?SPACE_NAME1),
    {ok, BadInviteToken} = oz_test_utils:space_invite_user_token(Config, ?USER(U1), Space),
    {ok, BadInviteTokenSerialized} = tokens:serialize(BadInviteToken),

    oz_test_utils:ensure_entity_graph_is_up_to_date(Config),

    % Reused in all specs
    BadValues = [
        {<<"token">>, <<"bad-token">>, ?ERROR_BAD_VALUE_TOKEN(<<"token">>, ?ERROR_BAD_TOKEN)},
        {<<"token">>, 1234, ?ERROR_BAD_VALUE_TOKEN(<<"token">>, ?ERROR_BAD_TOKEN)},
        {<<"token">>, BadInviteTokenSerialized, ?ERROR_BAD_VALUE_TOKEN(<<"token">>,
            ?ERROR_NOT_AN_INVITE_TOKEN(?SUPPORT_SPACE, ?INVITE_TOKEN(?USER_JOIN_SPACE, Space)))},
        {<<"size">>, <<"binary">>, ?ERROR_BAD_VALUE_INTEGER(<<"size">>)},
        {<<"size">>, 0, ?ERROR_BAD_VALUE_TOO_LOW(<<"size">>, MinSupportSize)},
        {<<"size">>, -1000, ?ERROR_BAD_VALUE_TOO_LOW(<<"size">>, MinSupportSize)},
        {<<"size">>, MinSupportSize - 1, ?ERROR_BAD_VALUE_TOO_LOW(<<"size">>, MinSupportSize)}
    ],

    VerifyFun = fun(SpaceId) ->
        % Should return space id of the newly supported space
        {ok, #od_space{
            storages = Storages
        }} = oz_test_utils:get_space(Config, SpaceId),

        % Test also storage_logic:supports_space fun
        oz_test_utils:call_oz(
            Config, storage_logic, supports_space, [Storage, SpaceId]
        ) andalso maps:is_key(Storage, Storages)

    end,

    ApiTestSpec = #api_test_spec{
        client_spec = #client_spec{
            % Only provider 1 is authorized to perform support operation on
            % behalf of provider 1.
            correct = [
                {provider, P1, P1Token}
            ],
            unauthorized = [nobody],
            forbidden = [
                {user, U1},
                {provider, P2, P2Token}
            ]
        },
        rest_spec = undefined,
        logic_spec = #logic_spec{
            module = storage_logic,
            function = LogicFunction,
            args = [auth, Storage, data],
            expected_result = ?OK_TERM(VerifyFun)
        },
        gs_spec = #gs_spec{
            operation = create,
            gri = #gri{type = od_storage, id = Storage, aspect = GriAspect},
            expected_result = ?OK_MAP_CONTAINS(#{
                <<"gri">> => fun(EncodedGri) ->
                    #gri{id = SpaceId} = gri:deserialize(EncodedGri),
                    VerifyFun(SpaceId)
                end
            })
        },
        data_spec = #data_spec{
            required = [<<"token">>, <<"size">>],
            correct_values = #{
                <<"token">> => [fun() ->
                    % Create a new space and token for every test case
                    % (this value is reused multiple times as many cases of
                    % the api test must be checked).
                    {ok, NewSpace} = oz_test_utils:create_space(
                        Config, ?USER(U1), ?SPACE_NAME2
                    ),
                    {ok, SpInvProvToken} = oz_test_utils:create_space_support_token(
                        Config, ?USER(U1), NewSpace
                    ),
                    element(2, {ok, _} = tokens:serialize(SpInvProvToken))
                end],
                <<"size">> => [MinSupportSize]
            },
            bad_values = BadValues
        }
    },
    ?assert(api_test_utils:run_tests(Config, ApiTestSpec)),

    % storage_logic should also allow using non-serialized tokens, check it
    {ok, BadToken3} = oz_test_utils:space_invite_user_token(
        Config, ?USER(U1), Space
    ),
    ApiTestSpec2 = ApiTestSpec#api_test_spec{
        % client_spec and logic_spec are inherited from ApiTestSpec
        gs_spec = undefined,
        data_spec = #data_spec{
            required = [<<"token">>, <<"size">>],
            correct_values = #{
                <<"token">> => [fun() ->
                    % Create a new space and token for every test case
                    % (this value is reused multiple times as many cases of
                    % the api test must be checked).
                    {ok, NewSpace} = oz_test_utils:create_space(
                        Config, ?USER(U1), <<"space">>
                    ),
                    {ok, SpInvProvToken} = oz_test_utils:create_space_support_token(
                        Config, ?USER(U1), NewSpace
                    ),
                    SpInvProvToken
                end],
                <<"size">> => [MinSupportSize]
            },
            bad_values = BadValues ++ [
                {<<"token">>, BadToken3, ?ERROR_BAD_VALUE_TOKEN(<<"token">>,
                    ?ERROR_NOT_AN_INVITE_TOKEN(?SUPPORT_SPACE, ?INVITE_TOKEN(?USER_JOIN_SPACE, Space)))}
            ]
        }
    },
    ?assert(api_test_utils:run_tests(Config, ApiTestSpec2)).


update_support_size_test(Config) ->
    MinSupportSize = oz_test_utils:minimum_support_size(Config),
    {ok, Cluster1Member} = oz_test_utils:create_user(Config),
    {ok, {P1, P1Token}} = oz_test_utils:create_provider(
        Config, Cluster1Member, ?PROVIDER_NAME1
    ),
    {ok, {P2, P2Token}} = oz_test_utils:create_provider(
        Config, ?PROVIDER_NAME2
    ),
    {ok, St1} = oz_test_utils:create_storage(Config, ?PROVIDER(P1), ?STORAGE_NAME1),
    {ok, St2} = oz_test_utils:create_storage(Config, ?PROVIDER(P2), ?STORAGE_NAME1),
    {ok, U1} = oz_test_utils:create_user(Config),

    EnvSetUpFun = fun() ->
        {ok, S1} = oz_test_utils:create_space(Config, ?USER(U1), ?SPACE_NAME1),
        {ok, S1} = oz_test_utils:support_space(Config, ?PROVIDER(P1), St1, S1),
        {ok, S1} = oz_test_utils:support_space(Config, ?PROVIDER(P2), St2, S1),

        oz_test_utils:ensure_entity_graph_is_up_to_date(Config),
        #{spaceId => S1}
    end,
    VerifyEndFun = fun(ShouldSucceed, #{spaceId := SpaceId} = _Env, Data) ->
        {ok, #od_space{
            storages = #{St1 := SupportSize}
        }} = oz_test_utils:get_space(Config, SpaceId),

        ExpSupportSize = case ShouldSucceed of
            true -> maps:get(<<"size">>, Data);
            false -> MinSupportSize
        end,
        ?assertEqual(SupportSize, ExpSupportSize)
    end,

    ApiTestSpec = #api_test_spec{
        client_spec = #client_spec{
            correct = [
                root,
                {provider, P1, P1Token}
            ],
            unauthorized = [nobody],
            forbidden = [
                {user, U1},
                {provider, P2, P2Token}
            ]
        },
        rest_spec = undefined,
        logic_spec = #logic_spec{
            module = storage_logic,
            function = update_support_size,
            args = [auth, St1, spaceId, data],
            expected_result = ?OK
        },
        gs_spec = #gs_spec{
            operation = update,
            gri = #gri{type = od_storage, id = St1, aspect = {space, spaceId}},
            expected_result = ?OK
        },
        data_spec = #data_spec{
            required = [<<"size">>],
            correct_values = #{
                <<"size">> => [MinSupportSize]
            },
            bad_values = [
                {<<"size">>, <<"binary">>, ?ERROR_BAD_VALUE_INTEGER(<<"size">>)},
                {<<"size">>, 0, ?ERROR_BAD_VALUE_TOO_LOW(<<"size">>, MinSupportSize)},
                {<<"size">>, -1000, ?ERROR_BAD_VALUE_TOO_LOW(<<"size">>, MinSupportSize)},
                {<<"size">>, MinSupportSize - 1, ?ERROR_BAD_VALUE_TOO_LOW(<<"size">>, MinSupportSize)}
            ]
        }
    },
    ?assert(api_test_utils:run_tests(
        Config, ApiTestSpec, EnvSetUpFun, undefined, VerifyEndFun
    )).


init_unsupport_test(Config) ->
    unsupport_stages_test_base(Config,
        [], init_unsupport,
        active, {resizing, 0}
    ).


complete_unsupport_resize_test(Config) ->
    unsupport_stages_test_base(Config,
        [init_unsupport], complete_unsupport_resize,
        {resizing, 0}, purging
    ).


complete_unsupport_purge_test(Config) ->
    unsupport_stages_test_base(Config,
        [init_unsupport, complete_unsupport_resize], complete_unsupport_purge,
        purging, retiring
    ).


finalize_unsupport_test(Config) ->
    unsupport_stages_test_base(Config,
        [init_unsupport, complete_unsupport_resize, complete_unsupport_purge], finalize_unsupport,
        retiring, retired
    ).


%% @private
unsupport_stages_test_base(Config, PreparatoryTransitions, OperationName, InitialStage, TargetStage) ->
    {ok, {SubjectProvider, _}} = oz_test_utils:create_provider(Config),
    {ok, {OtherProvider, _}} = oz_test_utils:create_provider(Config),
    {ok, SubjectStorage} = oz_test_utils:create_storage(Config, ?PROVIDER(SubjectProvider)),
    {ok, OtherStorage} = oz_test_utils:create_storage(Config, ?PROVIDER(OtherProvider)),
    {ok, User} = oz_test_utils:create_user(Config),

    EnvSetUpFun = fun() ->
        {ok, Space} = oz_test_utils:create_space(Config, ?USER(User), ?SPACE_NAME1),
        {ok, Space} = oz_test_utils:support_space(Config, ?PROVIDER(SubjectProvider), SubjectStorage, Space),
        {ok, Space} = oz_test_utils:support_space(Config, ?PROVIDER(OtherProvider), OtherStorage, Space),
        oz_test_utils:ensure_entity_graph_is_up_to_date(Config),

        lists:foreach(fun(Transition) ->
            ?assertEqual(ok, oz_test_utils:call_oz(
                Config, storage_logic, Transition, [?PROVIDER(SubjectProvider), SubjectStorage, Space]
            ))
        end, PreparatoryTransitions),

        #{spaceId => Space}
    end,

    VerifyEndFun = fun(ShouldSucceed, #{spaceId := SpaceId} = _Env, _Data) ->
        {ok, #od_space{support_stage_registry = SupportStageRegistry}} = oz_test_utils:get_space(Config, SpaceId),
        {ok, Details} = support_stage:lookup_details(SupportStageRegistry, SubjectProvider),
        ExpectedStorageStage = case ShouldSucceed of
            true -> TargetStage;
            false -> InitialStage
        end,
        ?assertEqual(ExpectedStorageStage, maps:get(SubjectStorage, Details#support_stage_details.per_storage))
    end,

    ApiTestSpec = #api_test_spec{
        client_spec = #client_spec{
            correct = [
                root,
                {provider, SubjectProvider}
            ],
            unauthorized = [nobody],
            forbidden = [
                {user, User},
                {provider, OtherProvider}
            ]
        },
        rest_spec = undefined,
        logic_spec = #logic_spec{
            module = storage_logic,
            function = OperationName,
            args = [auth, SubjectStorage, spaceId],
            expected_result = ?OK
        },
        gs_spec = #gs_spec{
            operation = create,
            gri = #gri{type = od_storage, id = SubjectStorage, aspect = {OperationName, spaceId}},
            expected_result = ?OK
        }
    },
    ?assert(api_test_utils:run_tests(
        Config, ApiTestSpec, EnvSetUpFun, undefined, VerifyEndFun
    )).


% @TODO VFS-6977 The 'revoke_support' procedure is deprecated and used by legacy providers (<= 20.02).
revoke_support_test(Config) ->
    {ok, Cluster1Member} = oz_test_utils:create_user(Config),
    {ok, {P1, P1Token}} = oz_test_utils:create_provider(
        Config, Cluster1Member, ?PROVIDER_NAME1
    ),
    {ok, {P2, P2Token}} = oz_test_utils:create_provider(
        Config, ?PROVIDER_NAME2
    ),
    {ok, St1} = oz_test_utils:create_storage(Config, ?PROVIDER(P1), ?STORAGE_NAME1),
    {ok, St2} = oz_test_utils:create_storage(Config, ?PROVIDER(P2), ?STORAGE_NAME1),
    {ok, U1} = oz_test_utils:create_user(Config),

    EnvSetUpFun = fun() ->
        {ok, S1} = oz_test_utils:create_space(Config, ?USER(U1), ?SPACE_NAME1),
        {ok, S1} = oz_test_utils:support_space(Config, ?PROVIDER(P1), St1, S1),
        {ok, S1} = oz_test_utils:support_space(Config, ?PROVIDER(P2), St2, S1),

        oz_test_utils:ensure_entity_graph_is_up_to_date(Config),
        #{spaceId => S1}
    end,
    DeleteEntityFun = fun(#{spaceId := SpaceId} = _Env) ->
        oz_test_utils:unsupport_space(Config, St1, SpaceId)
    end,
    VerifyEndFun = fun(ShouldSucceed, #{spaceId := SpaceId} = _Env, _Data) ->
        {ok, #od_space{
            storages = Storages
        }} = oz_test_utils:get_space(Config, SpaceId),
        ?assertEqual(not ShouldSucceed, maps:is_key(St1, Storages))
    end,

    ApiTestSpec2 = #api_test_spec{
        client_spec = #client_spec{
            correct = [
                root,
                {provider, P1, P1Token}
            ],
            unauthorized = [nobody],
            forbidden = [
                {user, U1},
                {provider, P2, P2Token}
            ]
        },
        logic_spec = #logic_spec{
            module = storage_logic,
            function = revoke_support,
            args = [auth, St1, spaceId],
            expected_result = ?OK
        },
        gs_spec = #gs_spec{
            operation = delete,
            gri = #gri{type = od_storage, id = St1, aspect = {space, spaceId}},
            expected_result = ?OK
        }
    },
    ?assert(api_test_scenarios:run_scenario(delete_entity,
        [Config, ApiTestSpec2, EnvSetUpFun, VerifyEndFun, DeleteEntityFun]
    )).


list_spaces_test(Config) ->
    {ok, {P1, P1Token}} = oz_test_utils:create_provider(Config, ?PROVIDER_NAME1),
    {ok, {P2, P2Token}} = oz_test_utils:create_provider(Config, ?PROVIDER_NAME1),
    {ok, NonAdmin} = oz_test_utils:create_user(Config),

    {ok, St1} = oz_test_utils:create_storage(Config, ?PROVIDER(P1), ?STORAGE_NAME1),

    ExpSpaces = lists:map(
        fun(_) ->
            {ok, SpaceId} = oz_test_utils:create_space(Config, ?ROOT, ?SPACE_NAME1),
            {ok, _} = oz_test_utils:support_space(Config, ?PROVIDER(P1), St1, SpaceId),
            SpaceId
        end, lists:seq(1, 5)
    ),

    oz_test_utils:ensure_entity_graph_is_up_to_date(Config),

    ApiTestSpec = #api_test_spec{
        client_spec = #client_spec{
            correct = [
                root,
                {provider, P1, P1Token}
            ],
            unauthorized = [nobody],
            forbidden = [
                {provider, P2, P2Token},
                {user, NonAdmin}
            ]
        },
        logic_spec = #logic_spec{
            module = storage_logic,
            function = get_spaces,
            args = [auth, St1],
            expected_result = ?OK_LIST(ExpSpaces)
        }
        % TODO gs
    },
    ?assert(api_test_utils:run_tests(Config, ApiTestSpec)).


% note that the operation's aspect is still 'upgrade_legacy_support' to ensure
% backward compatibility, but the name has changed in internal logic
upgrade_support_to_20_02_test(Config) ->
    {ok, {SupporterProvider, _}} = oz_test_utils:create_provider(Config, ?PROVIDER_NAME1),
    {ok, {UnrelatedProvider, _}} = oz_test_utils:create_provider(Config, ?PROVIDER_NAME1),
    oz_test_utils:simulate_provider_version(Config, SupporterProvider, ?LINE_20_02(<<"1">>)),
    oz_test_utils:simulate_provider_version(Config, UnrelatedProvider, ?LINE_20_02(<<"1">>)),

    {ok, Space} = oz_test_utils:create_space(Config, ?ROOT, ?SPACE_NAME1),
    {ok, Space} = oz_test_utils:simulate_preexisting_19_02_space_support(Config, SupporterProvider, Space),
    VirtualStorageId = SupporterProvider,

    {ok, SupporterStorage} = oz_test_utils:create_storage(Config, ?PROVIDER(SupporterProvider)),
    {ok, UnrelatedStorage} = oz_test_utils:create_storage(Config, ?PROVIDER(UnrelatedProvider)),

    oz_test_utils:ensure_entity_graph_is_up_to_date(Config),

    GenApiTestSpec = fun(StorageId, ClientSpec) ->
        #api_test_spec{
            client_spec = ClientSpec#client_spec{
                unauthorized = [nobody]
            },
            logic_spec = #logic_spec{
                module = storage_logic,
                function = upgrade_support_to_20_02,
                args = [auth, StorageId, Space],
                expected_result = ?OK
            },
            gs_spec = #gs_spec{
                operation = create,
                gri = #gri{type = od_storage, id = StorageId, aspect = {upgrade_legacy_support, Space}},
                expected_result = ?OK
            }
        }
    end,

    % check that the other provider cannot deceitfully support a space using this
    % endpoint (it does not support the space beforehand)
    ?assert(api_test_utils:run_tests(Config, GenApiTestSpec(
        UnrelatedStorage, #client_spec{forbidden = [{provider, UnrelatedProvider}]}
    ))),
    % check that only own storage can be used to upgrade support
    ?assert(api_test_utils:run_tests(Config, GenApiTestSpec(
        UnrelatedStorage, #client_spec{forbidden = [{provider, SupporterProvider}]}
    ))),
    % the supporting provider should be able to do the upgrade
    ?assert(api_test_utils:run_tests(Config, GenApiTestSpec(
        SupporterStorage, #client_spec{correct = [{provider, SupporterProvider}]}
    ))),
    % the procedure should be idempotent
    ?assert(api_test_utils:run_tests(Config, GenApiTestSpec(
        SupporterStorage, #client_spec{correct = [{provider, SupporterProvider}]}
    ))),

    % check that the virtual storage is no longer supporting the space and the new storage is
    ?assertEqual(false, oz_test_utils:call_oz(Config, storage_logic, supports_space, [VirtualStorageId, Space])),
    ?assertEqual(true, oz_test_utils:call_oz(Config, storage_logic, supports_space, [SupporterStorage, Space])).


upgrade_support_to_21_02_test(Config) ->
    {ok, {SupporterProvider, _}} = oz_test_utils:create_provider(Config, ?PROVIDER_NAME1),
    {ok, {UnrelatedProvider, _}} = oz_test_utils:create_provider(Config, ?PROVIDER_NAME1),
    oz_test_utils:simulate_provider_version(Config, SupporterProvider, ?LINE_20_02(<<"1">>)),
    oz_test_utils:simulate_provider_version(Config, UnrelatedProvider, ?LINE_20_02(<<"1">>)),

    {ok, SupporterStorageAlpha} = oz_test_utils:create_storage(Config, ?PROVIDER(SupporterProvider)),
    {ok, SupporterStorageBeta} = oz_test_utils:create_storage(Config, ?PROVIDER(SupporterProvider)),
    {ok, UnrelatedStorage} = oz_test_utils:create_storage(Config, ?PROVIDER(UnrelatedProvider)),

    % test two spaces - one that has a support upgraded from 19.02, and one supported in 20.02
    {ok, SpaceAlpha} = oz_test_utils:create_space(Config, ?ROOT),
    {ok, SpaceAlpha} = oz_test_utils:simulate_preexisting_19_02_space_support(Config, SupporterProvider, SpaceAlpha),
    oz_test_utils:ensure_entity_graph_is_up_to_date(Config),
    ?assertEqual(ok, oz_test_utils:call_oz(Config, storage_logic, upgrade_support_to_20_02, [
        ?PROVIDER(SupporterProvider), SupporterStorageAlpha, SpaceAlpha
    ])),
    {ok, SpaceBeta} = oz_test_utils:create_space(Config, ?ROOT),
    % provider's being in version 20.02 will produce legacy entries during support
    oz_test_utils:support_space(Config, ?PROVIDER(SupporterProvider), SupporterStorageBeta, SpaceBeta),
    oz_test_utils:ensure_entity_graph_is_up_to_date(Config),

    lists:foreach(fun({Space, Storage}) ->
        GenApiTestSpec = fun(StorageId, ClientSpec) ->
            #api_test_spec{
                client_spec = ClientSpec#client_spec{
                    unauthorized = [nobody]
                },
                logic_spec = #logic_spec{
                    module = storage_logic,
                    function = upgrade_support_to_21_02,
                    args = [auth, StorageId, Space],
                    expected_result = ?OK
                },
                gs_spec = #gs_spec{
                    operation = create,
                    gri = #gri{type = od_storage, id = StorageId, aspect = {upgrade_support_to_21_02, Space}},
                    expected_result = ?OK
                }
            }
        end,

        % check that the other provider cannot deceitfully support a space using this
        % endpoint (it does not support the space beforehand)
        ?assert(api_test_utils:run_tests(Config, GenApiTestSpec(
            UnrelatedStorage, #client_spec{forbidden = [{provider, UnrelatedProvider}]}
        ))),
        % check that only own storage can be used to upgrade support
        ?assert(api_test_utils:run_tests(Config, GenApiTestSpec(
            UnrelatedStorage, #client_spec{forbidden = [{provider, SupporterProvider}]}
        ))),
        % check that only the storage that actually supports the space is accepted
        [TheOtherStorage] = [SupporterStorageAlpha, SupporterStorageBeta] -- [Storage],
        ?assert(api_test_utils:run_tests(Config, GenApiTestSpec(
            TheOtherStorage, #client_spec{forbidden = [{provider, SupporterProvider}]}
        ))),
        % the supporting provider should be able to do the upgrade
        ?assert(api_test_utils:run_tests(Config, GenApiTestSpec(
            Storage, #client_spec{correct = [{provider, SupporterProvider}]}
        ))),
        % the procedure should be idempotent
        ?assert(api_test_utils:run_tests(Config, GenApiTestSpec(
            Storage, #client_spec{correct = [{provider, SupporterProvider}]}
        )))
    end, [{SpaceAlpha, SupporterStorageAlpha}, {SpaceBeta, SupporterStorageBeta}]).


support_with_imported_storage_test(Config) ->
    MinSupportSize = oz_test_utils:minimum_support_size(Config),
    {ok, U1} = oz_test_utils:create_user(Config),
    {ok, {P1, P1Token}} = oz_test_utils:create_provider(Config, U1, ?PROVIDER_NAME1),
    {ok, {P2, P2Token}} = oz_test_utils:create_provider(Config, ?PROVIDER_NAME2),
    Providers = [P1, P2],
    {ok, ImportedStorageP1} = oz_test_utils:create_imported_storage(Config, ?PROVIDER(P1), ?STORAGE_NAME1),
    {ok, S1} = oz_test_utils:create_space(Config, ?USER(U1), ?SPACE_NAME1),
    {ok, S2} = oz_test_utils:create_space(Config, ?USER(U1), ?SPACE_NAME1),

    oz_test_utils:ensure_entity_graph_is_up_to_date(Config),

    CreateTokenFun = fun(SpaceId) ->
        {ok, SpInvProvToken} = oz_test_utils:create_space_support_token(
            Config, ?USER(U1), SpaceId
        ),
        element(2, {ok, _} = tokens:serialize(SpInvProvToken))
    end,

    AddMultipleNotImportedSupportsFun = fun() ->
        lists:foreach(fun(_) ->
            Provider = lists:nth(rand:uniform(length(Providers)), Providers),
            {ok, St} = oz_test_utils:create_storage(Config, ?PROVIDER(Provider), ?STORAGE_NAME1),
            {ok, _} = oz_test_utils:support_space(Config, ?PROVIDER(Provider), St, S1)
        end, lists:seq(1, 8))
    end,

    % add some supports with not imported storages
    AddMultipleNotImportedSupportsFun(),

    % support space with imported storage
    {ok, ImportedStorageP2} = oz_test_utils:create_imported_storage(Config, ?PROVIDER(P2), ?STORAGE_NAME1),
    {ok, _} = oz_test_utils:support_space(Config, ?PROVIDER(P1), ImportedStorageP1, S1),

    % check that adding next support with imported storage fails
    ApiTestSpec = #api_test_spec{
        client_spec = #client_spec{
            correct = [{provider, P2, P2Token}]
        },
        rest_spec = undefined,
        logic_spec = #logic_spec{
            module = storage_logic,
            function = support_space,
            args = [auth, ImportedStorageP2, data],
            expected_result = ?ERROR_REASON(?ERROR_SPACE_ALREADY_SUPPORTED_WITH_IMPORTED_STORAGE(S1, ImportedStorageP1))
        },
        gs_spec = #gs_spec{
            operation = create,
            gri = #gri{type = od_storage, id = ImportedStorageP2, aspect = support},
            expected_result = ?ERROR_REASON(?ERROR_SPACE_ALREADY_SUPPORTED_WITH_IMPORTED_STORAGE(S1, ImportedStorageP1))
        },
        data_spec = #data_spec{
            required = [<<"token">>, <<"size">>],
            correct_values = #{
                <<"token">> => [CreateTokenFun(S1)],
                <<"size">> => [MinSupportSize]
            }
        }
    },
    ?assert(api_test_utils:run_tests(Config, ApiTestSpec)),

    % supporting second space with imported storage also should fail
    ApiTestSpec1 = #api_test_spec{
        client_spec = #client_spec{
            correct = [{provider, P1, P1Token}]
        },
        rest_spec = undefined,
        logic_spec = #logic_spec{
            module = storage_logic,
            function = support_space,
            args = [auth, ImportedStorageP1, data],
            expected_result = ?ERROR_REASON(?ERROR_STORAGE_IN_USE)
        },
        gs_spec = #gs_spec{
            operation = create,
            gri = #gri{type = od_storage, id = ImportedStorageP1, aspect = support},
            expected_result = ?ERROR_REASON(?ERROR_STORAGE_IN_USE)
        },
        data_spec = #data_spec{
            required = [<<"token">>, <<"size">>],
            correct_values = #{
                <<"token">> => [CreateTokenFun(S2)],
                <<"size">> => [MinSupportSize]
            }
        }
    },
    ?assert(api_test_utils:run_tests(Config, ApiTestSpec1)),

    % check that space still can be supported with not imported storages
    AddMultipleNotImportedSupportsFun().

modify_imported_storage_test(Config) ->
    {ok, U1} = oz_test_utils:create_user(Config),
    {ok, {P1, P1Token}} = oz_test_utils:create_provider(Config, U1, ?PROVIDER_NAME1),
    {ok, ImportedStorage} = oz_test_utils:create_imported_storage(Config, ?PROVIDER(P1), ?STORAGE_NAME1),
    {ok, Storage} = oz_test_utils:create_storage(Config, ?PROVIDER(P1), ?STORAGE_NAME1),
    {ok, S1} = oz_test_utils:create_space(Config, ?USER(U1), ?SPACE_NAME1),

    oz_test_utils:ensure_entity_graph_is_up_to_date(Config),

    % check that modifying imported storage value is prohibited when storage supports a space
    {ok, _} = oz_test_utils:support_space(Config, ?PROVIDER(P1), ImportedStorage, S1),
    {ok, _} = oz_test_utils:support_space(Config, ?PROVIDER(P1), Storage, S1),

    ApiTestSpecFun = fun(St, IsImported) ->
        #api_test_spec{
            client_spec = #client_spec{
                correct = [{provider, P1, P1Token}]
            },
            rest_spec = undefined,
            logic_spec = #logic_spec{
                module = storage_logic,
                function = update,
                args = [auth, St, data],
                expected_result = ?ERROR_REASON(?ERROR_STORAGE_IN_USE)
            },
            gs_spec = #gs_spec{
                operation = update,
                gri = #gri{type = od_storage, id = St, aspect = instance},
                expected_result = ?ERROR_REASON(?ERROR_STORAGE_IN_USE)
            },
            data_spec = #data_spec{
                at_least_one = [<<"imported">>],
                correct_values = #{
                    <<"imported">> => [not IsImported]
                }
            }
        }
    end,
    ?assert(api_test_utils:run_tests(Config, ApiTestSpecFun(ImportedStorage, true))),
    ?assert(api_test_utils:run_tests(Config, ApiTestSpecFun(Storage, false))),

    % check that modifying other values is allowed when storage supports a space
    % also check that not changing imported value will not generate error
    ApiTestSpec1Fun = fun(St, IsImported) ->
        #api_test_spec{
            client_spec = #client_spec{
                correct = [
                    root,
                    {provider, P1, P1Token}
                ]
            },
            logic_spec = #logic_spec{
                module = storage_logic,
                function = update,
                args = [auth, St, data],
                expected_result = ?OK
            },
            gs_spec = #gs_spec{
                operation = update,
                gri = #gri{type = od_storage, id = St, aspect = instance},
                expected_result = ?OK
            },
            data_spec = #data_spec{
<<<<<<< HEAD
                at_least_one = [<<"qosParameters">>, <<"imported">>],
=======
                at_least_one = [<<"qos_parameters">>, <<"qosParameters">>, <<"imported">>, <<"name">>],
>>>>>>> b903b3c7
                correct_values = #{
                    <<"qosParameters">> => [#{<<"key">> => <<"value">>}],
                    <<"name">> => [<<"some_other_name">>],
                    <<"imported">> => [IsImported]
                }
            }
        }
    end,
    ?assert(api_test_utils:run_tests(Config, ApiTestSpec1Fun(ImportedStorage, true))),
    ?assert(api_test_utils:run_tests(Config, ApiTestSpec1Fun(Storage, false))),

    % check that imported value can be changed, if previously was set to unknown
    EnvSetUpFun = fun() ->
<<<<<<< HEAD
        oz_test_utils:call_oz(Config, od_storage, update,
            [Storage, fun(Storage) -> {ok, Storage#od_storage{imported = unknown}} end]),
        #{}
=======
        oz_test_utils:call_oz(Config, od_storage, update, 
            [Storage, fun(St) -> {ok, St#od_storage{imported = unknown}} end]),
        #{}        
>>>>>>> b903b3c7
    end,
    VerifyEndFun = fun(ShouldSucceed, _Env, Data) ->
        {ok, St} = oz_test_utils:get_storage(Config, Storage),
        ExpImported = case ShouldSucceed of
            true -> maps:get(<<"imported">>, Data);
            false -> unknown
        end,
        ?assertEqual(ExpImported, St#od_storage.imported)
    end,
    ApiTestSpec2 =
        #api_test_spec{
            client_spec = #client_spec{
                correct = [{provider, P1, P1Token}]
            },
            rest_spec = undefined,
            logic_spec = #logic_spec{
                module = storage_logic,
                function = update,
                args = [auth, Storage, data],
                expected_result = ?OK
            },
            gs_spec = #gs_spec{
                operation = update,
                gri = #gri{type = od_storage, id = Storage, aspect = instance},
                expected_result = ?OK
            },
            data_spec = #data_spec{
                at_least_one = [<<"imported">>],
                correct_values = #{
                    <<"imported">> => [true, false]
                }
            }
        },
    ?assert(api_test_utils:run_tests(
        Config, ApiTestSpec2, EnvSetUpFun, undefined, VerifyEndFun
    )).

%%%===================================================================
%%% Setup/teardown functions
%%%===================================================================

init_per_suite(Config) ->
    ssl:start(),
    hackney:start(),
    [{?LOAD_MODULES, [oz_test_utils]} | Config].


end_per_suite(_Config) ->
    hackney:stop(),
    ssl:stop().<|MERGE_RESOLUTION|>--- conflicted
+++ resolved
@@ -102,20 +102,18 @@
     {ok, U1} = oz_test_utils:create_user(Config),
     {ok, {P1, P1Token}} = oz_test_utils:create_provider(Config, ?PROVIDER_NAME1),
 
-    VerifyFun = fun(StorageId, ExpectedQosParams, ExpectedImported, ExpectedReadonly) ->
+    VerifyFun = fun(StorageId, CustomQosParams, ExpectedImported, ExpectedReadonly) ->
         {ok, Storage} = oz_test_utils:get_storage(Config, StorageId),
+        ExpectedQosParams = CustomQosParams#{
+            <<"storageId">> => StorageId,
+            <<"providerId">> => P1
+        },
         ?assertEqual(?CORRECT_NAME, Storage#od_storage.name),
         ?assertEqual(P1, Storage#od_storage.provider),
         ?assertEqual(ExpectedQosParams, Storage#od_storage.qos_parameters),
         ?assertEqual(ExpectedImported, Storage#od_storage.imported),
         ?assertEqual(ExpectedReadonly, Storage#od_storage.readonly),
         true
-    end,
-    ExpectedQosParams = fun(StorageId, QosParams) -> 
-        QosParams#{
-            <<"storageId">> => StorageId,
-            <<"providerId">> => P1
-        }
     end,
 
     ApiTestSpec = #api_test_spec{
@@ -133,15 +131,7 @@
             function = create,
             args = [auth, data],
             expected_result = ?OK_ENV(fun(_, DataSet) ->
-<<<<<<< HEAD
-                ExpectedQosParams = maps:get(<<"qosParameters">>, DataSet, #{}),
-=======
-                QosParams =
-                    case maps:get(<<"qosParameters">>, DataSet, undefined) of
-                        undefined -> maps:get(<<"qos_parameters">>, DataSet, #{});
-                        Parameters -> Parameters
-                    end,
->>>>>>> b903b3c7
+                CustomQosParams = maps:get(<<"qosParameters">>, DataSet, #{}),
                 ExpectedImported = maps:get(<<"imported">>, DataSet, unknown),
                 ExpectedReadonly = maps:get(<<"readonly">>, DataSet, false),
                 case ExpectedReadonly andalso ExpectedImported =:= false of
@@ -149,7 +139,7 @@
                         ?ERROR_REASON(?ERROR_REQUIRES_IMPORTED_STORAGE(<<"'newly created storage'">>));
                     false ->
                         ?OK_TERM(fun(StorageId) ->
-                            VerifyFun(StorageId, ExpectedQosParams(StorageId, QosParams), ExpectedImported, ExpectedReadonly)
+                            VerifyFun(StorageId, CustomQosParams, ExpectedImported, ExpectedReadonly)
                         end)
                 end
             end)
@@ -158,15 +148,7 @@
             operation = create,
             gri = #gri{type = od_storage, aspect = instance},
             expected_result = ?OK_ENV(fun(_, DataSet) ->
-<<<<<<< HEAD
-                ExpectedQosParams = maps:get(<<"qosParameters">>, DataSet, #{}),
-=======
-                QosParams =
-                    case maps:get(<<"qosParameters">>, DataSet, undefined) of
-                        undefined -> maps:get(<<"qos_parameters">>, DataSet, #{});
-                        Parameters -> Parameters
-                    end,
->>>>>>> b903b3c7
+                CustomQosParams = maps:get(<<"qosParameters">>, DataSet, #{}),
                 ExpectedImported = maps:get(<<"imported">>, DataSet, unknown),
                 ExpectedReadonly = maps:get(<<"readonly">>, DataSet, false),
                 case ExpectedReadonly andalso ExpectedImported =:= false of
@@ -177,7 +159,7 @@
                             <<"provider">> => P1,
                             <<"gri">> => fun(EncodedGri) ->
                                 #gri{id = StorageId} = gri:deserialize(EncodedGri),
-                                VerifyFun(StorageId, ExpectedQosParams(StorageId, QosParams), ExpectedImported, ExpectedReadonly)
+                                VerifyFun(StorageId, CustomQosParams, ExpectedImported, ExpectedReadonly)
                             end})
                 end
             end)
@@ -355,20 +337,12 @@
         case ShouldSucceed of
             false -> #{};
             true ->
-<<<<<<< HEAD
-                ExpQosParams = maps:get(<<"qosParameters">>, Data, #{}),
-=======
-                QosParams =
-                    case maps:get(<<"qosParameters">>, Data, undefined) of
-                        undefined -> maps:get(<<"qos_parameters">>, Data, #{});
-                        Parameters -> Parameters
-                    end,
-                ExpectedQosParams = QosParams#{
+                CustomQosParams = maps:get(<<"qosParameters">>, Data, #{}),
+                ExpectedQosParams = CustomQosParams#{
                     <<"storageId">> => StorageId,
                     <<"providerId">> => ProviderId
                 },
                 ExistingQosParams = Storage#od_storage.qos_parameters,
->>>>>>> b903b3c7
                 ExpImportedStorage = maps:get(<<"imported">>, Data, false),
                 ExpReadonly = maps:get(<<"readonly">>, Data, false),
                 case ExpReadonly andalso ExpImportedStorage =:= false of
@@ -436,10 +410,10 @@
             bad_values = [
                 {<<"qosParameters">>, <<"binary">>, ?ERROR_BAD_VALUE_JSON(<<"qosParameters">>)},
                 {<<"qosParameters">>, #{<<"nested">> => #{<<"key">> => <<"value">>}}, ?ERROR_BAD_VALUE_QOS_PARAMETERS},
-                {<<"qosParameters">>, #{<<"providerId">> => <<"not_correct_provider_id">>}, 
+                {<<"qosParameters">>, #{<<"providerId">> => <<"not_correct_provider_id">>},
                     ?ERROR_BAD_VALUE_NOT_ALLOWED(<<"qosParameters.providerId">>, [P1])},
                 {<<"qosParameters">>, #{<<"storageId">> => <<"not_correct_storage_id">>},
-                    fun(#{storageId := StorageId}) -> 
+                    fun(#{storageId := StorageId}) ->
                         ?ERROR_BAD_VALUE_NOT_ALLOWED(<<"qosParameters.storageId">>, [StorageId])
                     end},
                 {<<"imported">>, <<"binary">>, ?ERROR_BAD_VALUE_BOOLEAN(<<"imported">>)},
@@ -1178,11 +1152,7 @@
                 expected_result = ?OK
             },
             data_spec = #data_spec{
-<<<<<<< HEAD
-                at_least_one = [<<"qosParameters">>, <<"imported">>],
-=======
-                at_least_one = [<<"qos_parameters">>, <<"qosParameters">>, <<"imported">>, <<"name">>],
->>>>>>> b903b3c7
+                at_least_one = [<<"qosParameters">>, <<"imported">>, <<"name">>],
                 correct_values = #{
                     <<"qosParameters">> => [#{<<"key">> => <<"value">>}],
                     <<"name">> => [<<"some_other_name">>],
@@ -1196,15 +1166,9 @@
 
     % check that imported value can be changed, if previously was set to unknown
     EnvSetUpFun = fun() ->
-<<<<<<< HEAD
         oz_test_utils:call_oz(Config, od_storage, update,
-            [Storage, fun(Storage) -> {ok, Storage#od_storage{imported = unknown}} end]),
+            [Storage, fun(St) -> {ok, St#od_storage{imported = unknown}} end]),
         #{}
-=======
-        oz_test_utils:call_oz(Config, od_storage, update, 
-            [Storage, fun(St) -> {ok, St#od_storage{imported = unknown}} end]),
-        #{}        
->>>>>>> b903b3c7
     end,
     VerifyEndFun = fun(ShouldSucceed, _Env, Data) ->
         {ok, St} = oz_test_utils:get_storage(Config, Storage),
