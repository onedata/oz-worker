--- conflicted
+++ resolved
@@ -49,13 +49,6 @@
     updates_for_with_providers_test/1,
     child_group_update_through_users_test/1]).
 
-%%
-%%%% appends function name to id (atom) and yields binary accepted by the db
-%%-define(ID(Id), list_to_binary(
-%%    atom_to_list(Id) ++ " # " ++
-%%        atom_to_list(element(2, element(2, process_info(self(), current_function))))
-%%)).
-
 
 %%%===================================================================
 %%% API functions
@@ -791,9 +784,6 @@
 
     subscriptions_test_utils:update_document(Node, subscriptions_state, ?SUBSCRIPTIONS_STATE_KEY, #{
         cache => UpdatedCache
-<<<<<<< HEAD
-    }).
-=======
     }).
 
 call_worker(Node, Req) ->
@@ -1012,5 +1002,4 @@
 remove_matched_expectations(Expected, Messages) ->
     lists:filter(fun(Exp) ->
         lists:all(fun(Msg) -> length(Exp -- Msg) =/= 0 end, Messages)
-    end, Expected).
->>>>>>> d3361b7c
+    end, Expected).