--- conflicted
+++ resolved
@@ -206,8 +206,6 @@
                 <<"metadata">> => [?DC_METADATA]
             },
             bad_values = [
-<<<<<<< HEAD
-=======
                 {<<"handleServiceId">>, <<"">>, ?ERROR_FORBIDDEN},
                 {<<"handleServiceId">>, 1234, ?ERROR_FORBIDDEN},
                 {<<"resourceType">>, 1233,
@@ -215,73 +213,6 @@
                 {<<"resourceId">>, <<"">>, ?ERROR_FORBIDDEN},
                 {<<"resourceId">>, <<"asdq4ewfs">>, ?ERROR_FORBIDDEN},
                 {<<"metadata">>, 1234, ?ERROR_BAD_VALUE_BINARY(<<"metadata">>)}
-            ]
-        }
-    },
-    ?assert(api_test_utils:run_tests(Config, ApiTestSpec)),
-
-    % Check that regular client can't make request on behalf of other client
-    ApiTestSpec2 = ApiTestSpec#api_test_spec{
-        client_spec = #client_spec{
-            correct = [{user, U2}],
-            unauthorized = [nobody],
-            forbidden = [
-                {user, U1},
-                {user, U3},
-                {user, NonAdmin}
-            ]
-        },
-        rest_spec = undefined,
-        logic_spec = undefined,
-        gs_spec = #gs_spec{
-            operation = create,
-            gri = #gri{type = od_handle, aspect = instance},
-            auth_hint = ?AS_USER(U2),
-            expected_result = ?OK_ENV(fun(_Env, Data) ->
-                HService = maps:get(<<"handleServiceId">>, Data),
-                ?OK_MAP_CONTAINS(#{
-                    <<"handleServiceId">> => HService,
-                    <<"metadata">> => ?DC_METADATA,
-                    <<"resourceId">> => ShareId,
-                    <<"resourceType">> => <<"Share">>,
-                    <<"gri">> => fun(EncodedGri) ->
-                        #gri{id = Id} = oz_test_utils:decode_gri(
-                            Config, EncodedGri
-                        ),
-                        VerifyFun(Id, HService)
-                    end
-                })
-            end)
-        }
-    },
-    ?assert(api_test_utils:run_tests(Config, ApiTestSpec2)),
-
-    % Root client bypasses authorization checks,
-    % hence wrong values of handleServiceId or resourceId
-    % cause validation errors rather than authorization errors.
-    RootApiTestSpec = #api_test_spec{
-        client_spec = #client_spec{
-            correct = [root]
-        },
-        logic_spec = LogicSpec,
-        data_spec = DataSpec#data_spec{
-            bad_values = [
->>>>>>> 3571e107
-                {<<"handleServiceId">>, <<"">>,
-                    ?ERROR_BAD_VALUE_EMPTY(<<"handleServiceId">>)},
-                {<<"handleServiceId">>, 1234,
-                    ?ERROR_BAD_VALUE_BINARY(<<"handleServiceId">>)},
-                {<<"resourceType">>, <<"">>,
-                    ?ERROR_BAD_VALUE_NOT_ALLOWED(<<"resourceType">>,
-                        [<<"Share">>])},
-                {<<"resourceType">>, 1234,
-                    ?ERROR_BAD_VALUE_BINARY(<<"resourceType">>)},
-                {<<"resourceId">>, <<"">>,
-                    ?ERROR_BAD_VALUE_EMPTY(<<"resourceId">>)},
-                {<<"resourceId">>, 1234,
-                    ?ERROR_BAD_VALUE_BINARY(<<"resourceId">>)},
-                {<<"metadata">>, 1234,
-                    ?ERROR_BAD_VALUE_BINARY(<<"metadata">>)}
             ]
         }
     },
