%%%-------------------------------------------------------------------
%%% @author Bartosz Walkowicz
%%% @copyright (C) 2017 ACK CYFRONET AGH
%%% This software is released under the MIT license
%%% cited in 'LICENSE.txt'.
%%% @end
%%%-------------------------------------------------------------------
%%% @doc
%%% This file contains tests concerning handle basic API (REST + logic + gs).
%%% @end
%%%-------------------------------------------------------------------
-module(handle_misc_api_test_SUITE).
-author("Bartosz Walkowicz").

-include("http/rest.hrl").
-include("entity_logic.hrl").
-include("registered_names.hrl").
-include("datastore/oz_datastore_models.hrl").
-include("http/handlers/oai.hrl").
-include_lib("ctool/include/logging.hrl").
-include_lib("ctool/include/privileges.hrl").
-include_lib("ctool/include/test/test_utils.hrl").
-include_lib("ctool/include/test/assertions.hrl").
-include_lib("ctool/include/test/performance.hrl").
-include_lib("ctool/include/errors.hrl").

-include("api_test_utils.hrl").


-export([
    all/0,
    init_per_suite/1, end_per_suite/1,
    init_per_testcase/2, end_per_testcase/2
]).
-export([
    list_test/1,
    list_privileges_test/1,
    create_test/1,
    get_test/1,
    update_test/1,
    delete_test/1
]).

all() ->
    ?ALL([
        create_test,
        list_test,
        list_privileges_test,
        get_test,
        update_test,
        delete_test
    ]).


%%%===================================================================
%%% Test functions
%%%===================================================================


list_test(Config) ->
    % Make sure that handles created in other tests are deleted.
    oz_test_utils:delete_all_entities(Config),

    {ok, U1} = oz_test_utils:create_user(Config),
    oz_test_utils:user_set_oz_privileges(Config, U1, [
        ?OZ_HANDLE_SERVICES_CREATE
    ], []),
    {ok, NonAdmin} = oz_test_utils:create_user(Config),

    {ok, HService} = oz_test_utils:create_handle_service(
        Config, ?USER(U1), ?DOI_SERVICE
    ),
    {ok, S1} = oz_test_utils:create_space(Config, ?USER(U1), ?SPACE_NAME1),

    ExpHandles = lists:map(
        fun(_) ->
            ShareId = ?UNIQUE_STRING,
            {ok, ShareId} = oz_test_utils:create_share(
                Config, ?ROOT, ShareId, ?SHARE_NAME1, S1
            ),
            ozt_users:create_handle_for(U1, HService, ShareId)
        end, lists:seq(1, 5)
    ),

    ApiTestSpec = #api_test_spec{
        client_spec = #client_spec{
            correct = [
                root,
                {admin, [?OZ_HANDLES_LIST]}
            ],
            unauthorized = [nobody],
            forbidden = [
                {user, U1},
                {user, NonAdmin}
            ]
        },
        rest_spec = #rest_spec{
            method = get,
            path = <<"/handles">>,
            expected_code = ?HTTP_200_OK,
            expected_body = #{<<"handles">> => ExpHandles}
        },
        logic_spec = #logic_spec{
            module = handle_logic,
            function = list,
            args = [auth],
            expected_result = ?OK_LIST(ExpHandles)
        }
        % TODO VFS-4520 Tests for GraphSync API
    },
    ?assert(api_test_utils:run_tests(Config, ApiTestSpec)),

    % check also handle_logic:exist function
    lists:foreach(
        fun(Handle) ->
            ?assert(oz_test_utils:call_oz(
                Config, handle_logic, exists, [Handle])
            )
        end, ExpHandles
    ),
    ?assert(not oz_test_utils:call_oz(
        Config, handle_logic, exists, [<<"asdiucyaie827346w">>])
    ).


list_privileges_test(Config) ->

    ApiTestSpec = #api_test_spec{
        client_spec = #client_spec{
            correct = [root, nobody]
        },
        rest_spec = #rest_spec{
            method = get,
            path = <<"/handles/privileges">>,
            expected_code = ?HTTP_200_OK,
            expected_body = #{
                <<"member">> => [atom_to_binary(P, utf8) || P <- privileges:handle_member()],
                <<"admin">> => [atom_to_binary(P, utf8) || P <- privileges:handle_admin()]
            }
        }
    },
    ?assert(api_test_utils:run_tests(Config, ApiTestSpec)).


create_test(Config) ->
    % create pid and doi handle services with 2 users:
    %   U2 gets the HANDLE_SERVICE_REGISTER_HANDLE privilege
    %   U1 gets all remaining privileges
    {DoiHService, U1, U2} = api_test_scenarios:create_basic_doi_hservice_env(
        Config, ?HANDLE_SERVICE_REGISTER_HANDLE
    ),
    {ok, PidHService} = oz_test_utils:create_handle_service(
        Config, ?USER(U1), ?PID_SERVICE
    ),
    oz_test_utils:handle_service_set_user_privileges(
        Config, PidHService, U1, [], [?HANDLE_SERVICE_REGISTER_HANDLE]
    ),
    {ok, U2} = oz_test_utils:handle_service_add_user(Config, PidHService, U2),
    oz_test_utils:handle_service_set_user_privileges(
        Config, PidHService, U2, [?HANDLE_SERVICE_REGISTER_HANDLE], []
    ),

    {ok, S1} = oz_test_utils:create_space(Config, ?USER(U1), ?SPACE_NAME1),
    {ok, U2} = oz_test_utils:space_add_user(Config, S1, U2),
    oz_test_utils:space_set_user_privileges(Config, S1, U2,
        privileges:space_privileges(), []
    ),

    {ok, ShareIdThatAlreadyHasAHandle} = oz_test_utils:create_share(
        Config, ?ROOT, datastore_key:new(), ?SHARE_NAME1, S1
    ),
    ozt_handles:create(DoiHService, ShareIdThatAlreadyHasAHandle),

    MetadataPrefix = ?RAND_ELEMENT(ozt_handles:supported_metadata_prefixes()),
    RawMetadata = ozt_handles:example_input_metadata(MetadataPrefix),

    EnvSetUpFun = fun() ->
        ShareId = datastore_key:new(),
        {ok, ShareId} = oz_test_utils:create_share(
            Config, ?ROOT, ShareId, ?SHARE_NAME1, S1
        ),
        #{shareId => ShareId}
    end,

    VerifyResult = fun(#{shareId := ShareId}, HandleId, HService) ->
        Handle = ozt_handles:get(HandleId),
        ?assert(is_binary(Handle#od_handle.public_handle)),
        ?assertEqual(<<"Share">>, Handle#od_handle.resource_type),
        ?assertEqual(ShareId, Handle#od_handle.resource_id),
        ?assertEqual(ozt_handles:expected_final_metadata(Handle), Handle#od_handle.metadata),
        ?assertEqual(MetadataPrefix, Handle#od_handle.metadata_prefix),
        ?assertEqual(HService, Handle#od_handle.handle_service),
        true
    end,

    ApiTestSpec = #api_test_spec{
        client_spec = #client_spec{
            correct = [
                root,
                {admin, [?OZ_HANDLES_CREATE]}
            ],
            unauthorized = [nobody],
            forbidden = [
                {user, U1},
                {user, U2}
            ]
        },
        rest_spec = #rest_spec{
            method = post,
            path = <<"/handles">>,
            expected_code = ?HTTP_201_CREATED,
            expected_headers = ?OK_ENV(fun(Env, Data) ->
                HService = maps:get(<<"handleServiceId">>, Data),
                fun(#{?HDR_LOCATION := Location} = _Headers) ->
                    BaseURL = ?URL(Config, [<<"/handles/">>]),
                    [HandleId] = binary:split(Location, [BaseURL], [global, trim_all]),
                    VerifyResult(Env, HandleId, HService)
                end
            end)
        },
        logic_spec = #logic_spec{
            module = handle_logic,
            function = create,
            args = [auth, data],
            expected_result = ?OK_ENV(fun(Env, Data) ->
                HService = maps:get(<<"handleServiceId">>, Data),
                ?OK_TERM(fun(Result) -> VerifyResult(Env, Result, HService) end)
            end)
        },
        % TODO VFS-4520 Tests for GraphSync API
        data_spec = #data_spec{
            required = [
                <<"handleServiceId">>, <<"resourceType">>,
                <<"resourceId">>, <<"metadata">>, <<"metadataPrefix">>
            ],
            correct_values = #{
                <<"handleServiceId">> => [DoiHService, PidHService],
                <<"resourceType">> => [<<"Share">>],
                <<"resourceId">> => [fun(#{shareId := ShareId} = _Env) -> ShareId end],
                <<"metadata">> => [RawMetadata],
                <<"metadataPrefix">> => [MetadataPrefix]
            },
            bad_values = [
                {<<"handleServiceId">>, <<"">>,
                    ?ERROR_BAD_VALUE_ID_NOT_FOUND(<<"handleServiceId">>)},
                {<<"handleServiceId">>, 1234,
                    ?ERROR_BAD_VALUE_ID_NOT_FOUND(<<"handleServiceId">>)},
                {<<"resourceType">>, <<"">>,
                    ?ERROR_BAD_VALUE_NOT_ALLOWED(<<"resourceType">>,
                        [<<"Share">>])},
                {<<"resourceType">>, 1234,
                    ?ERROR_BAD_VALUE_BINARY(<<"resourceType">>)},
                {<<"resourceId">>, <<"">>,
                    ?ERROR_BAD_VALUE_ID_NOT_FOUND(<<"resourceId">>)},
                {<<"resourceId">>, ShareIdThatAlreadyHasAHandle,
                    ?ERROR_ALREADY_EXISTS},
                {<<"resourceId">>, 1234,
                    ?ERROR_BAD_VALUE_ID_NOT_FOUND(<<"resourceId">>)},
                {<<"metadataPrefix">>, <<"bad_metadata">>,
                    ?ERROR_BAD_VALUE_NOT_ALLOWED(<<"metadataPrefix">>, ozt_handles:supported_metadata_prefixes())},
                {<<"metadata">>, 1234,
                    ?ERROR_BAD_VALUE_BINARY(<<"metadata">>)},
                {<<"metadata">>, ?RAND_UNICODE_STR(100001),
                    ?ERROR_BAD_VALUE_TEXT_TOO_LARGE(<<"metadata">>, 100000)},
                {<<"metadata">>, <<"null">>, ?ERROR_BAD_VALUE_XML(<<"metadata">>)},
                {<<"metadata">>, <<"<a></b>">>, ?ERROR_BAD_VALUE_XML(<<"metadata">>)}
            ]
        }
    },
    ?assert(api_test_utils:run_tests(Config, ApiTestSpec, EnvSetUpFun, undefined, undefined)).


get_test(Config) ->
    {ok, U1} = oz_test_utils:create_user(Config),
    oz_test_utils:user_set_oz_privileges(Config, U1, [
        ?OZ_HANDLE_SERVICES_CREATE
    ], []),
    {ok, U2} = oz_test_utils:create_user(Config),
    {ok, NonAdmin} = oz_test_utils:create_user(Config),

    {ok, HService} = oz_test_utils:create_handle_service(
        Config, ?USER(U1), ?DOI_SERVICE
    ),
    {ok, S1} = oz_test_utils:create_space(Config, ?USER(U1), ?SPACE_NAME1),
    {ok, ShareId} = oz_test_utils:create_share(
        Config, ?ROOT, ?SHARE_ID_1, ?SHARE_NAME1, S1
    ),

    MetadataPrefix = ?RAND_ELEMENT(ozt_handles:supported_metadata_prefixes()),
    RawMetadata = ozt_handles:example_input_metadata(MetadataPrefix),
    HandleData = #{
        <<"handleServiceId">> => HService,
        <<"resourceType">> => <<"Share">>,
        <<"resourceId">> => ShareId,
        <<"metadataPrefix">> => MetadataPrefix,
        <<"metadata">> => RawMetadata
    },
    {ok, HandleId} = oz_test_utils:create_handle(
        Config, ?USER(U1), HandleData
    ),
    ExpFinalMetadata = ozt_handles:expected_final_metadata(HandleId),
    oz_test_utils:handle_set_user_privileges(Config, HandleId, U1, [], [
        ?HANDLE_VIEW
    ]),
    {ok, U2} = oz_test_utils:handle_add_user(Config, HandleId, U2),
    oz_test_utils:handle_set_user_privileges(Config, HandleId, U2, [
        ?HANDLE_VIEW
    ], []),

    oz_test_utils:ensure_entity_graph_is_up_to_date(Config),

    AllPrivs = privileges:handle_privileges(),
    AllPrivsBin = [atom_to_binary(Priv, utf8) || Priv <- AllPrivs],

    % Get and check private data
    GetPrivateDataApiTestSpec = #api_test_spec{
        client_spec = #client_spec{
            correct = [
                root,
                {user, U2}
            ],
            unauthorized = [nobody],
            forbidden = [
                {admin, [?OZ_HANDLES_VIEW]},
                {user, NonAdmin},
                {user, U1}
            ]
        },
        logic_spec = #logic_spec{
            module = handle_logic,
            function = get,
            args = [auth, HandleId],
            expected_result = ?OK_TERM(
                fun(#od_handle{
                    resource_type = <<"Share">>,

                    metadata = Metadata, resource_id = ResourceId,
                    handle_service = HServiceId,
                    users = Users, groups = #{},
                    eff_users = EffUsers, eff_groups = #{},

                    bottom_up_dirty = false
                }) ->
                    ?assertEqual(ExpFinalMetadata, Metadata),
                    ?assertEqual(ShareId, ResourceId),
                    ?assertEqual(HService, HServiceId),
                    ?assertEqual(Users, #{
                        U1 => AllPrivs -- [?HANDLE_VIEW], U2 => [?HANDLE_VIEW]}
                    ),
                    ?assertEqual(EffUsers, #{
                        U1 => {AllPrivs -- [?HANDLE_VIEW], [{od_handle, <<"self">>}]},
                        U2 => {[?HANDLE_VIEW], [{od_handle, <<"self">>}]}
                    })
                end
            )
        },
        gs_spec = #gs_spec{
            operation = get,
            gri = #gri{type = od_handle, id = HandleId, aspect = instance},
            expected_result_op = ?OK_MAP_CONTAINS(#{
                <<"effectiveUsers">> => #{
                    U1 => AllPrivsBin -- [<<"handle_view">>],
                    U2 => [<<"handle_view">>]
                },
                <<"effectiveGroups">> => #{},
                <<"handleServiceId">> => HService,
                <<"metadata">> => ExpFinalMetadata,
                <<"resourceId">> => ShareId,
                <<"resourceType">> => <<"Share">>,
                <<"gri">> => fun(EncodedGri) ->
                    #gri{id = Id} = gri:deserialize(EncodedGri),
                    ?assertEqual(HandleId, Id)
                end
            })
        }
    },
    ?assert(api_test_utils:run_tests(Config, GetPrivateDataApiTestSpec)),

    % Get and check protected data
    GetProtectedDataApiTestSpec = #api_test_spec{
        client_spec = #client_spec{
            correct = [
                root,
                {admin, [?OZ_HANDLES_VIEW]},
                {user, U1},
                {user, U2}
            ],
            unauthorized = [nobody],
            forbidden = [
                {user, NonAdmin}
            ]
        },
        rest_spec = #rest_spec{
            method = get,
            path = [<<"/handles/">>, HandleId],
            expected_code = ?HTTP_200_OK,
            expected_body = api_test_expect:protected_handle(rest, HandleId, HandleData, ?SUB(user, U1))
        },
        logic_spec = #logic_spec{
            module = handle_logic,
            function = get_protected_data,
            args = [auth, HandleId],
            expected_result = api_test_expect:protected_handle(logic, HandleId, HandleData, ?SUB(user, U1))
        }
        % TODO VFS-4520 Tests for GraphSync API
    },
    ?assert(api_test_utils:run_tests(Config, GetProtectedDataApiTestSpec)),

    % Get and check public data
    GetPublicDataApiTestSpec = #api_test_spec{
        client_spec = #client_spec{
            correct = [
                root,
                nobody,
                {admin, [?OZ_HANDLES_VIEW]},
                {user, NonAdmin},
                {user, U1},
                {user, U2}
            ]
        },
        rest_spec = #rest_spec{
            method = get,
            path = [<<"/handles/">>, HandleId, <<"/public">>],
            expected_code = ?HTTP_200_OK,
            expected_body = api_test_expect:public_handle(rest, HandleId, HandleData)
        },
        logic_spec = #logic_spec{
            module = handle_logic,
            function = get_public_data,
            args = [auth, HandleId],
            expected_result = api_test_expect:public_handle(logic, HandleId, HandleData)
        },
        gs_spec = #gs_spec{
            operation = get,
            gri = #gri{type = od_handle, id = HandleId, aspect = instance, scope = public},
            expected_result_op = api_test_expect:public_handle(gs, HandleId, HandleData)
        }
    },
    ?assert(api_test_utils:run_tests(Config, GetPublicDataApiTestSpec)).


update_test(Config) ->
    lists:foreach(fun(MetadataPrefix) ->
        update_test(Config, MetadataPrefix)
    end, ozt_handles:supported_metadata_prefixes()).

update_test(Config, MetadataPrefix) ->
    {ok, U1} = oz_test_utils:create_user(Config),
    {ok, U2} = oz_test_utils:create_user(Config),
    {ok, NonAdmin} = oz_test_utils:create_user(Config),

    {ok, HService} = oz_test_utils:create_handle_service(
        Config, ?ROOT, ?DOI_SERVICE
    ),
    {ok, S1} = oz_test_utils:create_space(Config, ?USER(U1), ?SPACE_NAME1),

    PreexistingRawMetadata = ozt_handles:example_input_metadata(MetadataPrefix, 1),
    TargetRawMetadata = ozt_handles:example_input_metadata(MetadataPrefix, 2),

    AllPrivs = privileges:handle_privileges(),
    EnvSetUpFun = fun() ->
        {ok, ShareId} = oz_test_utils:create_share(
            Config, ?ROOT, datastore_key:new(), ?SHARE_NAME1, S1
        ),

        HandleId = ozt_handles:create(HService, ShareId, MetadataPrefix, PreexistingRawMetadata),

        {ok, U1} = oz_test_utils:handle_add_user(Config, HandleId, U1),
        oz_test_utils:handle_set_user_privileges(Config, HandleId, U1,
            AllPrivs -- [?HANDLE_UPDATE], [?HANDLE_UPDATE]
        ),
        {ok, U2} = oz_test_utils:handle_add_user(Config, HandleId, U2),
        oz_test_utils:handle_set_user_privileges(Config, HandleId, U2,
            [?HANDLE_UPDATE], AllPrivs -- [?HANDLE_UPDATE]
        ),
        #{handleId => HandleId}
    end,
    VerifyEndFun = fun(ShouldSucceed, #{handleId := HandleId}, _Data) ->
        Handle = ozt_handles:get(HandleId),
        ExpMetadata = case ShouldSucceed of
            false -> ozt_handles:expected_final_metadata(HandleId, 1);
            true -> ozt_handles:expected_final_metadata(HandleId, 2)
        end,
        ?assertEqual(ExpMetadata, Handle#od_handle.metadata)
    end,

    ApiTestSpec = #api_test_spec{
        client_spec = #client_spec{
            correct = [
                root,
                {admin, [?OZ_HANDLES_UPDATE]},
                {user, U2}
            ],
            unauthorized = [nobody],
            forbidden = [
                {user, U1},
                {user, NonAdmin}
            ]
        },
        rest_spec = #rest_spec{
            method = patch,
            path = [<<"/handles/">>, handleId],
            expected_code = ?HTTP_204_NO_CONTENT
        },
        logic_spec = #logic_spec{
            module = handle_logic,
            function = update,
            args = [auth, handleId, data],
            expected_result = ?OK_RES
        },
        gs_spec = #gs_spec{
            operation = update,
            gri = #gri{type = od_handle, id = handleId, aspect = instance},
            expected_result_op = ?OK_RES
        },
        data_spec = #data_spec{
            required = [<<"metadata">>],
            correct_values = #{<<"metadata">> => [TargetRawMetadata]},
            bad_values = [
                {<<"metadata">>, 1234, ?ERROR_BAD_VALUE_BINARY(<<"metadata">>)},
                {<<"metadata">>, ?RAND_UNICODE_STR(100001),
                    ?ERROR_BAD_VALUE_TEXT_TOO_LARGE(<<"metadata">>, 100000)}
            ]
        }
    },
    ?assert(api_test_utils:run_tests(
        Config, ApiTestSpec, EnvSetUpFun, undefined, VerifyEndFun
    )).


delete_test(Config) ->
    {ok, U1} = oz_test_utils:create_user(Config),
    {ok, U2} = oz_test_utils:create_user(Config),
    {ok, NonAdmin} = oz_test_utils:create_user(Config),

    {ok, HService} = oz_test_utils:create_handle_service(
        Config, ?ROOT, ?DOI_SERVICE
    ),
    {ok, S1} = oz_test_utils:create_space(Config, ?USER(U1), ?SPACE_NAME1),

    AllHandlePrivs = privileges:handle_privileges(),
    EnvSetUpFun = fun() ->
        {ok, ShareId} = oz_test_utils:create_share(
            Config, ?ROOT, datastore_key:new(), ?SHARE_NAME1, S1
        ),
        HandleId = ozt_handles:create(HService, ShareId),

        {ok, U1} = oz_test_utils:handle_add_user(Config, HandleId, U1),
        oz_test_utils:handle_set_user_privileges(Config, HandleId, U1,
            AllHandlePrivs -- [?HANDLE_DELETE], [?HANDLE_DELETE]
        ),
        {ok, U2} = oz_test_utils:handle_add_user(Config, HandleId, U2),
        oz_test_utils:handle_set_user_privileges(Config, HandleId, U2,
            [?HANDLE_DELETE], AllHandlePrivs -- [?HANDLE_DELETE]
        ),
        #{handleId => HandleId}
    end,
    DeleteEntityFun = fun(#{handleId := HandleId} = _Env) ->
        oz_test_utils:delete_handle(Config, HandleId)
    end,
    VerifyEndFun = fun(ShouldSucceed, #{handleId := HandleId} = _Env, _) ->
<<<<<<< HEAD
        {ok, Handles} = oz_test_utils:list_handles(Config),
        ?assertEqual(oz_test_utils:call_oz(Config, handle_logic, exists, [HandleId]), not ShouldSucceed),
        ?assertEqual(lists:member(HandleId, Handles), not ShouldSucceed)
=======
        ?assertEqual({ok, not ShouldSucceed}, ozt:rpc(od_handle, exists, [HandleId])),
        %% @TODO VFS-11906 remove redundant checks
        ?assertEqual(not ShouldSucceed, lists:member(HandleId, ozt_handles:list())),
        ?assertEqual(not ShouldSucceed, lists:member(HandleId, ozt_handles:gather_by_all_prefixes()))
>>>>>>> e2bcd9f4
    end,

    ApiTestSpec = #api_test_spec{
        client_spec = #client_spec{
            correct = [
                root,
                {admin, [?OZ_HANDLES_DELETE]},
                {user, U2}
            ],
            unauthorized = [nobody],
            forbidden = [
                {user, U1},
                {user, NonAdmin}
            ]
        },
        rest_spec = #rest_spec{
            method = delete,
            path = [<<"/handles/">>, handleId],
            expected_code = ?HTTP_204_NO_CONTENT
        },
        logic_spec = #logic_spec{
            module = handle_logic,
            function = delete,
            args = [auth, handleId],
            expected_result = ?OK_RES
        },
        gs_spec = #gs_spec{
            operation = delete,
            gri = #gri{type = od_handle, id = handleId, aspect = instance},
            expected_result_op = ?OK_RES
        }
    },
    ?assert(api_test_scenarios:run_scenario(delete_entity,
        [Config, ApiTestSpec, EnvSetUpFun, VerifyEndFun, DeleteEntityFun]
    )).


%%%===================================================================
%%% Setup/teardown functions
%%%===================================================================

init_per_suite(Config) ->
    ssl:start(),
    application:ensure_all_started(hackney),
    ozt:init_per_suite(Config).

end_per_suite(_Config) ->
    application:stop(hackney),
    ssl:stop().

init_per_testcase(_, Config) ->
    ozt_mocks:freeze_time(),
    ozt_mocks:mock_handle_proxy(),
    Config.

end_per_testcase(_, _Config) ->
    ozt:delete_all_entities(),
    ozt_mocks:unmock_handle_proxy(),
    ozt_mocks:unfreeze_time().<|MERGE_RESOLUTION|>--- conflicted
+++ resolved
@@ -559,16 +559,10 @@
         oz_test_utils:delete_handle(Config, HandleId)
     end,
     VerifyEndFun = fun(ShouldSucceed, #{handleId := HandleId} = _Env, _) ->
-<<<<<<< HEAD
-        {ok, Handles} = oz_test_utils:list_handles(Config),
-        ?assertEqual(oz_test_utils:call_oz(Config, handle_logic, exists, [HandleId]), not ShouldSucceed),
-        ?assertEqual(lists:member(HandleId, Handles), not ShouldSucceed)
-=======
         ?assertEqual({ok, not ShouldSucceed}, ozt:rpc(od_handle, exists, [HandleId])),
         %% @TODO VFS-11906 remove redundant checks
         ?assertEqual(not ShouldSucceed, lists:member(HandleId, ozt_handles:list())),
         ?assertEqual(not ShouldSucceed, lists:member(HandleId, ozt_handles:gather_by_all_prefixes()))
->>>>>>> e2bcd9f4
     end,
 
     ApiTestSpec = #api_test_spec{
