%%%-------------------------------------------------------------------
%%% @author Katarzyna Such
%%% @copyright (C) 2023 ACK CYFRONET AGH
%%% This software is released under the MIT license
%%% cited in 'LICENSE.txt'.
%%% @end
%%%-------------------------------------------------------------------
%%% @doc
%%% Tests of the handles module.
%%% @end
%%%-------------------------------------------------------------------
-module(handles_test_SUITE).
-author("Katarzyna Such").

-include_lib("ctool/include/test/test_utils.hrl").
-include("datastore/oz_datastore_models.hrl").
-include("http/handlers/oai.hrl").

-export([
    groups/0, all/0,
    init_per_suite/1, end_per_suite/1,
    init_per_group/2, end_per_group/2,
    init_per_testcase/2, end_per_testcase/2
]).
-export([
    % parallel_tests
    resumption_token_test/1,
    list_in_one_batch_test/1,
    list_all_handle_test/1,
    list_handles_with_metadata_format_test/1,
    list_size_elements_test/1,
    list_from_until_test/1,
    list_from_until_with_resumption_token_test/1,
    add_element_that_already_exist_test/1,

    % sequential_tests
    list_handles_from_services_test/1,
    add_handle_to_service_test/1,
    add_handle_with_earlier_timestamp_test/1,
    get_handle_with_earliest_timestamp_test/1,
    list_from_until_inclusive_test/1,
    update_handle_timestamp_test/1,
    delete_handle_from_service_test/1,
    delete_half_of_created_handles/1
]).

all() -> [
    {group, parallel_tests},
    {group, sequential_tests}
].

groups() -> [
    {parallel_tests, [parallel], [
        resumption_token_test,
        list_in_one_batch_test,
        list_all_handle_test,
        list_handles_with_metadata_format_test,
        list_size_elements_test,
        list_from_until_test,
        list_from_until_with_resumption_token_test,
        add_element_that_already_exist_test
    ]},

    {sequential_tests, [sequential], [
        list_handles_from_services_test,
        add_handle_to_service_test,
        add_handle_with_earlier_timestamp_test,
        get_handle_with_earliest_timestamp_test,
        list_from_until_inclusive_test,
        update_handle_timestamp_test,
        delete_handle_from_service_test,
        delete_half_of_created_handles
    ]}
].

-define(TOTAL_HANDLE_COUNT, 3300).
-define(HANDLE_COUNT_IN_SMALL_HSERVICE, 600).
-define(RAND_NAME(), ?RAND_UNICODE_STR(200)).
-define(RAND_ID(), str_utils:rand_hex(16)).
-define(DEFAULT_LIST_LIMIT, oz_worker:get_env(default_handle_list_limit, 1000)).

-define(RAND_METADATA_PREFIX(), case ?RAND_BOOL() of
    true -> ?OAI_DC_METADATA_PREFIX;
    false -> ?EDM_METADATA_PREFIX
end).

-define(RAND_TIMESTAMP(), ?RAND_INT(1200000000, 1700000000)).

-define(OZ_RPC_FIRST_NODE(), hd(lists:sort(ozt:get_nodes()))).

-define(FIRST_HSERVICE, <<"first">>).
-define(ANOTHER_HSERVICE, <<"another">>).
% the list of handles for this service is not modified during the tests for it to remain small (less than 1000 handles)
-define(SMALL_HSERVICE, <<"small">>).
-define(EMPTY_HSERVICE, <<"empty">>).
-define(RAND_SERVICE(), case ?RAND_BOOL() of % see above
    true -> ?FIRST_HSERVICE;
    false -> ?ANOTHER_HSERVICE
end).

-define(checkListing(Opts), ?assertEqual(lists:sort(infer_expected_handle_entries(Opts)), lists:sort(list_completely(Opts)))).


%%%===================================================================
%%% Tests
%%%===================================================================


resumption_token_test(_Config) ->
    %% For every of 3300 handle metadata_prefix is drawn using ?RAND_BOOL() from
    %% ?OAI_DC_METADATA_PREFIX and ?EDM_METADATA_PREFIX. Statistically it is improbable
    %% for one prefix to come up more than about a half of 3300. Because of that each
    %% group of handles is represented by less than 2000 and more of 1000 elements.
    %% First listing will return 1000 elements and resumption token, second rest of the
    %% elements (less than 1000) and no resumption token.

    %% first listing, no resumption_token
    {List1, Token1} = list_portion(#{metadata_prefix => ?OAI_DC_METADATA_PREFIX}),
    ?assertEqual(?DEFAULT_LIST_LIMIT, length(List1)),

    %% second listing, resumption token from first listing
    {List2, undefined} = list_portion(#{resumption_token => Token1}),
    ?assertEqual(infer_expected_handle_entries(#{metadata_prefix => ?OAI_DC_METADATA_PREFIX}), List1 ++ List2),
    %% third listing, other prefix
    {List3, Token3} = list_portion(#{metadata_prefix => ?EDM_METADATA_PREFIX}),
    ?assertEqual(?DEFAULT_LIST_LIMIT, length(List3)),

    {List4, undefined} = list_portion(#{resumption_token => Token3}),
    ?assertEqual(infer_expected_handle_entries(#{metadata_prefix => ?EDM_METADATA_PREFIX}), List3 ++ List4),
    ?assertEqual(?TOTAL_HANDLE_COUNT, length(List1) + length(List2) + length(List3) + length(List4)).


list_in_one_batch_test(_Config) ->
    MetadataPrefix =  ?RAND_METADATA_PREFIX(),
    ListOpts = #{service_id => ?SMALL_HSERVICE, metadata_prefix => MetadataPrefix},
    {List, undefined} = list_portion(ListOpts),
    ?assertEqual(infer_expected_handle_entries(ListOpts), List).


list_all_handle_test(_Config) ->
    ListAll = gather_by_all_prefixes(),
    ?assertEqual(?TOTAL_HANDLE_COUNT, length(ListAll)),
    ?assertEqual(lists:sort(infer_expected_handle_entries()), lists:sort(ListAll)).


list_handles_with_metadata_format_test(_Config) ->
    MetadataPrefix = ?RAND_METADATA_PREFIX(),
    ListOpts = #{metadata_prefix => MetadataPrefix},
    ActualList = list_completely(ListOpts),
    ?assertEqual(infer_expected_handle_entries(ListOpts), ActualList),

    ListOptsHService = #{metadata_prefix => MetadataPrefix, service_id => ?SMALL_HSERVICE},
    ActualListMetadataAndHService = list_completely(ListOptsHService),
    ?assertEqual(infer_expected_handle_entries(ListOptsHService),
        ActualListMetadataAndHService).


list_size_elements_test(_Config) ->
    MetadataPrefix = ?RAND_METADATA_PREFIX(),
    {List, ResumptionToken} = list_portion(#{limit => 5, metadata_prefix => MetadataPrefix}),
    ?assert(is_binary(ResumptionToken)),
    ?assertEqual(lists:sublist(infer_expected_handle_entries(#{metadata_prefix => MetadataPrefix}), 5), List),
    ?assertEqual(5, length(List)).


list_from_until_test(_Config) ->
    MetadataPrefix = ?RAND_METADATA_PREFIX(),
    % list from
    OptsFrom = #{from => ?RAND_TIMESTAMP(), metadata_prefix => MetadataPrefix},
    ?checkListing(OptsFrom),

    % list until
    OptsUntil = #{until => ?RAND_TIMESTAMP(), metadata_prefix => MetadataPrefix},
    ?checkListing(OptsUntil),

    % list from to until
    [From2, Until2] = lists:sort([?RAND_TIMESTAMP(), ?RAND_TIMESTAMP()]),
    ?checkListing(#{from => From2, until => Until2, metadata_prefix => MetadataPrefix}),

    % what if until is equal to from and it is the moment of creating first
    #handle_listing_entry{timestamp = TimeStampSeconds, handle_id = HandleId} =
        hd(load_expected_handles(MetadataPrefix)),
    [#handle_listing_entry{handle_id = HandleIdFromList}] = FullListFromUntilEqual = list_completely(#{
        from => TimeStampSeconds, until => TimeStampSeconds, metadata_prefix => MetadataPrefix
    }),
    ?assert(1 =< length(FullListFromUntilEqual)),
    ?assertEqual(HandleId, HandleIdFromList),

    % from greater than until
    FromGreater = Until2,
    UntilGreater = From2,
    FullListFromGreaterThanUntil = list_completely(
        #{from => FromGreater, until => UntilGreater, metadata_prefix => MetadataPrefix}
    ),
    ?assertEqual([], FullListFromGreaterThanUntil),

    % from and until outside the range of available dates
    % rand timestamp +/- 10 years
    FromOutside = ?RAND_TIMESTAMP() - 3600 * 24 * 365 * 10,
    UntilOutside = ?RAND_TIMESTAMP() + 3600 * 24 * 365 * 10,
    ?checkListing(#{from => FromOutside, until => UntilOutside, metadata_prefix => MetadataPrefix}).


list_from_until_with_resumption_token_test(_Config) ->
    MetadataPrefix = ?RAND_METADATA_PREFIX(),
    AllHandles = load_expected_handles(MetadataPrefix),
    NumOfElements = ceil(length(AllHandles)/3),
    {_Handles1, Handles23} = lists:split(NumOfElements, AllHandles),
    {Handles2, _Handles3} = lists:split(NumOfElements, Handles23),

    #handle_listing_entry{timestamp = From} = hd(Handles2),
    #handle_listing_entry{timestamp = Until} = lists:last(Handles2),
    Limit = ceil(length(AllHandles)/10),

    ?checkListing(#{from => From, metadata_prefix => MetadataPrefix, limit => Limit}),
    ?checkListing(#{until => Until, metadata_prefix => MetadataPrefix, limit => Limit}),
    ?checkListing(#{from => From, until => Until, metadata_prefix => MetadataPrefix, limit => Limit}).


add_element_that_already_exist_test(_Config) ->
    MetadataPrefix = ?RAND_METADATA_PREFIX(),
    [#handle_listing_entry{timestamp = FirstTimestamp, handle_id = FirstHandleId} | _] = InitialList =
        list_completely(
            #{service_id => ?FIRST_HSERVICE, metadata_prefix => MetadataPrefix}
        ),
    try
        create_handle(?FIRST_HSERVICE, MetadataPrefix, FirstTimestamp, FirstHandleId)
    catch
        error:ErrorReason:_Stacktrace ->
            ?assertEqual(ErrorReason, {badrpc, ?ERROR_ALREADY_EXISTS})
    end,
    ?assertEqual(InitialList, list_completely(
        #{service_id => ?FIRST_HSERVICE, metadata_prefix => MetadataPrefix})
    ).


list_handles_from_services_test(_Config) ->
    MkListOpts = fun(MetadataPrefix, HServiceId) ->
        %% listing limit lower than the number of handles is used to check continuous listing with resumption tokens
        #{metadata_prefix => MetadataPrefix, service_id => HServiceId, limit => 500}
    end,
    ?checkListing(MkListOpts(?OAI_DC_METADATA_PREFIX, ?FIRST_HSERVICE)),
    ?checkListing(MkListOpts(?EDM_METADATA_PREFIX, ?FIRST_HSERVICE)),

    ?checkListing(MkListOpts(?OAI_DC_METADATA_PREFIX, ?ANOTHER_HSERVICE)),
    ?checkListing(MkListOpts(?EDM_METADATA_PREFIX, ?ANOTHER_HSERVICE)),

    ?checkListing(MkListOpts(?OAI_DC_METADATA_PREFIX, ?SMALL_HSERVICE)),
    ?checkListing(MkListOpts(?EDM_METADATA_PREFIX, ?SMALL_HSERVICE)),


    ?assertEqual(lists:sort(infer_expected_handle_entries(#{metadata_prefix => ?OAI_DC_METADATA_PREFIX})),
        lists:sort(lists:flatten([
            list_completely(MkListOpts(?OAI_DC_METADATA_PREFIX, ?FIRST_HSERVICE)),
            list_completely(MkListOpts(?OAI_DC_METADATA_PREFIX, ?ANOTHER_HSERVICE)),
            list_completely(MkListOpts(?OAI_DC_METADATA_PREFIX, ?SMALL_HSERVICE))
        ]))),
    ?assertEqual(lists:sort(infer_expected_handle_entries(#{metadata_prefix => ?EDM_METADATA_PREFIX})),
        lists:sort(lists:flatten([
            list_completely(MkListOpts(?EDM_METADATA_PREFIX, ?FIRST_HSERVICE)),
            list_completely(MkListOpts(?EDM_METADATA_PREFIX, ?ANOTHER_HSERVICE)),
            list_completely(MkListOpts(?EDM_METADATA_PREFIX, ?SMALL_HSERVICE))
        ]))),
    ?assertEqual(?TOTAL_HANDLE_COUNT,
        length(lists:flatten([
            list_completely(MkListOpts(?OAI_DC_METADATA_PREFIX, ?FIRST_HSERVICE)),
            list_completely(MkListOpts(?OAI_DC_METADATA_PREFIX, ?ANOTHER_HSERVICE)),
            list_completely(MkListOpts(?OAI_DC_METADATA_PREFIX, ?SMALL_HSERVICE)),
            list_completely(MkListOpts(?EDM_METADATA_PREFIX, ?FIRST_HSERVICE)),
            list_completely(MkListOpts(?EDM_METADATA_PREFIX, ?ANOTHER_HSERVICE)),
            list_completely(MkListOpts(?EDM_METADATA_PREFIX, ?SMALL_HSERVICE))
        ]))).


add_handle_to_service_test(_Config) ->
    MetadataPrefix = ?RAND_METADATA_PREFIX(),
    BeforeAddingHService1 = length(list_completely(
        #{service_id => ?FIRST_HSERVICE, metadata_prefix => MetadataPrefix}
    )),
    BeforeAddingHService2 = length(list_completely(
        #{service_id => ?ANOTHER_HSERVICE, metadata_prefix => MetadataPrefix}
    )),
    BeforeAddingAll = length(list_completely(#{metadata_prefix => MetadataPrefix})),
    create_handle(?FIRST_HSERVICE, MetadataPrefix),

    ?assertEqual(BeforeAddingAll + 1, length(list_completely(#{metadata_prefix => MetadataPrefix}))),

    utils:repeat(10, fun() -> create_handle(?ANOTHER_HSERVICE, MetadataPrefix) end),

    ?assertEqual(BeforeAddingHService1 + 1,
        length(list_completely(#{service_id => ?FIRST_HSERVICE, metadata_prefix => MetadataPrefix}))),
    ?assertEqual(BeforeAddingHService2 + 10,
        length(list_completely(#{service_id => ?ANOTHER_HSERVICE, metadata_prefix => MetadataPrefix}))),
    ?assertEqual(BeforeAddingAll + 11, length(list_completely(#{metadata_prefix => MetadataPrefix}))).


%% checks if handles are added sorted by date
add_handle_with_earlier_timestamp_test(_Config) ->
    MetadataPrefix = ?RAND_METADATA_PREFIX(),
    HServiceId = ?RAND_SERVICE(),
    #handle_listing_entry{timestamp = FirstTimestamp} = hd(list_completely(#{metadata_prefix => MetadataPrefix})),
    RandNumber = ?RAND_INT(1, 10000),
    TimeStamp = FirstTimestamp - RandNumber,
    [#handle_listing_entry{handle_id = HandleId3}, #handle_listing_entry{handle_id = HandleId2},
        #handle_listing_entry{handle_id = HandleId1}] =
        lists:map(fun(Number) ->
            create_handle(HServiceId, MetadataPrefix, TimeStamp - Number)
        end, lists:seq(1, 3)),

    {List, _Token} = list_portion(#{metadata_prefix => MetadataPrefix}),
    [HId1, HId2, HId3] = [HId || #handle_listing_entry{handle_id = HId} <- lists:sublist(List, 3)],
    ?assertEqual(HandleId1, HId1),
    ?assertEqual(HandleId2, HId2),
    ?assertEqual(HandleId3, HId3).


get_handle_with_earliest_timestamp_test(_Config) ->
    #handle_listing_entry{timestamp = FirstTimeStamp} =  hd(gather_by_all_prefixes()),
    TimeStamp = FirstTimeStamp - ?RAND_INT(1, 10000),

    lists:map(fun(Number) ->
        create_handle(?RAND_SERVICE(), ?RAND_METADATA_PREFIX(), TimeStamp - Number)
    end, lists:seq(1, 4)),
    ExpectedEarliestTimestamp = TimeStamp - 4,
    EarliestTimestamp = ozt:rpc(handles, get_earliest_timestamp, []),
    ?assertEqual(ExpectedEarliestTimestamp, EarliestTimestamp).


list_from_until_inclusive_test(_Config) ->
    MetadataPrefix = ?RAND_METADATA_PREFIX(),
    AllList =  gather_by_all_prefixes(),
    #handle_listing_entry{timestamp = TimeStampFirstOld} = hd(AllList),
    #handle_listing_entry{timestamp = TimeStampLastOld} = lists:last(AllList),
    TimeStampFirst = TimeStampFirstOld - ?RAND_INT(1, 10000),
    TimeStampLast = TimeStampLastOld + ?RAND_INT(1, 10000),

    utils:repeat(4, fun() -> create_handle(?RAND_SERVICE(), MetadataPrefix, TimeStampFirst) end),
    utils:repeat(4, fun() -> create_handle(?RAND_SERVICE(), MetadataPrefix, TimeStampLast) end),

    ?checkListing(#{until => TimeStampFirst, metadata_prefix => MetadataPrefix}),
    ?checkListing(#{from => TimeStampFirst, until => TimeStampFirst, metadata_prefix => MetadataPrefix}),
    ?checkListing(#{from => TimeStampLast, until => TimeStampLast, metadata_prefix => MetadataPrefix}),
    ?checkListing(#{from => TimeStampLast, metadata_prefix => MetadataPrefix}),

    ?checkListing(#{from => TimeStampFirst, until => TimeStampLast, metadata_prefix => MetadataPrefix}),
    ?checkListing(#{from => TimeStampFirst + 1, until => TimeStampLast + 1, metadata_prefix => MetadataPrefix}),
    ?checkListing(#{from => TimeStampFirst, metadata_prefix => MetadataPrefix}),
    ?checkListing(#{until => TimeStampLast, metadata_prefix => MetadataPrefix}).


update_handle_timestamp_test(_Config) ->
    %% listing limit lower than the number of handles is used to check continuous listing with resumption tokens
    MetadataPrefix = ?RAND_METADATA_PREFIX(),
    ListOpts = #{service_id => ?FIRST_HSERVICE, metadata_prefix => MetadataPrefix, limit => 500},
    RandNumber = ?RAND_INT(1, 10000),

    #handle_listing_entry{timestamp = FirstTimestamp} = hd(gather_by_all_prefixes()),
    #handle_listing_entry{handle_id = HandleId} = lists:last(list_completely(ListOpts)),
    NewTimeStamp = FirstTimestamp - RandNumber,

    %% after updating timestamp to FirstTimestamp - RandNumber this handle will be at the beginning
    update_handle(HandleId, NewTimeStamp, MetadataPrefix),
    AllAfterUpdate = list_completely(ListOpts),

    ?assertEqual(#handle_listing_entry{
        timestamp = NewTimeStamp,
        service_id = ?FIRST_HSERVICE,
        handle_id = HandleId,
        status = present
    }, hd(AllAfterUpdate)),
    ?assertEqual(NewTimeStamp, ozt:rpc(handles, get_earliest_timestamp, [])),
    ?assertEqual(infer_expected_handle_entries(ListOpts), AllAfterUpdate).


delete_handle_from_service_test(_Config) ->
    MetadataPrefix = ?RAND_METADATA_PREFIX(),
    OptsMetadataPrefix = #{metadata_prefix => MetadataPrefix},
    OptsFirstHService = #{service_id => ?FIRST_HSERVICE, metadata_prefix => MetadataPrefix},
    OptsAnotherHService = #{service_id => ?ANOTHER_HSERVICE, metadata_prefix => MetadataPrefix},
    ListAll = list_completely(OptsMetadataPrefix),
    ListHService1 = list_completely(OptsFirstHService),
    ListHService2 = list_completely(OptsAnotherHService),

    DeletedHService1 = ?RAND_SUBLIST(ListHService1),
    DeletedTimestamp1 = lists:map(fun(#handle_listing_entry{handle_id = HandleId1}) ->
        {delete_handle(HandleId1, MetadataPrefix), HandleId1}
    end, DeletedHService1),
    delete_expected_handles(MetadataPrefix, ?FIRST_HSERVICE, DeletedTimestamp1),

    ?assertEqual(lists:subtract(ListAll, DeletedHService1), list_completely(OptsMetadataPrefix)),
    ?checkListing(OptsMetadataPrefix),

    DeletedHService2 = ?RAND_SUBLIST(ListHService2),
    DeletedTimestamp2 = lists:map(fun(#handle_listing_entry{handle_id = HandleId2}) ->
        {delete_handle(HandleId2, MetadataPrefix), HandleId2}
    end, DeletedHService2),
    delete_expected_handles(MetadataPrefix, ?ANOTHER_HSERVICE, DeletedTimestamp2),

    ?assertEqual(lists:subtract(ListHService1, DeletedHService1), list_completely(OptsFirstHService)),
    ?checkListing(OptsFirstHService),
    ?checkListing(OptsFirstHService#{include_deleted => true}),

    ?assertEqual(lists:subtract(ListHService2, DeletedHService2), list_completely(OptsAnotherHService)),
    ?checkListing(OptsAnotherHService),
    ?checkListing(OptsAnotherHService#{include_deleted => true}),

    ?assertEqual(
        lists:subtract(ListAll, DeletedHService1 ++ DeletedHService2),
        list_completely(OptsMetadataPrefix)
    ),
    ?checkListing(OptsMetadataPrefix),
    ?checkListing(OptsMetadataPrefix#{include_deleted => true}).


delete_half_of_created_handles(_Config) ->
    MetadataPrefix = ?RAND_METADATA_PREFIX(),
    NumberToCreate = 200,
    utils:repeat(NumberToCreate, fun() -> create_handle(?EMPTY_HSERVICE, MetadataPrefix) end),
    All = list_completely(#{service_id => ?EMPTY_HSERVICE, metadata_prefix => MetadataPrefix}),
    ?assertEqual(NumberToCreate, length(All)),

    ElementsToDelete = [Handle || {Number, Handle} <- lists:enumerate(All), Number rem 2 =:= 0],
    lists:foreach(fun(#handle_listing_entry{handle_id = HandleId}) -> delete_handle(HandleId, MetadataPrefix) end, ElementsToDelete),
    AfterDeleting = list_completely(#{service_id => ?EMPTY_HSERVICE, metadata_prefix => MetadataPrefix, limit => 100}),
    ?assertEqual(NumberToCreate div 2, length(AfterDeleting)).


%%%===================================================================
%%% Helpers
%%%===================================================================

create_handle(HServiceId) ->
    create_handle(HServiceId, ?RAND_METADATA_PREFIX()).

create_handle(HServiceId, MetadataPrefix) ->
    create_handle(HServiceId, MetadataPrefix, ?RAND_TIMESTAMP()).

create_handle(HServiceId, MetadataPrefix, TimeSeconds) ->
    create_handle(HServiceId, MetadataPrefix, TimeSeconds, ?RAND_ID()).

create_handle(HServiceId, MetadataPrefix, TimeSeconds, HandleId) ->
    ozt:rpc(handles, report_created, [MetadataPrefix, HServiceId, HandleId, TimeSeconds]),
    Handle = #handle_listing_entry{
        timestamp = TimeSeconds,
        handle_id = HandleId,
        service_id = HServiceId,
        status = present
    },
    UpdateHandlesFun = fun(OldExpected) -> lists:sort([Handle | OldExpected]) end,
    update_expected_handles(UpdateHandlesFun, MetadataPrefix, HServiceId),
    update_expected_handles(UpdateHandlesFun, MetadataPrefix),
    Handle.

update_handle(HandleId, NewTimeStamp, MetadataPrefix) ->
    #handle_listing_entry{
        timestamp = OldTimeStamp,
        service_id = HServiceId
    } = Handle = lookup_expected_handle(HandleId),

    ozt:rpc(handles, update_timestamp, [
        MetadataPrefix, HServiceId, HandleId, OldTimeStamp, NewTimeStamp
    ]),
    UpdatedHandle = Handle#handle_listing_entry{timestamp = NewTimeStamp},
    UpdateHandlesFun = fun(OldExpected) -> [UpdatedHandle | lists:delete(Handle, OldExpected)] end,
    update_expected_handles(UpdateHandlesFun, MetadataPrefix, HServiceId),
    update_expected_handles(UpdateHandlesFun, MetadataPrefix).

delete_handle(HandleId, MetadataPrefix) ->
    %% there is no need to update expectations because the test
    %% calling these functions is the final parallel test in this suite
    #handle_listing_entry{
        timestamp = TimeStamp,
        service_id = HServiceId
    } = lookup_expected_handle(HandleId),

    DeletionTimestamp = ?RAND_TIMESTAMP(),
    ozt:rpc(handles, report_deleted, [MetadataPrefix, HServiceId, HandleId, TimeStamp, DeletionTimestamp]),
    DeletionTimestamp.

lookup_expected_handle(HandleId) ->
    Expected = load_all_expected_handles(),
    {ok, Handle} = lists_utils:find(
        fun(#handle_listing_entry{handle_id = HId}) ->
            HId == HandleId end, Expected
    ),
    Handle.

infer_expected_handle_entries(Opts) when is_map(Opts)->
    MetadataPrefix = maps:get(metadata_prefix, Opts),
    From = maps:get(from, Opts, 0),
    Until = maps:get(until, Opts, 99999999999),
    HService = maps:get(service_id, Opts, undefined),
    AllHandles = load_expected_handles(MetadataPrefix, HService),

    IncludeDeleted = maps:get(include_deleted, Opts, false),

    ListIncludeDeleted = lists:filter(fun(#handle_listing_entry{status = ExistsStatus}) ->
        case {IncludeDeleted, ExistsStatus} of
            {false, deleted} -> false;
            _ -> true
        end
    end, AllHandles),
    ListFrom = lists:dropwhile(fun(#handle_listing_entry{timestamp = TimeStamp}) -> TimeStamp < From end, ListIncludeDeleted),
    ListFromUntil = lists:takewhile(fun(#handle_listing_entry{timestamp = TimeStamp}) -> TimeStamp =< Until end, ListFrom),

    [#handle_listing_entry{
        timestamp = Timestamp,
        service_id = HServiceId,
        handle_id = HandleId,
        status = ExistsStatus
    } || #handle_listing_entry{
        timestamp = Timestamp,
        service_id = HServiceId,
        handle_id = HandleId,
        status = ExistsStatus
    } <- ListFromUntil].

infer_expected_handle_entries() ->
    HandlesList = load_all_expected_handles(),
    [#handle_listing_entry{
        timestamp = Timestamp,
        service_id = HServiceId,
        handle_id = HandleId,
        status = ExistsStatus
    } || #handle_listing_entry{
        timestamp = Timestamp,
        service_id = HServiceId,
        handle_id = HandleId,
        status = ExistsStatus
    } <- HandlesList].

delete_expected_handles(MetadataPrefix, HServiceId, DeletedWithTimestamp) ->
    DeletedEntries = [lookup_expected_handle(HandleId) || {_NewTimestamp, HandleId} <- DeletedWithTimestamp],
    UpdatedEntries = [#handle_listing_entry{
        timestamp = DeletionTimestamp,
        handle_id = HandleId,
        service_id = HServiceId,
        status = deleted
    } || {DeletionTimestamp, HandleId} <- DeletedWithTimestamp
    ],
    UpdateHandlesFun = fun(OldExpected) ->
        ExistingEntries = lists_utils:subtract(OldExpected, DeletedEntries),
        lists:sort(ExistingEntries ++ UpdatedEntries)
    end,

    update_expected_handles(UpdateHandlesFun, MetadataPrefix, HServiceId),
    update_expected_handles(UpdateHandlesFun, MetadataPrefix).

load_all_expected_handles() ->
    load_expected_handles(?OAI_DC_METADATA_PREFIX) ++ load_expected_handles(?EDM_METADATA_PREFIX).

update_expected_handles(UpdateFun, MetadataPrefix) ->
    update_expected_handles(UpdateFun, MetadataPrefix, undefined).
update_expected_handles(UpdateFun, MetadataPrefix, HServiceId) ->
    save_expected_handles(MetadataPrefix, HServiceId, UpdateFun(load_expected_handles(MetadataPrefix, HServiceId))).

%% expected handles are stored on the first oz-worker node to allow
%% rerunning tests with --no-clean option
load_expected_handles(MetadataPrefix) ->
    load_expected_handles(MetadataPrefix, undefined).
load_expected_handles(MetadataPrefix, HServiceId) ->
   ozt:rpc(?OZ_RPC_FIRST_NODE(), node_cache, get,
       [<<MetadataPrefix/binary, (str_utils:to_binary(HServiceId))/binary>>, []]
   ).

save_expected_handles(MetadataPrefix, HandlesList) ->
    save_expected_handles(MetadataPrefix, undefined, HandlesList).
save_expected_handles(MetadataPrefix, HServiceId, HandlesList) ->
    ozt:rpc(?OZ_RPC_FIRST_NODE(), node_cache, put,
        [<<MetadataPrefix/binary, (str_utils:to_binary(HServiceId))/binary>>, HandlesList]).

clear_expected_handles(MetadataPrefix) ->
    clear_expected_handles(MetadataPrefix, undefined).
clear_expected_handles(MetadataPrefix, HServiceId) ->
    ozt:rpc(?OZ_RPC_FIRST_NODE(), node_cache, clear, [
        <<MetadataPrefix/binary, (str_utils:to_binary(HServiceId))/binary>>]).

gather_by_all_prefixes() ->
    lists:sort(lists:flatmap(fun(MetadataPrefix) ->
        list_completely(#{metadata_prefix => MetadataPrefix})
    end, ozt_handles:supported_metadata_prefixes())).

list_completely(ListingOpts) ->
    case list_portion(ListingOpts) of
        {List, undefined} -> List;
        {List, ResumptionToken} -> List ++ list_completely(#{resumption_token => ResumptionToken})
    end.

list_portion(ListingOpts) ->
    ozt:rpc(handles, list_portion, [ListingOpts]).


%%%===================================================================
%%% Setup/teardown functions
%%%===================================================================


init_per_suite(Config) ->
    ozt:init_per_suite(Config, fun() ->
<<<<<<< HEAD
        ok = ozt:rpc(deleted_handles, purge_all_deleted_entry, []),
        lists:foreach(fun(MetadataPrefix) -> clear_expected_handles(MetadataPrefix) end,
            [?OAI_DC_METADATA_PREFIX, ?EDM_METADATA_PREFIX]),
=======
        lists:foreach(fun(MetadataPrefix) ->
            lists:foreach(fun(#handle_listing_entry{handle_id = HandleID}) ->
                delete_handle(HandleID, MetadataPrefix)
            end, load_expected_handles(MetadataPrefix)),
            clear_expected_handles(MetadataPrefix)
        end, [?OAI_DC_METADATA_PREFIX, ?EDM_METADATA_PREFIX]),
        ok = ozt:rpc(handles, purge_all_deleted_entries, []),
>>>>>>> 6b482f52
        lists:foreach(fun(MetadataPrefix) ->
            lists:foreach(fun(HServiceId) ->
                clear_expected_handles(MetadataPrefix, HServiceId)
            end, [?FIRST_HSERVICE, ?ANOTHER_HSERVICE, ?SMALL_HSERVICE])
        end, [?OAI_DC_METADATA_PREFIX, ?EDM_METADATA_PREFIX]),
        utils:repeat(?HANDLE_COUNT_IN_SMALL_HSERVICE, fun() -> create_handle(?SMALL_HSERVICE) end),
        utils:repeat(?TOTAL_HANDLE_COUNT - ?HANDLE_COUNT_IN_SMALL_HSERVICE,
            fun() -> create_handle(?RAND_SERVICE()) end)
    end).

end_per_suite(_Config) ->
    ok.

init_per_group(_, Config) ->
    Config.

end_per_group(_, Config) ->
    Config.

init_per_testcase(_, Config) ->
    Config.

end_per_testcase(_, Config) ->
    Config.<|MERGE_RESOLUTION|>--- conflicted
+++ resolved
@@ -597,11 +597,6 @@
 
 init_per_suite(Config) ->
     ozt:init_per_suite(Config, fun() ->
-<<<<<<< HEAD
-        ok = ozt:rpc(deleted_handles, purge_all_deleted_entry, []),
-        lists:foreach(fun(MetadataPrefix) -> clear_expected_handles(MetadataPrefix) end,
-            [?OAI_DC_METADATA_PREFIX, ?EDM_METADATA_PREFIX]),
-=======
         lists:foreach(fun(MetadataPrefix) ->
             lists:foreach(fun(#handle_listing_entry{handle_id = HandleID}) ->
                 delete_handle(HandleID, MetadataPrefix)
@@ -609,7 +604,6 @@
             clear_expected_handles(MetadataPrefix)
         end, [?OAI_DC_METADATA_PREFIX, ?EDM_METADATA_PREFIX]),
         ok = ozt:rpc(handles, purge_all_deleted_entries, []),
->>>>>>> 6b482f52
         lists:foreach(fun(MetadataPrefix) ->
             lists:foreach(fun(HServiceId) ->
                 clear_expected_handles(MetadataPrefix, HServiceId)
