--- conflicted
+++ resolved
@@ -96,7 +96,6 @@
 end).
 
 -define(checkListing(Opts), ?assertEqual(infer_expected_handle_entries(Opts), list_completely(Opts))).
-<<<<<<< HEAD
 %% check only ids of all handles, because timestamp, when updating handle_entry, would be difficult to define
 -define(checkIncludeDeletedListingHandleIds(Expected, Opts), ?assertEqual(
     lists:sort([ExpectedHandleId || #handle_listing_entry{handle_id = ExpectedHandleId} <- Expected]),
@@ -104,8 +103,6 @@
         maps:put(include_deleted, true, Opts)
     )])
 )).
-=======
->>>>>>> e2bcd9f4
 
 -record(handle_entry, {
     %% timestamp field must be the first in the handle_entry because we sort records based on it
@@ -168,11 +165,7 @@
     ListOptsHService = #{metadata_prefix => MetadataPrefix, service_id => ?SMALL_HSERVICE},
     ActualListMetadataAndHService = list_completely(ListOptsHService),
     ?assertEqual(infer_expected_handle_entries(ListOptsHService),
-<<<<<<< HEAD
         ActualListMetadataAndHService).
-=======
-    ActualListMetadataAndHService).
->>>>>>> e2bcd9f4
 
 
 list_size_elements_test(_Config) ->
@@ -200,11 +193,7 @@
     % what if until is equal to from and it is the moment of creating first
     #handle_entry{timestamp = TimeStampSeconds, handle_id = HandleId} =
         hd(load_expected_handles(MetadataPrefix)),
-<<<<<<< HEAD
     [#handle_listing_entry{handle_id = HandleIdFromList}] = FullListFromUntilEqual = list_completely(#{
-=======
-    [{_, _, HandleIdFromList}] = FullListFromUntilEqual = list_completely(#{
->>>>>>> e2bcd9f4
         from => TimeStampSeconds, until => TimeStampSeconds, metadata_prefix => MetadataPrefix
     }),
     ?assert(1 =< length(FullListFromUntilEqual)),
@@ -243,17 +232,11 @@
 
 add_element_that_already_exist_test(_Config) ->
     MetadataPrefix = ?RAND_METADATA_PREFIX(),
-<<<<<<< HEAD
     [#handle_listing_entry{timestamp = FirstTimestamp, handle_id = FirstHandleId} | _] = InitialList = list_completely(
         #{service_id => ?FIRST_HSERVICE, metadata_prefix => MetadataPrefix}
     ),
     try
         create_handle(?FIRST_HSERVICE, MetadataPrefix, FirstTimestamp, FirstHandleId)
-=======
-    [{_, _, FirstHandleId} | _] = InitialList = list_completely(#{service_id => ?FIRST_HSERVICE, metadata_prefix => MetadataPrefix}),
-    try
-        create_handle(?FIRST_HSERVICE, MetadataPrefix, lookup_timestamp(FirstHandleId), FirstHandleId)
->>>>>>> e2bcd9f4
     catch
         error:ErrorReason:_Stacktrace ->
             ?assertEqual(ErrorReason, {badrpc, ?ERROR_ALREADY_EXISTS})
@@ -281,21 +264,13 @@
             list_completely(MkListOpts(?OAI_DC_METADATA_PREFIX, ?FIRST_HSERVICE)),
             list_completely(MkListOpts(?OAI_DC_METADATA_PREFIX, ?ANOTHER_HSERVICE)),
             list_completely(MkListOpts(?OAI_DC_METADATA_PREFIX, ?SMALL_HSERVICE))
-<<<<<<< HEAD
         ]))),
-=======
-    ]))),
->>>>>>> e2bcd9f4
     ?assertEqual(lists:sort(infer_expected_handle_entries(#{metadata_prefix => ?EDM_METADATA_PREFIX})),
         lists:sort(lists:flatten([
             list_completely(MkListOpts(?EDM_METADATA_PREFIX, ?FIRST_HSERVICE)),
             list_completely(MkListOpts(?EDM_METADATA_PREFIX, ?ANOTHER_HSERVICE)),
             list_completely(MkListOpts(?EDM_METADATA_PREFIX, ?SMALL_HSERVICE))
-<<<<<<< HEAD
         ]))),
-=======
-    ]))),
->>>>>>> e2bcd9f4
     ?assertEqual(?TOTAL_HANDLE_COUNT,
         length(lists:flatten([
             list_completely(MkListOpts(?OAI_DC_METADATA_PREFIX, ?FIRST_HSERVICE)),
@@ -304,11 +279,7 @@
             list_completely(MkListOpts(?EDM_METADATA_PREFIX, ?FIRST_HSERVICE)),
             list_completely(MkListOpts(?EDM_METADATA_PREFIX, ?ANOTHER_HSERVICE)),
             list_completely(MkListOpts(?EDM_METADATA_PREFIX, ?SMALL_HSERVICE))
-<<<<<<< HEAD
         ]))).
-=======
-    ]))).
->>>>>>> e2bcd9f4
 
 
 add_handle_to_service_test(_Config) ->
@@ -337,11 +308,7 @@
 add_handle_with_earlier_timestamp_test(_Config) ->
     MetadataPrefix = ?RAND_METADATA_PREFIX(),
     HServiceId = ?RAND_SERVICE(),
-<<<<<<< HEAD
     #handle_listing_entry{timestamp = FirstTimestamp} = hd(list_completely(#{metadata_prefix => MetadataPrefix})),
-=======
-    {_, _, FirstHandleId} = hd(list_completely(#{metadata_prefix => MetadataPrefix})),
->>>>>>> e2bcd9f4
     RandNumber = ?RAND_INT(1, 10000),
     TimeStamp = FirstTimestamp - RandNumber,
     [#handle_entry{handle_id = HandleId3}, #handle_entry{handle_id = HandleId2},
@@ -351,22 +318,14 @@
         end, lists:seq(1, 3)),
 
     {List, _Token} = list_portion(#{metadata_prefix => MetadataPrefix}),
-<<<<<<< HEAD
     [HId1, HId2, HId3] = [HId || #handle_listing_entry{handle_id = HId} <- lists:sublist(List, 3)],
-=======
-    [HId1, HId2, HId3] = [HId || {_, _, HId} <- lists:sublist(List, 3)],
->>>>>>> e2bcd9f4
     ?assertEqual(HandleId1, HId1),
     ?assertEqual(HandleId2, HId2),
     ?assertEqual(HandleId3, HId3).
 
 
 get_handle_with_earliest_timestamp_test(_Config) ->
-<<<<<<< HEAD
     #handle_listing_entry{timestamp = FirstTimeStamp} =  hd(gather_by_all_prefixes()),
-=======
-    {FirstTimeStamp, _, _} = hd(gather_by_all_prefixes()),
->>>>>>> e2bcd9f4
     RandNumber = ?RAND_INT(1, 10000),
     TimeStamp = FirstTimeStamp - RandNumber,
 
@@ -381,13 +340,8 @@
 list_from_until_inclusive_test(_Config) ->
     MetadataPrefix = ?RAND_METADATA_PREFIX(),
     AllList =  gather_by_all_prefixes(),
-<<<<<<< HEAD
     #handle_listing_entry{timestamp = TimeStampFirstOld} = hd(AllList),
     #handle_listing_entry{timestamp = TimeStampLastOld} = lists:last(AllList),
-=======
-    {TimeStampFirstOld, _, _} = hd(AllList),
-    {TimeStampLastOld, _, _} = lists:last(AllList),
->>>>>>> e2bcd9f4
     TimeStampFirst = TimeStampFirstOld - ?RAND_INT(1, 10000),
     TimeStampLast = TimeStampLastOld + ?RAND_INT(1, 10000),
 
@@ -409,7 +363,6 @@
     %% listing limit lower than the number of handles is used to check continuous listing with resumption tokens
     MetadataPrefix = ?RAND_METADATA_PREFIX(),
     ListOpts = #{service_id => ?FIRST_HSERVICE, metadata_prefix => MetadataPrefix, limit => 500},
-<<<<<<< HEAD
     RandNumber = ?RAND_INT(1, 10000),
 
     #handle_listing_entry{timestamp = FirstTimestamp} = hd(gather_by_all_prefixes()),
@@ -427,17 +380,6 @@
         handle_id = HandleId
     }, hd(AllAfterUpdate)),
     ?assertEqual(NewTimeStamp, ozt:rpc(handles, get_earliest_timestamp, [])),
-=======
-    {_, _, HandleId} = lists:last(list_completely(ListOpts)),
-    NewTimeStamp = ?EARLIEST_TIMESTAMP - ?RAND_INT(1, 10000),
-
-    %% after updating timestamp to ?EARLIEST_TIMESTAMP - ?RAND_INT(1, 10000) this handle will be at the beginning
-    update_handle(HandleId, NewTimeStamp),
-    AllAfterUpdate = list_completely(ListOpts),
-    ?assertEqual({NewTimeStamp, ?FIRST_HSERVICE, HandleId}, hd(AllAfterUpdate)),
-    ?assertEqual(NewTimeStamp, ozt:rpc(handles, get_earliest_timestamp, [])),
-
->>>>>>> e2bcd9f4
     ?assertEqual(infer_expected_handle_entries(ListOpts), AllAfterUpdate).
 
 
@@ -451,53 +393,33 @@
     ListHService2 = list_completely(OptsAnotherHService),
 
     DeletedHService1 = ?RAND_SUBLIST(ListHService1),
-<<<<<<< HEAD
     lists:foreach(fun(#handle_listing_entry{handle_id = HandleId1}) ->
-=======
-    lists:foreach(fun({_, _, HandleId1}) ->
->>>>>>> e2bcd9f4
         delete_handle(HandleId1)
     end, DeletedHService1),
     delete_expected_handles(MetadataPrefix, ?FIRST_HSERVICE, DeletedHService1),
 
     ?assertEqual(length(ListAll) - length(DeletedHService1), length(list_completely(OptsMetadataPrefix))),
-<<<<<<< HEAD
     ?checkListing(OptsMetadataPrefix),
 
     DeletedHService2 = ?RAND_SUBLIST(ListHService2),
     lists:foreach(fun(#handle_listing_entry{handle_id = HandleId2}) ->
-=======
-    ?checkListing(OptsFirstHService),
-
-    DeletedHService2 = ?RAND_SUBLIST(ListHService2),
-    lists:foreach(fun({_, _, HandleId2}) ->
->>>>>>> e2bcd9f4
         delete_handle(HandleId2)
     end, DeletedHService2),
     delete_expected_handles(MetadataPrefix, ?ANOTHER_HSERVICE, DeletedHService2),
 
     ?assertEqual(length(ListHService1) - length(DeletedHService1), length(list_completely(OptsFirstHService))),
     ?checkListing(OptsFirstHService),
-<<<<<<< HEAD
     ?checkIncludeDeletedListingHandleIds(ListHService1, OptsFirstHService),
     ?assertEqual(length(ListHService2) - length(DeletedHService2), length(list_completely(OptsAnotherHService))),
     ?checkListing(OptsAnotherHService),
     ?checkIncludeDeletedListingHandleIds(ListHService2, OptsAnotherHService),
-=======
-    ?assertEqual(length(ListHService2) - length(DeletedHService2), length(list_completely(OptsAnotherHService))),
-    ?checkListing(OptsAnotherHService),
->>>>>>> e2bcd9f4
     ?assertEqual(
         length(ListAll) - length(DeletedHService1) - length(DeletedHService2),
         length(list_completely(OptsMetadataPrefix))
     ),
-<<<<<<< HEAD
     ?checkListing(OptsMetadataPrefix),
     ?checkIncludeDeletedListingHandleIds(ListAll, OptsMetadataPrefix).
 
-=======
-    ?checkListing(OptsMetadataPrefix).
->>>>>>> e2bcd9f4
 
 
 %%%===================================================================
@@ -574,13 +496,6 @@
     ),
     Handle.
 
-<<<<<<< HEAD
-=======
-lookup_timestamp(HandleId) ->
-    Handle = lookup_expected_handle(HandleId),
-    Handle#handle_entry.timestamp.
-
->>>>>>> e2bcd9f4
 infer_expected_handle_entries(Opts) when is_map(Opts)->
     MetadataPrefix = maps:get(metadata_prefix, Opts),
     From = maps:get(from, Opts, 0),
@@ -589,7 +504,6 @@
     AllHandles = load_expected_handles(MetadataPrefix, HService),
     ListFrom = lists:dropwhile(fun(#handle_entry{timestamp = TimeStamp}) -> TimeStamp < From end, AllHandles),
     ListFromUntil = lists:takewhile(fun(#handle_entry{timestamp = TimeStamp}) -> TimeStamp =< Until end, ListFrom),
-<<<<<<< HEAD
     [#handle_listing_entry{
         timestamp = Timestamp,
         service_id = HServiceId,
@@ -600,17 +514,10 @@
         handle_service_id = HServiceId,
         handle_id = HandleId,
         exists_flag = ExistsFlag
-=======
-    [{Timestamp, HServiceId, HandleId} || #handle_entry{
-        timestamp = Timestamp,
-        handle_service_id = HServiceId,
-        handle_id = HandleId
->>>>>>> e2bcd9f4
     } <- ListFromUntil].
 
 infer_expected_handle_entries() ->
     HandlesList = load_all_expected_handles(),
-<<<<<<< HEAD
     [#handle_listing_entry{
         timestamp = Timestamp,
         service_id = HServiceId,
@@ -621,12 +528,6 @@
         handle_service_id = HServiceId,
         handle_id = HandleId,
         exists_flag = ExistsFlag
-=======
-    [{Timestamp, HServiceId, HandleId} || #handle_entry{
-        timestamp = Timestamp,
-        handle_service_id = HServiceId,
-        handle_id = HandleId
->>>>>>> e2bcd9f4
     } <- HandlesList].
 
 delete_expected_handles(MetadataPrefix, HServiceId, DeletedElements) ->
@@ -634,7 +535,6 @@
         timestamp = TimeStamp,
         metadata_prefix = MetadataPrefix,
         handle_id = HandleId,
-<<<<<<< HEAD
         handle_service_id = HServiceId,
         exists_flag = true
     } || #handle_listing_entry{
@@ -642,11 +542,6 @@
         handle_id = HandleId
     } <- DeletedElements],
     UpdateHandlesFun = fun(OldExpected) -> lists_utils:subtract(OldExpected, DeletedEntries) end,
-=======
-        handle_service_id = HServiceId
-    } || {TimeStamp, HServiceId, HandleId} <- DeletedElements],
-    UpdateHandlesFun = fun(OldExpected) ->  lists_utils:subtract(OldExpected, DeletedEntries) end,
->>>>>>> e2bcd9f4
     update_expected_handles(UpdateHandlesFun, MetadataPrefix, HServiceId),
     update_expected_handles(UpdateHandlesFun, MetadataPrefix).
 
@@ -663,14 +558,9 @@
 load_expected_handles(MetadataPrefix) ->
     load_expected_handles(MetadataPrefix, undefined).
 load_expected_handles(MetadataPrefix, HServiceId) ->
-<<<<<<< HEAD
    ozt:rpc(?OZ_RPC_FIRST_NODE(), node_cache, get,
        [<<MetadataPrefix/binary, (str_utils:to_binary(HServiceId))/binary>>, []]
    ).
-=======
-    ozt:rpc(?OZ_RPC_FIRST_NODE(), node_cache, get,
-        [<<MetadataPrefix/binary, (str_utils:to_binary(HServiceId))/binary>>, []]).
->>>>>>> e2bcd9f4
 
 save_expected_handles(MetadataPrefix, HandlesList) ->
     save_expected_handles(MetadataPrefix, undefined, HandlesList).
