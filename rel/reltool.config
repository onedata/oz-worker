--- conflicted
+++ resolved
@@ -14,11 +14,7 @@
             public_key,
             crypto,
             ssl,
-<<<<<<< HEAD
-            prproto,
             gui,
-=======
->>>>>>> 8697c852
             % Meck is needed only for development purposes, should be removed before release.
             meck,
             % All ctool deps will be included in the release package,
@@ -50,34 +46,7 @@
 
 {target_dir, "oz_worker"}.
 
-<<<<<<< HEAD
-{overlay, [
-    %% Directory for System Architecture Support Libraries (SASL) logging
-    {mkdir, "log/sasl"},
-    %% Directory for internal project data (e.g. certificates)
-    {mkdir, "resources"},
-    %% Directory for GUI files
-    {mkdir, "data"},
-
-    %% Copy start-up scripts
-    {copy, "../rel/files/erl", "\{\{erts_vsn\}\}/bin/erl"},
-    {copy, "../rel/files/nodetool", "\{\{erts_vsn\}\}/bin/nodetool"},
-    {copy, "globalregistry/bin/start_clean.boot", "\{\{erts_vsn\}\}/bin/start_clean.boot"},
-    {copy, "../rel/files/globalregistry", "bin/globalregistry"},
-    {copy, "../rel/files/globalregistry.cmd", "bin/globalregistry.cmd"},
-    {copy, "../rel/files/start_erl.cmd", "bin/start_erl.cmd"},
-    {copy, "../rel/files/install_upgrade.escript", "bin/install_upgrade.escript"},
-
-    %% Copy resources
-    {copy, "resources", "./"},
-    {copy, "../src/gui/gui_static/", "resources"},
-    {copy, "../certs", "resources"},
-    {copy, "../cacerts", "resources"},
-    {copy, "../grpca", "resources"},
-    {copy, "../src/dao/views/", "resources"},
-=======
 {overlay_vars, "vars.config"}.
->>>>>>> 8697c852
 
 {overlay, [
     %% Copy base files for starting and interacting with node
@@ -95,7 +64,6 @@
 
     %% Copy additional data files
     {copy, "./data/", "./"},
-    {copy, "../src/gui/gui_static/", "./data/"},
     {copy, "../certs", "./data/"},
     {copy, "../cacerts", "./data/"},
     {copy, "../zone_ca", "./data/"},
