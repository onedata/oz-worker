[
    %% SASL config
    {sasl, [{sasl_error_logger, false}]},

    %% lager config
    {lager, [
        {handlers, [
            %% show info level or higher level logs at console
            {lager_console_backend, info},
            %% rotate error log once a month (first day of month, 1 a.m) or when it reaches 1 GB; keep 1000 rotated logs
            {lager_file_backend, [{file, "{{platform_log_dir}}/error.log"}, {level, error}, {size, 1048576000}, {date, "$M1D1"}, {count, 1000}]},
            %% rotate info log once a week (friday at 11 p.m) or when it reaches 100 MB; keep 100 rotated logs
            {lager_file_backend, [{file, "{{platform_log_dir}}/info.log"}, {level, info}, {size, 104857600}, {date, "$W5D23"}, {count, 100}]},
            %% rotate info log once a day (at midnight) or when it reaches 10 MB; keep 10 rotated logs
            {lager_file_backend, [{file, "{{platform_log_dir}}/debug.log"}, {level, debug}, {size, 10485760}, {date, "$D0"}, {count, 10}]}
        ]},
        {error_logger_hwm, 200},
        % when lager should change mode to synchronous (log queue is longer than async_threshold)
        {async_threshold, 500},
        % when lager should return from mode to synchronous (log queue is shorter than (async_threshold - async_threshold_window)
        {async_threshold_window, 50}
    ]},


    %% cluster_worker config
    {cluster_worker, [

        %% ===================================================================
        %% PLUGINS
        %% ===================================================================

        % names of modules implementing given plugins
        {datastore_config_plugin, datastore_config_plugin},
        {node_manager_plugin, node_manager_plugin},
        {dns_worker_plugin, dns_worker_plugin},
        {identity_repository, located_rest_identity_repository},

        %% ===================================================================
        %% DNS
        %% ===================================================================

        %% DNS port
        {dns_port, 53},
        %% Maximum supported UDP size, that will be advertised by the server (via EDNS). If a client advertises a bigger
        %% value, it will be assumed to be as high as this.
        {edns_max_udp_size, 1280},
        %% Number of dns tcp acceptors
        {dns_tcp_acceptor_pool_size, 20},
        %% Time (in sec) after which dns closes idle connection
        {dns_tcp_timeout, 20},
        %% DNS config file location
        {dns_config_file, "{{platform_data_dir}}/dns.config"}
    ]},

    %% oz_worker config
    {oz_worker, [
        % Developer mode - enables developer features such as REST endpoints
        % with functionalities used in tests.
        {dev_mode, false},

        % Ports used by application
        {application_ports, [53, 80, 443, 7443, 7770, 7771, 8443]},

        %% Also used as the certificate domain and to provider CRLs.
        {http_domain, "127.0.0.1"},

        %% External IP of this node - used by load balancing (for DNS)
        {external_ip, "127.0.0.1"},

        % Name of OZ instance
        {oz_name, "unnamed"},

        %% List of beam directories to be covered, cover is not started if list is empty
        {covered_dirs, []},
        %% List of modules to be excluded during cover analysis
        {covered_excluded_modules, []},

        %% zone CA config
        {ozpca_dir, "{{platform_data_dir}}/ozpca"},
        {oz_key_file, "{{platform_data_dir}}/ozpca/oz_key.pem"},
        {oz_cert_file, "{{platform_data_dir}}/ozpca/oz_cert.pem"},

        %% REST config
        {rest_port, 8443},
        {rest_https_acceptors, 50},
        %% Prefix to the REST API - all paths must begin with it.
        {rest_api_prefix, "/api/v3/onezone"},
        %% Macaroons authorization
        {authorization_macaroon_expiration_seconds, 31536000}, % 1 year
%%        {authentication_macaroon_expiration_seconds, 900}, % 15 minutes
        % @todo for now make the authentication macaroons live longer,
        % until automatic refreshing by provider is implemented: VFS-1766
        {authentication_macaroon_expiration_seconds, 36000}, % 10 hours

        %% GUI config
        {gui_port, 443},
        {gui_https_acceptors, 100},
        {gui_socket_timeout, 60000},
        {gui_max_keepalive, 30},
        {gui_cookie_ttl_seconds, 3600}, % one hour
        %% certs todo generate dedicated certs (this are example ones)
        {gui_key_file, "{{platform_etc_dir}}/certs/gui_key.pem"},
        {gui_cert_file, "{{platform_etc_dir}}/certs/gui_cert.pem"},
        {gui_cacert_file, "{{platform_etc_dir}}/cacerts/gui_cacert.pem"},
        {auth_config_file, "{{platform_data_dir}}/auth.config"},
        %% List of HTTP headers that will be send with every response.
        {gui_response_headers, [
            {<<"X-Frame-Options">>, <<"SAMEORIGIN">>}
%%            {<<"Strict-Transport-Security">>, <<"max-age=31536000; includeSubDomains">>}
        ]},

        %% Directory where onezone tries to find static files of a custom GUI.
        %% If the directory is not empty, it will serve the static files
        %% from it. If not, it will fall back to default, embedded GUI.
        {gui_custom_static_root, "/var/www/html"},
        %% Directory where static files of default, embedded GUI are kept.
        %% Used when gui_custom_static_root is non-existent or empty.
        {gui_default_static_root, "{{platform_data_dir}}/gui_static"},

        %% Decides if docs proxy shall be used. Related envs are used only
        %% when true.
        {gui_docs_proxy_enabled, true},
        %% Root path of all documentation-related static files. They are served
        %% by following a HTTP request to a third-party server with static
        %% files (the response is followed back to the client).
        %% Must start with a slash and NOT end with a slash.
        {gui_docs_static_root, "/docs"},
        %% URL of the server with documentation
        {gui_docs_server, "http://172.17.0.2:8080"},

        %% HTTP redirector config
        {gui_redirect_port, 80},
        {gui_redirect_acceptors, 10},

        %% DB config
        {db_nodes, ['db@127.0.0.1']},
        {view_def_location, "{{platform_data_dir}}/views/"},

        %% Subscriptions config
        {history_changes_stream_life_limit_seconds, 10},
        {changes_stream_presence_check_interval_seconds, 30},
        {wait_for_latest_changes_in_cache, 1500},
        {subscriptions_sent_revisions_limit, 40},
        {subscription_cache_size, 1000},
        {subscription_batch_ttl, 2000},
        {subscriptions_wss_port, 7443},
        {subscroptions_https_acceptors, 50},

        %% Location Service config
        {location_service_enabled, false},
        %% Port of DHT client
        {location_service_port, 7770},
        %% Port for communication between OZ and DHT client (internal use only)
        {location_service_rest_port, 7771},
        %% List of any other known OZ with DHT clients running
        %% Port of DHT client is mandatory
        {location_service_bootstrap_nodes, ['onedata.org:7770']},
        %% Root path of a location service library
        {location_service_lib_path, "{{platform_lib_dir}}/location-service"},
        %% Verbosity level of a location service library
        {location_service_log_level, 2},

        %% Identity verification config
        {public_key_refresh_interval_seconds, 600},
        {identity_key_file, "{{platform_data_dir}}/ozpca/identity_key.pem"},
        {identity_cert_file, "{{platform_data_dir}}/ozpca/identity_cert.pem"},

        %% Group graph config
        {group_graph_refresh_interval, 500},

        %% Predefined groups config - groups that are created automatically
        %% after the application has started. If the groups exist, no action
        %% is performed.
        %% Each group is represented by a map with keys
        %% id, name, oz_api_privileges.
        %% Allows to specify the ID, name and OZ API privileges of every group.
        %% oz_api_privileges can be either an explicit list of privileges or a
        %% tuple of atoms indicating module and function to call which must
        %% return the list of privileges.
        {predefined_groups, [
            #{
                id => <<"admins">>,
                name => <<"admins">>,
                oz_api_privileges => {oz_api_privileges, all_privileges}
            }
        ]},

        %% Mapping onepanel_role => [group_id]. When a user is
        %% retrieved from onepanel, his role will be sent in response. This env
        %% allows to define to which groups such user should be added
        %% automatically upon first login.
        %% If the role changes, any consecutive login will cause the user
        %% to be added to all groups connected to his new role, but will not
        %% cause the user to be removed from any group!
        {onepanel_role_to_group_mapping, #{
            <<"admin">> => [<<"admins">>]
        }},

        %% Onepanel interface config
        {onepanel_rest_url, "https://127.0.0.1:9443"},
<<<<<<< HEAD
        {onepanel_user_endpoint, "/api/v3/onepanel/user"},

        %% OAI-PMH config
        %% Prefix to the OAI-PMH API - all paths must begin with it
        {oai_pmh_prefix, "/oai_pmh"}
=======
        {onepanel_users_endpoint, "/api/v3/onepanel/users/"},

        %% Options used in SMTP client to send emails via SMTP relay.
        {smtp_client_config, #{
            relay => "smtp.gmail.com",
            username => "username@gmail.com",
            password => "password"
        }}
>>>>>>> f37e6e9d
    ]}
].<|MERGE_RESOLUTION|>--- conflicted
+++ resolved
@@ -198,13 +198,6 @@
 
         %% Onepanel interface config
         {onepanel_rest_url, "https://127.0.0.1:9443"},
-<<<<<<< HEAD
-        {onepanel_user_endpoint, "/api/v3/onepanel/user"},
-
-        %% OAI-PMH config
-        %% Prefix to the OAI-PMH API - all paths must begin with it
-        {oai_pmh_prefix, "/oai_pmh"}
-=======
         {onepanel_users_endpoint, "/api/v3/onepanel/users/"},
 
         %% Options used in SMTP client to send emails via SMTP relay.
@@ -212,7 +205,11 @@
             relay => "smtp.gmail.com",
             username => "username@gmail.com",
             password => "password"
-        }}
->>>>>>> f37e6e9d
+        }},
+
+
+        %% OAI-PMH config
+        %% Prefix to the OAI-PMH API - all paths must begin with it
+        {oai_pmh_prefix, "/oai_pmh"}
     ]}
 ].