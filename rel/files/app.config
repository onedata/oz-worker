--- conflicted
+++ resolved
@@ -249,99 +249,6 @@
         %% DNS config
         %% ===================================================================
 
-<<<<<<< HEAD
-        {dns, [
-            %% ===================================================================
-            %% Static DNS entries
-            %% ===================================================================
-
-            %% All record names specified below should only contain the subdomain
-            %% part which will be concatenated to the onezone domain.
-            %% Subdomain can be left blank (<<>>) to create records
-            %% for the onezone domain itself.
-
-            % Static a entries.
-            % The subdomain must be a binary and must not begin with the dot character.
-            % IPs should be given as a list of tuples
-            % Example:
-            % {static_a_records, [
-            %     {<<"example-subdomain">>, [{10,0,0,1}, {10,0,0,2}]}
-            % ]}
-            {static_a_records, []},
-
-            % Static ns entries. Each tuple should contain a subdomain name
-            % and a list of nameserver domains.
-            % Example:
-            % {static_ns_records, [
-            %     {<<"example-subdomain">>, [
-            %         <<"ns1.example-subdomain.onezone.org">>
-            %     ]}
-            % ]}
-            {static_ns_records, []},
-
-
-            % Static txt entries. Each tuple should contain a subdomain and
-            % value.
-            % Both subdomain and value should be a binary.
-            % Example:
-            % {static_txt_records, [
-            %     {<<"example-subdomain">>, <<"record-value">>}
-            % ]}
-            {static_txt_records, []},
-
-            % Static mx entries. Each tuple should contain a subdomain,
-            % email server name and preference (integer).
-            % Example:
-            % {static_mx_records, [
-            %     {<<"">>, <<"mail.onezone.org">>, 10}
-            % ]}
-            {static_mx_records, []},
-
-            % Static cname entries. Each tuple should
-            % contain the name (alias, relative to onezone domain) and domain it should point to.
-            % Example:
-            % {static_cname_records, [
-            %     {<<"www">>, <<"onezone.org">>}
-            % ]}
-            {static_cname_records, []},
-
-            %% ===================================================================
-            %% DNS configuration
-            %% ===================================================================
-
-            % maximum number of ips to be presented as subdomain
-            % ns1, ns2, ns3 etc. in NS records
-            {ns_max_entries, 10},
-
-            % minimum number of resolved nsX domains. If the number specified
-            % is higher than number of oz_worker nodes, some domains will resolve
-            % to the same IP address. Must not be higher than ns_max_entries
-            % Use this option if your domain registrar enforces
-            % a minimum number of Nameserver addresses.
-            {ns_min_entries, 2},
-
-            %% SOA record parameters
-            % Nameserver admin mailbox
-            {soa_admin_mailbox, "dns-admin.onedata.org"},
-            % This value must be incremented on every update of this config file
-            {soa_serial, 2017090401},
-            % Time interval before the zone should be refreshed
-            {soa_refresh, 7200},
-            % Time interval that should elapse before a failed refresh should be retried
-            {soa_retry, 1800},
-            % Time value that specifies the upper limit on the time interval that
-            % can elapse before the zone is no longer authoritative
-            {soa_expire, 1209600},
-            % Time a NAME ERROR = NXDOMAIN result may be cached by any resolver
-            {soa_minimum, 120},
-
-            {a_ttl, 120},
-            {ns_ttl, 120},
-            {soa_ttl, 120},
-            {txt_ttl, 120},
-            {mx_ttl, 120}
-        ]},
-=======
         %% ===================================================================
         %% Static DNS entries
         %% ===================================================================
@@ -389,7 +296,7 @@
         {dns_static_mx_records, []},
 
         % Static cname entries. Each tuple should
-        % contain the name (alias, realtive to onezone domain) and domain it should point to.
+        % contain the name (alias, relative to onezone domain) and domain it should point to.
         % Example:
         % {dns_static_cname_records, [
         %     {<<"www">>, <<"onezone.org">>}
@@ -437,7 +344,6 @@
         %% ===================================================================
         %% Space management config
         %% ===================================================================
->>>>>>> 1a9e38c1
 
         %% Decides if every user should get a new space when an account for
         %% him is created.
