--- conflicted
+++ resolved
@@ -6,13 +6,9 @@
 		{error_logger_mf_dir, "log/sasl"},      % Log directory
 		{error_logger_mf_maxbytes, 10485760},   % 10 MB max file size
 		{error_logger_mf_maxfiles, 5}           % 5 files max
-<<<<<<< HEAD
-
-=======
 	]},
 
 	{globalregistry, [
 		{db_nodes,['db@127.0.0.1']}
->>>>>>> 74f724b8
 	]}
 ].