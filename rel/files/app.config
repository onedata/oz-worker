--- conflicted
+++ resolved
@@ -120,30 +120,12 @@
         % Compatible versions of Oneprovider, this is advertised so that
         % Oneprovider instances can check their compatibility.
         {compatible_op_versions, [
-<<<<<<< HEAD
             % @TODO NOTE during the next release: since 18.02.0-rc8, op-worker
             % is prepared for the change of group and space privileges that was
             % introduced. No previous op-worker version can be used with this
             % Onezone, or the groups tab in op-worker GUI will crash.
             "18.02.0-rc8",
             "18.07.0-alpha"
-=======
-            "18.02.0-beta1",
-            "18.02.0-beta2",
-            "18.02.0-beta3",
-            "18.02.0-beta4",
-            "18.02.0-beta5",
-            "18.02.0-beta6",
-            "18.02.0-rc1",
-            "18.02.0-rc2",
-            "18.02.0-rc3",
-            "18.02.0-rc4",
-            "18.02.0-rc5",
-            "18.02.0-rc6",
-            "18.02.0-rc7",
-            "18.02.0-rc8",
-            "18.02.0-rc9"
->>>>>>> 41a6d630
         ]},
 
         %% Flag indicating whether to allow subdomain delegation or not.
