[
    %% SASL config
    {sasl, [{sasl_error_logger, false}]},

    %% logger configuration
    {lager, [
        {colored, true},
        {handlers, [
            %% show info level or higher level logs at console
            {lager_console_backend, [{level, info}, {formatter, lager_default_formatter},
                {formatter_config, [color, "[", sev, " ", time, " ", pid, "] ", message, "\e[0m\r\n"]}]},
            %% rotate error log when it reaches 50 MB; keep 10 rotated logs
            {lager_file_backend, [
                {file, "{{platform_log_dir}}/error.log"},
                {level, error},
                {size, 52428800},
                {count, 10},
                {formatter, lager_default_formatter},
                {formatter_config, ["[", sev, " ", date, " ", time, " ", pid, "] ", message, "\n"]}
            ]},
            %% rotate info log when it reaches 50 MB; keep 10 rotated logs
            {lager_file_backend, [
                {file, "{{platform_log_dir}}/info.log"},
                {level, info},
                {size, 52428800},
                {count, 10},
                {formatter, lager_default_formatter},
                {formatter_config, ["[", sev, " ", date, " ", time, " ", pid, "] ", message, "\n"]}
            ]},
            %% rotate debug log when it reaches 50 MB; keep 10 rotated logs
            {lager_file_backend, [
                {file, "{{platform_log_dir}}/debug.log"},
                {level, debug},
                {size, 52428800},
                {count, 10},
                {formatter, lager_default_formatter},
                {formatter_config, ["[", sev, " ", date, " ", time, " ", pid, "] ", message, "\n"]}
            ]}
        ]},
        % Limit for the number of messages per second allowed from error_logger
        {error_logger_hwm, 200},
        % When lager should change mode to synchronous (log queue is longer than async_threshold)
        {async_threshold, 500},
        % When lager should return from synchronous mode to asynchronous (log queue is shorter than (async_threshold - async_threshold_window)
        {async_threshold_window, 50}
    ]},

    %% erldns config
    {erldns, [
        {servers, [
            [{name, inet_all_1}, {address, "0.0.0.0"}, {port, 53}, {family, inet}, {processes, 2}]
        ]},

        {dnssec, [
            {enabled, true}
        ]},

        {use_root_hints, false},
        {catch_exceptions, false},
        {zones, "{{platform_data_dir}}/empty_zones.erldns.json"},
        {pools, [
            {tcp_worker_pool, erldns_worker, [
                {size, 10},
                {max_overflow, 20}
            ]}
        ]}
    ]},

    {ctool, [
        % Path to the JSON file holding information about services compatibility
        % and verified gui hashes. This file evolves during service's lifetime -
        % can be overwritten by a newer registry when such is available.
        {compatibility_registry_path, "{{platform_etc_dir}}/compatibility.json"},
<<<<<<< HEAD
=======
        % Path to the default compatibility.json for current software version.
        {default_compatibility_registry, "{{platform_data_dir}}/compatibility.default.json"},
>>>>>>> e2f05516

        % Path to compressed MaxMind's GeoLite2 databases used for mapping
        % IP addresses to ASN and country.
        {geo_db_path, #{
            asn =>     "{{platform_etc_dir}}/geo-db/geo-db-asn.tar.gz",
            country => "{{platform_etc_dir}}/geo-db/geo-db-country.tar.gz"
        }},
        % File that holds info about last successful and attempted updates
        % of the MaxMind DBs.
        {geo_db_status_path, "{{platform_etc_dir}}/geo-db/geo-db-status.json"}
    ]},

    %% cluster_worker config
    {cluster_worker, [
        % Names of modules implementing given plugins
        {datastore_config_plugin, datastore_config_plugin},
        {node_manager_plugin, node_manager_plugin},

        % Logfiles config - they go to oz-worker log dir
        {monitoring_log_file, "{{platform_log_dir}}/node_manager_monitoring.log"},
        {throttling_log_file, "{{platform_log_dir}}/throttling_monitoring.log"},

        % Exometer config
        {counter_name_prefixes, [comp, oz_worker]}
    ]},

    %% oz_worker config
    {oz_worker, [
        % Developer mode - enables developer features such as REST endpoints
        % with functionalities used in tests.
        {dev_mode, false},

        % Build version in form:
        % <number of commits since last tag>-g<last commit hash abbrev>
        % e.g. 19-g0d0fd5b
        {build_version, "{{{build_version}}}"},

        %% Flag indicating whether to allow subdomain delegation or not.
        {subdomain_delegation_supported, true},

        %% Indicates policy enforced during provider registration:
        %%  open - anyone can acquire a registration token and register a new
        %%         Oneprovider
        %%  restricted - requires an administrative privilege 'oz_providers_invite`
        %%               to generate a provider registration token. The token
        %%               can be issued for someone else.
        {provider_registration_policy, open},

        %% If disabled, registration token is optional when registering a provider.
        %% Enabling this option will make it impossible to register legacy
        %% providers (up to 18.02.*).
        {require_token_for_provider_registration, false},

        %% Also used as the certificate domain and to provider CRLs.
        {http_domain, "127.0.0.1"},

        % Display name of the OZ instance and related config
        {oz_name, undefined},
        % Subtitle displayed below the Zone name on the login page, can be empty
        {brand_subtitle, "Isolated Zone"},
        % Custom notification displayed on the login page, typically used for
        % informing about planned downtime, can be empty
        {login_notification, ""},
        {admin_emails, ["info@onezone.example.com"]},

        % Path to custom plugins directory
        {plugins_directory, "{{platform_etc_dir}}/plugins"},

        %% DB config
        {db_nodes, ['db@127.0.0.1:11211']},

        %% ===================================================================
        %% PORTS
        %% ===================================================================

        %% Port on which HTTPS server is started
        {https_server_port, 443},
        %% Port on which HTTP server is started
        {http_server_port, 80},

        %% ===================================================================
        %% Server certificates
        %% ===================================================================

        %% NOTE: below envs are overwritten by onepanel during deployment. You
        %% should always use onepanel to manage web certs, unless you really
        %% know what you are doing.
        %% Path to private key used by web server
        {web_key_file, "{{platform_etc_dir}}/certs/web_key.pem"},
        %% Path to certificate used by web server
        {web_cert_file, "{{platform_etc_dir}}/certs/web_cert.pem"},
        %% Path to certificate chain file used by web server
        {web_cert_chain_file, "{{platform_etc_dir}}/certs/web_chain.pem"},

        %% Path to directory with trusted CA certificates
        {cacerts_dir, "{{platform_etc_dir}}/cacerts"},

        %% ===================================================================
        %% HTTP & HTTPS servers config
        %% ===================================================================

        %% Number of accepting processes in the listeners
        {http_acceptors, 20},
        {https_acceptors, 100},
        %% Request timeout in milliseconds, meaning how long the server should
        %% wait for an incoming request since the last activity until it closes
        %% the connection.
        {http_request_timeout, 30000},
        {https_request_timeout, 30000},
        %% Maximum number of HTTP requests without closing the connection
        %% (HTTP/1.1 only)
        {https_max_keepalive, 30},

        %% Prefix to the REST API - all paths must begin with it.
        %% Must begin with slash
        {rest_api_prefix, "/api/v3/onezone"},

        {letsencrypt_challenge_api_prefix, "/.well-known/acme-challenge"},
        {letsencrypt_challenge_static_root, "/tmp/oz_worker/http/.well-known/acme-challenge/"},

        %% ===================================================================
        %% Authentication and authorization
        %% ===================================================================

        % Path to auth.config file
        {auth_config_file, "{{platform_etc_dir}}/auth.config"},
        % Path to test.auth.config file that can be used to test various IdP
        % configurations on a production system without interfering with the
        % standard login page (the test login page is under /#/test/login).
        {test_auth_config_file, "{{platform_etc_dir}}/test.auth.config"},
        % How long should IdPs config file be cached
        {auth_config_cache_ttl, 60000}, % 1 minute
        % How long should XRDS files be cached (OpenId)
        {openid_xrds_cache_ttl, 3600000}, % 1 hour
        % After this time, login procedure via OIDC/SAML expires (if not completed)
        {state_token_ttl_secs, 300},
        % How long before expiration Onezone should try to refresh IdP access tokens
        {idp_access_token_refresh_threshold, 300},
        % If an IdP does not inform about access token lifespan through the
        % "expires_in" parameter, this value is assumed (in seconds).
        {assumed_idp_access_token_lifespan, 3600},
        % TTL of tokens issued for GUI apps (the app refreshes them automatically)
        {gui_token_ttl, 86400}, % in seconds

        %% @todo VFS-5554 Deprecated
        %% Macaroons authorization
        {authorization_macaroon_expiration_seconds, 31536000}, % 1 year
%%        {authentication_macaroon_expiration_seconds, 900}, % 15 minutes
        % @todo for now make the authentication macaroons live longer,
        % until automatic refreshing by provider is implemented: VFS-1766
        {authentication_macaroon_expiration_seconds, 36000}, % 10 hours

        %% ===================================================================
        %% GUI config
        %% ===================================================================

        %% Path to packaged GUI static files.
        {gui_package_path, "{{platform_data_dir}}/gui_static.tar.gz"},

        %% Root directory holding all GUIs (Onezone and Oneproviders, workers and panels).
        {gui_static_root, "{{platform_etc_dir}}/gui_static"},

        %% By default, GUI packages uploaded by services operating under Onezone
        %% or harvester admins are checked against known SHA-256 check-sums,
        %% using the compatibility registry (see compatibility_registry_path env).
        %% Unverified packages are declined, unless the verification is disabled.
        %% WARNING: disabling GUI package verification poses a severe security
        %% threat, allowing Oneprovider owners to upload arbitrary GUI to
        %% Onezone (which is then hosted in Onezone's domain).
        {disable_gui_package_verification, false},

        %% Disables GUI package verification for harvesters only. Should be used
        %% with caution, when harvester admins can be trusted.
        %% NOTE: not needed if disable_gui_package_verification is true.
        {disable_harvester_gui_package_verification, false},

        %% Directory for custom static files for GUI (e.g. auth icons),
        %% files that are put there will be served under /ozw/onezone/custom/<path>
        {gui_custom_static_root, "/var/www/html/oz_worker/custom"},
        {legacy_gui_custom_static_root, "/var/www/html/custom/oz_worker"},

        %% Enable debug logs in browser console
        {gui_debug_mode, false},

        %% Timeout after which to invalidate
        %% basic auth cache record for given user
        {basic_auth_cache_expiration_timeout, 5000},

        %% ===================================================================
        %% Graph Sync config
        %% ===================================================================

        %% Healthcheck interval for changes stream used by Graph Sync server
        {gs_server_stream_healthcheck_interval, 5000},

        %% ===================================================================
        %% DNS config
        %% ===================================================================

        %% ===================================================================
        %% Static DNS entries
        %% ===================================================================

        %% All record names specified below should only contain the subdomain
        %% part which will be concatenated to the onezone domain.
        %% Subdomain can be left blank (<<>>) to create records
        %% for the onezone domain itself.

        % Static a entries.
        % The subdomain must be a binary and must not begin with the dot character.
        % IPs should be given as a list of tuples
        % Example:
        % {dns_static_a_records, [
        %     {<<"example-subdomain">>, [{10,0,0,1}, {10,0,0,2}]}
        % ]}
        {dns_static_a_records, []},

        % Static ns entries. Each tuple should contain a subdomain name
        % and a list of nameserver domains.
        % Example:
        % {dns_static_ns_records, [
        %     {<<"example-subdomain">>, [
        %         <<"ns1.example-subdomain.onezone.org">>
        %     ]}
        % ]}
        {dns_static_ns_records, []},


        % Static txt entries. Each tuple should contain a subdomain and
        % value.
        % Both subdomain and value should be a binary.
        % Example:
        % {dns_static_txt_records, [
        %     {<<"example-subdomain">>, <<"record-value">>}
        % ]}
        {dns_static_txt_records, []},

        % Static mx entries. Each tuple should contain a subdomain,
        % email server name and preference (integer).
        % Example:
        % {dns_static_mx_records, [
        %     {<<"">>, <<"mail.onezone.org">>, 10}
        % ]}
        {dns_static_mx_records, []},

        % Static cname entries. Each tuple should
        % contain the name (alias, relative to onezone domain) and domain it should point to.
        % Example:
        % {dns_static_cname_records, [
        %     {<<"www">>, <<"onezone.org">>}
        % ]}
        {dns_static_cname_records, []},

        %% ===================================================================
        %% DNS configuration
        %% ===================================================================

        % maximum number of ips to be presented as subdomain
        % ns1, ns2, ns3 etc. in NS records
        {dns_ns_max_entries, 10},

        % minimum number of resolved nsX domains. If the number specified
        % is higher than number of oz_worker nodes, some domains will resolve
        % to the same IP address. Must not be higher than ns_max_entries
        % Use this option if your domain registrar enforces
        % a minimum number of Nameserver addresses.
        {dns_ns_min_entries, 2},

        %% SOA record parameters
        % Override line below to set custom Admin Email for SOA record.
        % Default is admin.ZoneDomain
        %{dns_soa_admin_mailbox, "dns-admin.onezone.example.com"},

        % This value must be incremented on every update of this config file
        {dns_soa_serial, 2017090401},
        % Time interval before the zone should be refreshed
        {dns_soa_refresh, 7200},
        % Time interval that should elapse before a failed refresh should be retried
        {dns_soa_retry, 1800},
        % Time value that specifies the upper limit on the time interval that
        % can elapse before the zone is no longer authoritative
        {dns_soa_expire, 1209600},
        % Time a NAME ERROR = NXDOMAIN result may be cached by any resolver
        {dns_soa_minimum, 120},

        {dns_a_ttl, 120},
        {dns_ns_ttl, 120},
        {dns_soa_ttl, 120},
        {dns_txt_ttl, 120},
        {dns_mx_ttl, 120},

        %% ===================================================================
        %% Space management config
        %% ===================================================================

        %% Decides if every user should get a new space when an account for
        %% him is created.
        {enable_automatic_first_space, false},

        %% Minimum size of support that a provider must offer (smaller values
        %% will be declined).
        {minimum_space_support_size, 1000000}, % 1 MB

        %% ===================================================================
        %% Groups config
        %% ===================================================================

        %% Predefined groups config - groups that are created automatically
        %% after the application has started. If the groups exist, no action
        %% is performed.
        %% Each group is represented by a map with keys
        %% id, name, oz_privileges.
        %% Allows to specify the ID, name and OZ API privileges of every group.
        %% oz_privileges can be either an explicit list of privileges or a
        %% tuple of atoms indicating module and function to call which must
        %% return the list of privileges.
        {predefined_groups, [
            #{
                id => <<"admins">>,
                name => <<"Admins">>,
                oz_privileges => {privileges, oz_privileges}
            },
            #{
                id => <<"all_users">>,
                name => <<"All users">>,
                oz_privileges => []
            }
        ]},

        %% Decides if global groups should be enabled. If so, every user that
        %% is created will automatically be added to group defined in
        %% the global_groups env variable.
        {enable_global_groups, false},

        %% A list of global groups - every new user is added to them if the
        %% enable_global_groups variable is true. Must contain a list of tuples:
        %%     the first element is the id of a group (must be pre-created using
        %%         the predefined_groups variable)
        %%     the second element is the list of group privileges that will be
        %%         granted by default to users that are added to the group.
        {global_groups, [
            {<<"all_users">>, []}
        ]},

        %% Mapping onepanel_role => [group_id]. When a user is
        %% retrieved from onepanel, his role will be sent in response. This env
        %% allows to define to which groups such user should be added
        %% automatically upon first login.
        %% If the role changes, any consecutive login will cause the user
        %% to be added to all groups connected to his new role, but will not
        %% cause the user to be removed from any group!
        {onepanel_role_to_group_mapping, #{
            <<"admin">> => [<<"admins">>]
        }},

        %% OAI-PMH config
        %% Prefix to the OAI-PMH API - all paths must begin with it
        {oai_pmh_api_prefix, "/oai_pmh"}
    ]}
].<|MERGE_RESOLUTION|>--- conflicted
+++ resolved
@@ -71,11 +71,8 @@
         % and verified gui hashes. This file evolves during service's lifetime -
         % can be overwritten by a newer registry when such is available.
         {compatibility_registry_path, "{{platform_etc_dir}}/compatibility.json"},
-<<<<<<< HEAD
-=======
         % Path to the default compatibility.json for current software version.
         {default_compatibility_registry, "{{platform_data_dir}}/compatibility.default.json"},
->>>>>>> e2f05516
 
         % Path to compressed MaxMind's GeoLite2 databases used for mapping
         % IP addresses to ASN and country.
