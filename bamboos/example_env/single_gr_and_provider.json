{
    "dirs_config": {
        "cluster_manager": {
            "input_dir": "rel/cluster_manager",
            "target_dir": "rel/test_cluster"
        },
        "op_worker": {
            "input_dir": "rel/op_worker",
            "target_dir": "rel/test_cluster"
        },
        "oz_worker": {
            "input_dir": "rel/oz_worker",
            "target_dir": "rel/test_cluster"
        }
    },
    "os_configs": {
        "cfg1": {
            "storages": [
                "/mnt/st1"
            ],
            "users": [
                "user1",
                "user2",
                "user3"
            ],
            "groups": {
                "group1": [
                    "user1",
                    "user3"
                ],
                "group2": [
                    "user1"
                ]
            }
        }
    },
    "provider_domains": {
        "p1": {
            "db_driver": "couchbase",
            "os_config": "cfg1",
            "gui_livereload": true,
            "cluster_manager": {
                "cm1": {
                    "vm.args": {
                        "setcookie": "cookie1"
                    },
                    "sys.config": {
                        "cluster_manager": {
                            "cm_nodes": [
                                "cm1"
                            ],
                            "worker_num": 1
                        }
                    }
                }
            },
            "op_worker": {
                "worker1": {
                    "vm.args": {
                        "setcookie": "cookie1"
                    },
                    "sys.config": {
                        "op_worker": {
                            "cm_nodes": [
                                "cm1"
                            ],
                            "db_nodes": [
                                "dbnode1"
                            ],
                            "verify_oz_cert": false,
                            "zone_domain": "oz"
                        }
                    }
                }
            }
        }
    },
<<<<<<< HEAD
    "globalregistry_domains": {
        "gr": {
            "gui_livereload": true,
            "globalregistry": {
=======
    "zone_domains": {
        "oz": {
            "db_driver": "couchbase",
            "cluster_manager": {
                "cm": {
                    "vm.args": {
                        "setcookie": "cookie3"
                    },
                    "sys.config": {
                        "cm_nodes": [
                            "cm"
                        ],
                        "worker_num": 1
                    }
                }
            },
            "oz_worker": {
>>>>>>> 8697c852
                "node1": {
                    "vm.args": {
                        "setcookie": "cookie3"
                    },
                    "sys.config": {
                        "oz_worker": {
                            "cm_nodes": [
                                "cm"
                            ],
                            "db_nodes": [
                                "127.0.0.1:49161"
                            ],
                            "http_domain": {
                                "string": "127.0.0.1"
                            },
                            "dev_mode": true
                        }
                    }
                }
            }
        }
    },
    "global_setup": {
        "users": {
            "user1": {
                "default_space": "space1"
            },
            "user2": {
                "default_space": "space2"
            },
            "user3": {
                "default_space": "space1"
            }
        },
        "groups": {
            "group1": {
                "users": [
                    "user1",
                    "user3"
                ]
            },
            "group2": {
                "users": [
                    "user2"
                ]
            }
        },
        "spaces": {
            "space1": {
                "displayed_name": "space1",
                "storage": "/mnt/st1",
                "users": [
                    "user1",
                    "user2",
                    "user3"
                ],
                "groups": [
                    "group1"
                ],
                "providers": [
                    {
                        "provider": "p1",
                        "supported_size": 1000000000
                    }
                ]
            },
            "space2": {
                "displayed_name": "space2",
                "storage": "/mnt/st1",
                "users": [
                    "user2"
                ],
                "groups": [
                    "group2"
                ],
                "providers": [
                    {
                        "provider": "p1",
                        "supported_size": 1000000000
                    }
                ]
            }
        }
    }
}<|MERGE_RESOLUTION|>--- conflicted
+++ resolved
@@ -75,14 +75,9 @@
             }
         }
     },
-<<<<<<< HEAD
-    "globalregistry_domains": {
-        "gr": {
-            "gui_livereload": true,
-            "globalregistry": {
-=======
     "zone_domains": {
         "oz": {
+            "gui_livereload": true,
             "db_driver": "couchbase",
             "cluster_manager": {
                 "cm": {
@@ -98,7 +93,6 @@
                 }
             },
             "oz_worker": {
->>>>>>> 8697c852
                 "node1": {
                     "vm.args": {
                         "setcookie": "cookie3"
