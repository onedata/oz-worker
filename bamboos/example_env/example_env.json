{
    "dirs_config": {
        "cluster_manager": {
            "input_dir": "rel/cluster_manager",
            "target_dir": "rel/test_cluster"
        },
        "op_worker": {
            "input_dir": "rel/op_worker",
            "target_dir": "rel/test_cluster"
        },
        "cluster_worker": {
            "input_dir": "rel/cluster_worker",
            "target_dir": "rel/test_cluster"
        },
        "oz_worker": {
            "input_dir": "rel/oz_worker",
            "target_dir": "rel/test_cluster"
        },
        "appmock": {
            "input_dir": "rel/appmock",
            "target_dir": "rel/test_cluster"
        },
        "onepanel": {
            "input_dir": "rel/op_panel",
            "target_dir": "rel/test_cluster"
        }
    },
    "os_configs": {
        "cfg1": {
            "storages": [
                "/mnt/st1"
            ],
            "users": [
                "user1"
            ],
            "groups": {
                "group1": [
                    "user1"
                ]
            }
        },
        "cfg2": {
            "storages": [
                "/mnt/st1",
                "/mnt/st2"
            ],
            "users": [
                "user1",
                "user2",
                "user3"
            ],
            "groups": {
                "group1": [
                    "user1"
                ],
                "group2": [
                    "user2",
                    "user3"
                ],
                "group3": [
                    "user1",
                    "user3"
                ],
                "fuse": [
                    "user1",
                    "user2",
                    "user3"
                ]
            }
        }
    },
    "provider_domains": {
        "p1": {
            "db_driver": "couchdb",
            "os_config": "cfg1",
            "gui_livereload": "none",
            "cluster_manager": {
                "cm1": {
                    "vm.args": {
                        "setcookie": "cookie1"
                    },
                    "sys.config": {
                        "cluster_manager": {
                            "cm_nodes": [
                                "cm1"
                            ],
                            "worker_num": 1
                        }
                    }
                }
            },
            "op_worker": {
                "worker1": {
                    "vm.args": {
                        "setcookie": "cookie1"
                    },
                    "sys.config": {
                        "op_worker": {
                            "cm_nodes": [
                                "cm1"
                            ],
                            "db_nodes": [
                                "dbnode1",
                                "dbnode2"
                            ],
                            "oz_domain": "oz",
                            "verify_oz_cert": false
                        }
                    }
                }
            }
        },
        "p2.oz": {
            "db_driver": "couchdb",
            "os_config": "cfg2",
            "gui_livereload": "none",
            "cluster_manager": {
                "cm1": {
                    "vm.args": {
                        "setcookie": "cookie2"
                    },
                    "sys.config": {
                        "cluster_manager": {
                            "cm_nodes": [
                                "cm1"
                            ],
                            "worker_num": 2
                        }
                    }
                }
            },
            "op_worker": {
                "worker1": {
                    "vm.args": {
                        "setcookie": "cookie2"
                    },
                    "sys.config": {
                        "op_worker": {
                            "cm_nodes": [
                                "cm1"
                            ],
                            "db_nodes": [
                                "dbnode1"
                            ],
                            "oz_domain": "oz",
                            "verify_oz_cert": false
                        }
                    }
                },
                "worker2": {
                    "vm.args": {
                        "setcookie": "cookie2"
                    },
                    "sys.config": {
                        "op_worker": {
                            "cm_nodes": [
                                "cm1"
                            ],
                            "db_nodes": [
                                "dbnode1"
                            ],
                            "oz_domain": "oz",
                            "verify_oz_cert": false
                        }
                    }
                }
            }
        }
    },
    "cluster_domains": {
        "p3": {
            "db_driver": "couchdb",
            "os_config": "cfg1",
            "cluster_manager": {
                "cm1": {
                    "vm.args": {
                        "setcookie": "cookie1"
                    },
                    "sys.config": {
                        "cluster_manager": {
                            "cm_nodes": [
                                "cm1"
                            ],
                            "worker_num": 1
                        }
                    }
                }
            },
            "cluster_worker": {
                "worker1": {
                    "vm.args": {
                        "setcookie": "cookie1"
                    },
                    "sys.config": {
                        "cluster_worker": {
                            "cm_nodes": [
                                "cm1"
                            ],
                            "db_nodes": [
                                "dbnode1",
                                "dbnode2"
                            ]
                        }
                    }
                }
            }
        }
    },
    "zone_domains": {
        "oz": {
            "db_driver": "couchdb",
            "gui_livereload": "none",
            "cluster_manager": {
                "cm": {
                    "vm.args": {
                        "setcookie": "cookie3"
                    },
                    "sys.config": {
                        "cluster_manager": {
                            "cm_nodes": [
                                "cm"
                            ],
                            "worker_num": 1
                        }
                    }
                }
            },
            "oz_worker": {
                "node1": {
                    "vm.args": {
                        "setcookie": "cookie3"
                    },
                    "sys.config": {
                        "oz_worker": {
                            "cm_nodes": [
                                "cm"
                            ],
                            "db_nodes": [
                                "127.0.0.1:49161"
                            ],
                            "http_domain": {
                                "string": "127.0.0.1"
                            },
                            "dev_mode": true
                        }
                    }
                }
            }
        }
    },
    "global_setup": {
        "users": {
            "user1": {
                "default_space": "space1"
            },
            "user2": {
                "default_space": "space2"
            },
            "user3": {
                "default_space": "space1"
            }
        },
        "groups": {
            "group1": {
                "users": [
                    "user1",
                    "user3"
                ]
            },
            "group2": {
                "users": [
                    "user2"
                ]
            }
        },
        "spaces": {
            "space1": {
                "displayed_name": "space1",
                "users": [
                    "user1",
                    "user2",
                    "user3"
                ],
                "groups": [
                    "group1"
                ],
                "providers": {
                    "p1": {
                        "storage": "/mnt/s1",
                        "supported_size": 1000000000
                    }
                }
            },
            "space2": {
                "displayed_name": "space2",
                "users": [
                    "user2"
                ],
                "groups": [
                    "group2"
                ],
                "providers": {
                    "p2.oz": {
<<<<<<< HEAD
                        "storage": "/mnt/s2",
=======
                        "storage": "/mnt/s1",
>>>>>>> 8d07d41c
                        "supported_size": 1000000000
                    }
                }
            }
        }
    },
    "appmock_domains": {
        "p4": {
            "appmock": {
                "appmock1": {
                    "mocked_app": "op_worker",
                    "vm.args": {
                        "setcookie": "cookie5"
                    },
                    "sys.config": {
                        "appmock": {
                            "app_description_file": "./example_app_description.erl"
                        }
                    }
                }
            }
        }
    },
    "oneclient": {
        "client_host_1": {
            "os_config": "cfg1",
            "clients": {
                "client1": {
                    "name": "client1",
                    "op_domain": "p1",
                    "zone_domain": "oz",
                    "user_cert": "./cert.pem",
                    "user_key": "./cert.pem",
                    "mounting_path": "/home/user1/onedata_cl1",
                    "token_for": "user1"
                },
                "client2": {
                    "name": "client2",
                    "op_domain": "p1",
                    "zone_domain": "oz",
                    "user_cert": "./cert.pem",
                    "user_key": "./cert.pem",
                    "mounting_path": "/home/user1/onedata_cl2",
                    "token_for": "user1"
                }
            }
        },
        "client_host_2": {
            "os_config": "cfg2",
            "clients": {
                "client1": {
                    "name": "client1",
                    "op_domain": "p1",
                    "zone_domain": "oz",
                    "user_cert": "./cert.pem",
                    "user_key": "./cert.pem",
                    "mounting_path": "/home/user1/onedata",
                    "token_for": "user1"
                },
                "client2": {
                    "name": "client2",
                    "op_domain": "p1",
                    "zone_domain": "oz",
                    "user_cert": "./cert.pem",
                    "user_key": "./cert.pem",
                    "mounting_path": "/home/user2/onedata",
                    "token_for": "user2"
                }
            }
        }
    },
    "onepanel": {
        "packages": {
            "cluster_manager": "packages/cluster-manager.deb",
            "op_worker": "packages/op-worker.deb"
        },
        "storages": {
            "storage1": {
                "host": "/mnt/vfs",
                "container": "/mnt/vfs"
            }
        },
        "nodes": {
            "node1": {
                "vm.args": {
                    "name": "onepanel@onepanel1",
                    "setcookie": "cookie7"
                },
                "sys.config": {
                    "onepanel": {
                        "multicast_address": {
                            "string": "239.255.0.1"
                        },
                        "verify_oz_cert": false
                    }
                },
                "packages": [
                    "cluster_manager",
                    "op_worker"
                ],
                "storages": [
                    "storage1"
                ]
            },
            "node2": {
                "vm.args": {
                    "name": "onepanel@onepanel2",
                    "setcookie": "cookie7"
                },
                "sys.config": {
                    "onepanel": {
                        "multicast_address": {
                            "string": "239.255.0.1"
                        },
                        "verify_oz_cert": false
                    }
                },
                "packages": [
                    "cluster_manager",
                    "op_worker"
                ],
                "storages": [
                    "storage1"
                ]
            }
        }
    }
}<|MERGE_RESOLUTION|>--- conflicted
+++ resolved
@@ -301,11 +301,7 @@
                 ],
                 "providers": {
                     "p2.oz": {
-<<<<<<< HEAD
-                        "storage": "/mnt/s2",
-=======
                         "storage": "/mnt/s1",
->>>>>>> 8d07d41c
                         "supported_size": 1000000000
                     }
                 }
