{
    "dirs_config": {
        "cluster_manager": {
            "input_dir": "rel/cluster_manager",
            "target_dir": "rel/test_cluster"
        },
        "op_worker": {
            "input_dir": "rel/op_worker",
            "target_dir": "rel/test_cluster"
        },
        "oz_worker": {
            "input_dir": "rel/oz_worker",
            "target_dir": "rel/test_cluster"
        },
        "appmock": {
            "input_dir": "rel/appmock",
            "target_dir": "rel/test_cluster"
        },
        "onepanel": {
            "input_dir": "rel/op_panel",
            "target_dir": "rel/test_cluster"
        }
    },
    "os_configs": {
        "cfg1": {
            "storages": [
                "/mnt/st1"
            ],
            "users": [
                "user1"
            ],
            "groups": {
                "group1": [
                    "user1"
                ]
            }
        },
        "cfg2": {
            "storages": [
                "/mnt/st1",
                "/mnt/st2"
            ],
            "users": [
                "user1",
                "user2",
                "user3"
            ],
            "groups": {
                "group1": [
                    "user1"
                ],
                "group2": [
                    "user2",
                    "user3"
                ],
                "group3": [
                    "user1",
                    "user3"
                ],
                "fuse": [
                    "user1",
                    "user2",
                    "user3"
                ]
            }
        }
    },
    "provider_domains": {
        "p1": {
            "db_driver": "couchbase",
            "os_config": "cfg1",
            "gui_livereload": true,
            "cluster_manager": {
                "cm1": {
                    "vm.args": {
                        "setcookie": "cookie1"
                    },
                    "sys.config": {
                        "cluster_manager": {
                            "cm_nodes": [
                                "cm1"
                            ],
                            "worker_num": 1
                        }
                    }
                }
            },
            "op_worker": {
                "worker1": {
                    "vm.args": {
                        "setcookie": "cookie1"
                    },
                    "sys.config": {
                        "op_worker": {
                            "cm_nodes": [
                                "cm1"
                            ],
                            "db_nodes": [
                                "dbnode1",
                                "dbnode2"
                            ],
                            "zone_domain": "oz",
                            "verify_oz_cert": false
                        }
                    }
                }
            }
        },
        "p2.oz": {
            "db_driver": "riak",
            "os_config": "cfg2",
            "gui_livereload": false,
            "cluster_manager": {
                "cm1": {
                    "vm.args": {
                        "setcookie": "cookie2"
                    },
                    "sys.config": {
                        "cluster_manager": {
                            "cm_nodes": [
                                "cm1"
                            ],
                            "worker_num": 2
                        }
                    }
                }
            },
            "op_worker": {
                "worker1": {
                    "vm.args": {
                        "setcookie": "cookie2"
                    },
                    "sys.config": {
                        "op_worker": {
                            "cm_nodes": [
                                "cm1"
                            ],
                            "db_nodes": [
                                "riaknode1"
                            ],
                            "zone_domain": "oz",
                            "verify_oz_cert": false
                        }
                    }
                },
                "worker2": {
                    "vm.args": {
                        "setcookie": "cookie2"
                    },
                    "sys.config": {
                        "op_worker": {
                            "cm_nodes": [
                                "cm1"
                            ],
                            "db_nodes": [
                                "riaknode1"
                            ],
                            "zone_domain": "oz",
                            "verify_oz_cert": false
                        }
                    }
                }
            }
        }
    },
    "cluster_domains": {
        "p1": {
            "db_driver": "couchbase",
            "os_config": "cfg1",
            "cluster_manager": {
                "cm1": {
                    "vm.args": {
                        "setcookie": "cookie1"
                    },
                    "sys.config": {
                        "cluster_manager": {
                            "cm_nodes": [
                                "cm1"
                            ],
                            "worker_num": 1
                        }
                    }
                }
            },
            "cluster_worker": {
                "worker1": {
                    "vm.args": {
                        "setcookie": "cookie1"
                    },
                    "sys.config": {
                        "cluster_worker": {
                            "cm_nodes": [
                                "cm1"
                            ],
                            "db_nodes": [
                                "dbnode1",
                                "dbnode2"
                            ]
                        }
                    }
                }
            }
        }
    },
<<<<<<< HEAD
    "globalregistry_domains": {
        "gr": {
            "gui_livereload": true,
            "globalregistry": {
=======
    "zone_domains": {
        "oz": {
            "db_driver": "couchbase",
            "cluster_manager": {
                "cm": {
                    "vm.args": {
                        "setcookie": "cookie3"
                    },
                    "sys.config": {
                        "cm_nodes": [
                            "cm"
                        ],
                        "worker_num": 1
                    }
                }
            },
            "oz_worker": {
>>>>>>> 8697c852
                "node1": {
                    "vm.args": {
                        "setcookie": "cookie3"
                    },
                    "sys.config": {
                        "globalregistry": {
                            "cm_nodes": [
                                "cm"
                            ],
                            "db_nodes": [
                                "127.0.0.1:49161"
                            ],
                            "http_domain": {
                                "string": "127.0.0.1"
                            },
                            "dev_mode": true
                        }
                    }
                }
            }
        }
    },
    "global_setup": {
        "users": {
            "user1": {
                "default_space": "space1"
            },
            "user2": {
                "default_space": "space2"
            },
            "user3": {
                "default_space": "space1"
            }
        },
        "groups": {
            "group1": {
                "users": [
                    "user1",
                    "user3"
                ]
            },
            "group2": {
                "users": [
                    "user2"
                ]
            }
        },
        "spaces": {
            "space1": {
                "displayed_name": "space1",
                "storage": "/mnt/st1",
                "users": [
                    "user1",
                    "user2",
                    "user3"
                ],
                "groups": [
                    "group1"
                ],
                "providers": [
                    {
                        "provider": "p1",
                        "supported_size": 1000000000
                    }
                ]
            },
            "space2": {
                "displayed_name": "space2",
                "storage": "/mnt/st1",
                "users": [
                    "user2"
                ],
                "groups": [
                    "group2"
                ],
                "providers": [
                    {
                        "provider": "p2.oz",
                        "supported_size": 1000000000
                    }
                ]
            }
        }
    },
    "appmock_domains": {
        "p3": {
            "appmock": {
                "appmock1": {
                    "mocked_app": "op_worker",
                    "vm.args": {
                        "setcookie": "cookie5"
                    },
                    "sys.config": {
                        "appmock": {
                            "app_description_file": "./example_app_description.erl"
                        }
                    }
                }
            }
        }
    },
    "oneclient": {
        "client_host_1": {
            "os_config": "cfg1",
            "clients": {
                "client1": {
                    "name": "client1",
                    "op_domain": "p1",
                    "oz_domain": "oz",
                    "user_cert": "./cert.pem",
                    "user_key": "./cert.pem",
                    "mounting_path": "/home/user1/onedata_cl1",
                    "token_for": "user1"
                },
                "client2": {
                    "name": "client2",
                    "op_domain": "p1",
                    "oz_domain": "oz",
                    "user_cert": "./cert.pem",
                    "user_key": "./cert.pem",
                    "mounting_path": "/home/user1/onedata_cl2",
                    "token_for": "user1"
                }
            }
        },
        "client_host_2": {
            "os_config": "cfg2",
            "clients": {
                "client1": {
                    "name": "client1",
                    "op_domain": "p1",
                    "oz_domain": "oz",
                    "user_cert": "./cert.pem",
                    "user_key": "./cert.pem",
                    "mounting_path": "/home/user1/onedata",
                    "token_for": "user1"
                },
                "client2": {
                    "name": "client2",
                    "op_domain": "p1",
                    "oz_domain": "oz",
                    "user_cert": "./cert.pem",
                    "user_key": "./cert.pem",
                    "mounting_path": "/home/user2/onedata",
                    "token_for": "user2"
                }
            }
        }
    },
    "onepanel": {
        "packages": {
            "cluster_manager": "packages/cluster-manager.deb",
            "op_worker": "packages/op-worker.deb"
        },
        "storages": {
            "storage1": {
                "host": "/mnt/vfs",
                "container": "/mnt/vfs"
            }
        },
        "nodes": {
            "node1": {
                "vm.args": {
                    "name": "onepanel@onepanel1",
                    "setcookie": "cookie7"
                },
                "sys.config": {
<<<<<<< HEAD
                    "onepanel": {
                        "multicast_address": {
                            "string": "239.255.0.1"
                        },
                        "verify_gr_cert": false
                    }
=======
                    "multicast_address": {
                        "string": "239.255.0.1"
                    },
                    "verify_oz_cert": false
>>>>>>> 8697c852
                },
                "packages": [
                    "cluster_manager",
                    "op_worker"
                ],
                "storages": [
                    "storage1"
                ]
            },
            "node2": {
                "vm.args": {
                    "name": "onepanel@onepanel2",
                    "setcookie": "cookie7"
                },
                "sys.config": {
<<<<<<< HEAD
                    "onepanel": {
                        "multicast_address": {
                            "string": "239.255.0.1"
                        },
                        "verify_gr_cert": false
                    }
=======
                    "multicast_address": {
                        "string": "239.255.0.1"
                    },
                    "verify_oz_cert": false
>>>>>>> 8697c852
                },
                "packages": [
                    "cluster_manager",
                    "op_worker"
                ],
                "storages": [
                    "storage1"
                ]
            }
        }
    }
}<|MERGE_RESOLUTION|>--- conflicted
+++ resolved
@@ -202,14 +202,9 @@
             }
         }
     },
-<<<<<<< HEAD
-    "globalregistry_domains": {
-        "gr": {
-            "gui_livereload": true,
-            "globalregistry": {
-=======
     "zone_domains": {
         "oz": {
+            "gui_livereload": true,
             "db_driver": "couchbase",
             "cluster_manager": {
                 "cm": {
@@ -225,7 +220,6 @@
                 }
             },
             "oz_worker": {
->>>>>>> 8697c852
                 "node1": {
                     "vm.args": {
                         "setcookie": "cookie3"
@@ -393,19 +387,12 @@
                     "setcookie": "cookie7"
                 },
                 "sys.config": {
-<<<<<<< HEAD
                     "onepanel": {
                         "multicast_address": {
                             "string": "239.255.0.1"
                         },
-                        "verify_gr_cert": false
-                    }
-=======
-                    "multicast_address": {
-                        "string": "239.255.0.1"
-                    },
-                    "verify_oz_cert": false
->>>>>>> 8697c852
+                        "verify_oz_cert": false
+                    }
                 },
                 "packages": [
                     "cluster_manager",
@@ -421,19 +408,12 @@
                     "setcookie": "cookie7"
                 },
                 "sys.config": {
-<<<<<<< HEAD
                     "onepanel": {
                         "multicast_address": {
                             "string": "239.255.0.1"
                         },
-                        "verify_gr_cert": false
-                    }
-=======
-                    "multicast_address": {
-                        "string": "239.255.0.1"
-                    },
-                    "verify_oz_cert": false
->>>>>>> 8697c852
+                        "verify_oz_cert": false
+                    }
                 },
                 "packages": [
                     "cluster_manager",
