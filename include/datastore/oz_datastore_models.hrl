%%%-------------------------------------------------------------------
%%% @author Rafal Slota
%%% @copyright (C) 2015 ACK CYFRONET AGH
%%% This software is released under the MIT license
%%% cited in 'LICENSE.txt'.
%%% @end
%%%-------------------------------------------------------------------
%%% @doc Models definitions. Extends datastore models.
%%% @end
%%%-------------------------------------------------------------------

-ifndef(OZ_DATASTORE_MODELS_HRL).
-define(OZ_DATASTORE_MODELS_HRL, 1).

-include("entity_logic.hrl").
-include_lib("ctool/include/onedata.hrl").
-include_lib("cluster_worker/include/modules/datastore/datastore_models.hrl").

-define(DEFAULT_GROUP_TYPE, team).
-define(DEFAULT_RELEASE_VERSION, <<"18.02.*">>).
-define(DEFAULT_BUILD_VERSION, <<"unknown">>).
-define(EMPTY_GUI_HASH, <<"empty">>).

%%%===================================================================
%%% DB records definitions
%%%===================================================================

%% This record must be defined here as od_user depends on it.
%% This record defines user's account info received from a SAML / OpenID provider.
-record(linked_account, {
    idp :: atom(),
    subject_id :: binary(),
    name = undefined :: undefined | binary(),
    alias = undefined :: undefined | binary(),
    emails = [] :: [binary()],
    % A list of entitlements in given IdP, they must be normalized according
    % to specification in idp_group_mapping.
    entitlements = [] :: [entitlement_mapping:raw_entitlement()],
    % Custom attributes received from the IdP, opaque to Onezone (used in LUMA).
    custom = #{} :: json_utils:json_term(),
    access_token = {undefined, 0} :: {undefined | binary(), Expires :: non_neg_integer()},
    refresh_token = undefined :: undefined | binary()
}).


%% This record must be defined here as od_harvester depends on it.
-record(harvester_index, {
    name :: binary(),
    schema = undefined :: od_harvester:schema() | undefined,
    % mapping of index name to one recognized by gui plugin.
    guiPluginName = <<>> :: binary(),
    seqs = #{} :: maps:map()
}).


%%%===================================================================
%%% Records synchronized via Graph Sync
%%%===================================================================

% Records starting with prefix od_ are special records that represent entities
% in the system and are synchronized to providers via Graph Sync.
% The entities can have various relations between them, especially effective
% membership is possible via groups and nested groups.
% The effective relations are calculated top-down,
% to obtain effective memberships to other entities for every user,
% and bottom-up to obtain effective members for every entity. The records
% contain the fields top_down_dirty and bottom_up_dirty that mark records
% that have not yet been calculated in given direction.
%
% The below ASCII visual shows possible relations in entities graph.
%
<<<<<<< HEAD
%           provider------------------------------------------>cluster
%              ^                                                ^  ^
%              |                                 share          |  |
%              |                                   ^           /   |
%              |                                   |          /    |
%            space            handle_service<----handle      /     |
%           ^ ^ ^ ^             ^         ^       ^  ^      /     /
%          /  | |  \           /          |      /   |     /     /
%         /   | |   \         /           |     /    |    /     /
%        /   /   \   \       /            |    /     |   /     /
%       /   /     \   \     /             |   /      |  /     /
% share user harvester group             user      group     /
%              ^    ^     ^                          ^      /
%             /      \    |                          |     /
%            /        \   |                          |    /
%          user        group                        user-'
%                      ^   ^
%                     /     \
%                    /       \
%                  user      user
=======
%       provider----------------------------------->cluster
%           ^                                        ^  ^
%           |                          share         |  |
%           |                            ^          /   |
%           |                            |         /    |
%         space    handle_service<-----handle     /     |
%        ^ ^  ^       ^         ^       ^   ^    /     /
%       /  |   \     /          |      /    |   /     /
%      /   |    \   /           |     /     |  /     /
%  share  user   group           user     group     /
%                  ^                        ^      /
%                  |                        |     /
%                  |                        |    /
%                group                     user-'
%                ^   ^
%               /     \
%              /       \
%            user     user
>>>>>>> d039a679
%
% Members of groups, spaces, providers, handle_services, handles and harvesters are
% calculated bottom-up.
%
% Memberships of users, groups and spaces are calculated top-down.
%
% Groups and spaces must be processed top-down and bottom-up, as they hold the
% information about users' memberships and members of entities.
%
% After a new relation appears (or existing one is changed or deleted),
% the parent is marked bottom_up_dirty and the child is marked top_down_dirty.

%% This record defines a user and is handled as a database document
-record(od_user, {
    name = <<"">> :: od_user:name(),
    alias = undefined :: od_user:alias(),
    emails = [] :: [od_user:email()],
    % Decides if this user can login via login:password, only users created in
    % onepanel are currently allowed to do that.
    basic_auth_enabled = false :: boolean(),
    linked_accounts = [] :: [od_user:linked_account()],
    entitlements = [] :: [od_group:id()],

    active_sessions = [] :: [session:id()],

    default_space = undefined :: undefined | binary(),
    default_provider = undefined :: undefined | binary(),

    % List of user's client tokens
    client_tokens = [] :: [binary()],
    % List of user's aliases for spaces
    space_aliases = #{} :: #{od_space:id() => binary()},

    % Privileges of this user in admin's OZ API
    oz_privileges = [] :: [privileges:oz_privilege()],
    eff_oz_privileges = [] :: [privileges:oz_privilege()],

    % Direct relations to other entities
    groups = [] :: entity_graph:relations(od_group:id()),
    spaces = [] :: entity_graph:relations(od_space:id()),
    handle_services = [] :: entity_graph:relations(od_handle_service:id()),
    handles = [] :: entity_graph:relations(od_handle:id()),
    harvesters = [] :: entity_graph:relations(od_harvester:id()),
    clusters = [] :: entity_graph:relations(od_cluster:id()),

    % Effective relations to other entities
    eff_groups = #{} :: entity_graph:eff_relations(od_group:id()),
    eff_spaces = #{} :: entity_graph:eff_relations(od_space:id()),
    eff_providers = #{} :: entity_graph:eff_relations(od_provider:id()),
    eff_handle_services = #{} :: entity_graph:eff_relations(od_handle_service:id()),
    eff_handles = #{} :: entity_graph:eff_relations(od_handle:id()),
    eff_harvesters = #{} :: entity_graph:eff_relations(od_harvester:id()),
    eff_clusters = #{} :: entity_graph:eff_relations(od_cluster:id()),

    creation_time = time_utils:system_time_seconds() :: entity_logic:creation_time(),

    % Marks that the record's effective relations are not up to date.
    top_down_dirty = true :: boolean()
}).

%% This record defines a group of users, it has: name, list of users that
%% belongs to it, list of spaces that are used by this group
-record(od_group, {
    name = <<"">> :: od_group:name(),
    type = ?DEFAULT_GROUP_TYPE :: od_group:type(),
    % if group is protected it cannot be deleted
    protected = false :: boolean(),

    % Privileges of this group in admin's OZ API
    oz_privileges = [] :: [privileges:oz_privilege()],
    eff_oz_privileges = [] :: [privileges:oz_privilege()],

    % Group graph related entities (direct and effective)
    parents = [] :: entity_graph:relations(od_group:id()),
    children = #{} :: entity_graph:relations_with_attrs(od_group:id(), [privileges:group_privilege()]),
    eff_parents = #{} :: entity_graph:eff_relations(od_group:id()),
    eff_children = #{} :: entity_graph:eff_relations_with_attrs(od_group:id(), [privileges:group_privilege()]),

    % Direct relations to other entities
    users = #{} :: entity_graph:relations_with_attrs(od_user:id(), [privileges:group_privilege()]),
    spaces = [] :: entity_graph:relations(od_space:id()),
    handle_services = [] :: entity_graph:relations(od_handle_service:id()),
    handles = [] :: entity_graph:relations(od_handle:id()),
    harvesters = [] :: entity_graph:relations(od_harvester:id()),
    clusters = [] :: entity_graph:relations(od_cluster:id()),

    % Effective relations to other entities
    eff_users = #{} :: entity_graph:eff_relations_with_attrs(od_user:id(), [privileges:group_privilege()]),
    eff_spaces = #{} :: entity_graph:eff_relations(od_space:id()),
    eff_providers = #{} :: entity_graph:eff_relations(od_provider:id()),
    eff_handle_services = #{} :: entity_graph:eff_relations(od_handle_service:id()),
    eff_handles = #{} :: entity_graph:eff_relations(od_handle:id()),
    eff_harvesters = #{} :: entity_graph:eff_relations(od_harvester:id()),
    eff_clusters = #{} :: entity_graph:eff_relations(od_cluster:id()),

    creation_time = time_utils:system_time_seconds() :: entity_logic:creation_time(),
    creator = undefined :: undefined | entity_logic:client(),

    % Marks that the record's effective relations are not up to date.
    % Groups' effective relations must be calculated top-down and bottom-up.
    top_down_dirty = true :: boolean(),
    bottom_up_dirty = true :: boolean()
}).

%% This record defines a space that can be used by users to store their files
-record(od_space, {
    name = <<"">> :: od_space:name(),

    % Direct relations to other entities
    users = #{} :: entity_graph:relations_with_attrs(od_user:id(), [privileges:space_privilege()]),
    groups = #{} :: entity_graph:relations_with_attrs(od_group:id(), [privileges:space_privilege()]),
    providers = #{} :: entity_graph:relations_with_attrs(od_provider:id(), Size :: pos_integer()),
    % All shares that belong to this space.
    shares = [] :: entity_graph:relations(od_share:id()),
    harvesters = [] :: entity_graph:relations(od_harvester:id()),

    % Effective relations to other entities
    eff_users = #{} :: entity_graph:eff_relations_with_attrs(od_user:id(), [privileges:space_privilege()]),
    eff_groups = #{} :: entity_graph:eff_relations_with_attrs(od_group:id(), [privileges:space_privilege()]),
    % Effective providers contain only direct providers, but this is needed to
    % track changes in spaces and propagate them top-down.
    eff_providers = #{} :: entity_graph:eff_relations(od_provider:id()),
    % Effective harvesters contain only direct harvesters, but this is needed to
    % track changes in spaces and propagate them bottom-up.
    eff_harvesters = #{} :: entity_graph:eff_relations(od_provider:id()),

    creation_time = time_utils:system_time_seconds() :: entity_logic:creation_time(),
    creator = undefined :: undefined | entity_logic:client(),

    % Marks that the record's effective relations are not up to date.
    % Groups' effective relations must be calculated top-down and bottom-up.
    top_down_dirty = true :: boolean(),
    bottom_up_dirty = true :: boolean()
}).

%% This record defines a file/directory public share
%% Shares do not take part in effective relations computation
%% (every share belongs to one space, so its effective relations are the same
%% as of the parent space).
-record(od_share, {
    name = <<"">> :: od_share:name(),
    public_url = undefined :: undefined | binary(),

    % Direct relations to other entities
    space = undefined :: undefined | od_space:id(),
    handle = undefined :: undefined | od_handle:id(),
    root_file = undefined :: undefined | binary(),

    creation_time = time_utils:system_time_seconds() :: entity_logic:creation_time(),
    creator = undefined :: undefined | entity_logic:client()
}).

%% This record defines a provider who supports spaces and can be reached via url
-record(od_provider, {
    name = <<"">> :: od_provider:name(),
    admin_email = undefined :: undefined | binary(),
    root_macaroon = undefined :: undefined | macaroon_logic:id(),

    subdomain_delegation = false :: boolean(),
    domain :: binary(),
    subdomain = undefined :: undefined | binary(),

    latitude = 0.0 :: float(),
    longitude = 0.0 :: float(),

    % Direct relations to other entities
    spaces = #{} :: entity_graph:relations_with_attrs(od_space:id(), Size :: pos_integer()),

    % Effective relations to other entities
    eff_users = #{} :: entity_graph:eff_relations(od_user:id()),
    eff_groups = #{} :: entity_graph:eff_relations(od_group:id()),
    eff_harvesters = #{} :: entity_graph:eff_relations(od_group:id()),

    creation_time = time_utils:system_time_seconds() :: entity_logic:creation_time(),

    % Marks that the record's effective relations are not up to date.
    bottom_up_dirty = true :: boolean()
}).

-record(od_handle_service, {
    name = <<"">> :: od_handle_service:name(),
    proxy_endpoint :: od_handle_service:proxy_endpoint() | undefined,
    service_properties = #{} :: od_handle_service:service_properties(),

    % Direct relations to other entities
    users = #{} :: entity_graph:relations_with_attrs(od_user:id(), [privileges:handle_service_privilege()]),
    groups = #{} :: entity_graph:relations_with_attrs(od_group:id(), [privileges:handle_service_privilege()]),
    handles = [] :: entity_graph:relations(od_handle:id()),

    % Effective relations to other entities
    eff_users = #{} :: entity_graph:eff_relations_with_attrs(od_user:id(), [privileges:handle_service_privilege()]),
    eff_groups = #{} :: entity_graph:eff_relations_with_attrs(od_group:id(), [privileges:handle_service_privilege()]),

    creation_time = time_utils:system_time_seconds() :: entity_logic:creation_time(),
    creator = undefined :: undefined | entity_logic:client(),

    % Marks that the record's effective relations are not up to date.
    bottom_up_dirty = true :: boolean()
}).

-record(od_handle, {
    public_handle :: od_handle:public_handle() | undefined,
    resource_type :: od_handle:resource_type() | undefined,
    metadata :: od_handle:metadata() | undefined,
    timestamp = od_handle:actual_timestamp() :: od_handle:timestamp(),

    % Direct relations to other entities
    resource_id :: od_handle:resource_id() | undefined,
    handle_service :: od_handle_service:id() | undefined,
    users = #{} :: entity_graph:relations_with_attrs(od_user:id(), [privileges:handle_privilege()]),
    groups = #{} :: entity_graph:relations_with_attrs(od_group:id(), [privileges:handle_privilege()]),

    % Effective relations to other entities
    eff_users = #{} :: entity_graph:eff_relations_with_attrs(od_user:id(), [privileges:handle_privilege()]),
    eff_groups = #{} :: entity_graph:eff_relations_with_attrs(od_group:id(), [privileges:handle_privilege()]),

    creation_time = time_utils:system_time_seconds() :: entity_logic:creation_time(),
    creator = undefined :: undefined | entity_logic:client(),

    % Marks that the record's effective relations are not up to date.
    bottom_up_dirty = true :: boolean()
}).

-record(od_harvester, {
    name = <<"">> :: od_harvester:name(),
    plugin :: od_harvester:plugin(),
    endpoint :: od_harvester:endpoint(),
    
    gui_plugin_config = #{} :: json_utils:json_term(),
    public = false :: boolean(),
    
    indices = #{} :: od_harvester:indices(),

    % Direct relations to other entities
    users = #{} :: entity_graph:relations_with_attrs(od_user:id(), [privileges:space_privilege()]),
    groups = #{} :: entity_graph:relations_with_attrs(od_group:id(), [privileges:space_privilege()]),
    spaces = [] :: entity_graph:relations(od_space:id()),

    % Effective relations to other entities
    eff_users = #{} :: entity_graph:eff_relations_with_attrs(od_user:id(), [privileges:space_privilege()]),
    eff_groups = #{} :: entity_graph:eff_relations_with_attrs(od_group:id(), [privileges:space_privilege()]),

    creation_time = time_utils:system_time_seconds() :: entity_logic:creation_time(),
    creator = undefined :: undefined | entity_logic:client(),

    % Marks that the record's effective relations are not up to date.
    bottom_up_dirty = true :: boolean(),
    top_down_dirty = true :: boolean()
}).

%% This record defines a Onezone/Oneprovider cluster.
-record(od_cluster, {
    type = ?ONEZONE :: onedata:cluster_type(),

    % Version 18.02.* is default for legacy providers
    worker_version = {?DEFAULT_RELEASE_VERSION, ?DEFAULT_BUILD_VERSION, ?EMPTY_GUI_HASH} :: od_cluster:version_info(),
    onepanel_version = {?DEFAULT_RELEASE_VERSION, ?DEFAULT_BUILD_VERSION, ?EMPTY_GUI_HASH} :: od_cluster:version_info(),
    % If enabled, onepanel is served on port 443 by oneprovider/onezone (rather than 9443)
    onepanel_proxy = false :: boolean(),

    creation_time = time_utils:system_time_seconds() :: entity_logic:creation_time(),
    creator = undefined :: undefined | entity_logic:client(),

    % Direct relations to other entities
    users = #{} :: entity_graph:relations_with_attrs(od_user:id(), [privileges:cluster_privilege()]),
    groups = #{} :: entity_graph:relations_with_attrs(od_group:id(), [privileges:cluster_privilege()]),

    % Effective relations to other entities
    eff_users = #{} :: entity_graph:eff_relations_with_attrs(od_user:id(), [privileges:cluster_privilege()]),
    eff_groups = #{} :: entity_graph:eff_relations_with_attrs(od_group:id(), [privileges:cluster_privilege()]),

    % Marks that the record's effective relations are not up to date.
    bottom_up_dirty = true :: boolean()
}).

%%%===================================================================
%%% Records specific for onezone
%%%===================================================================

%% This record defines a GUI session
-record(session, {
    user_id :: od_user:id(),
    last_refresh = 0 :: non_neg_integer(),
    nonce = <<"">> :: binary(),
    previous_nonce = <<"">> :: binary(),
    gui_macaroons = #{} :: session:gui_macaroons_cache()
}).

%% This record defines a token that can be used by user to do something
-record(token, {
    secret :: undefined | binary(),
    resource :: undefined | atom(),
    resource_id :: undefined | binary(),
    issuer :: undefined | entity_logic:client(),
    % Locked token cannot be consumed.
    locked = false :: boolean()
}).

%% Records of this type store a macaroons secret used for authorizing users
-record(onedata_auth, {
    secret :: undefined | binary(),
    user_id :: undefined | binary()
}).

%% Stores information about authorization correlated with a macaroon.
%% Record id serves as macaroon identifier.
-record(macaroon_auth, {
    secret :: macaroon_logic:secret(),
    type :: macaroon_logic:type(),
    issuer :: macaroon_logic:issuer()
}).

%% Stores information about the issuer of a macaroon.
%% Record id serves as macaroon identifier.
%% Stored in memory only.
-record(volatile_macaroon, {
    secret :: macaroon_logic:secret(),
    issuer :: macaroon_logic:issuer()
}).


-record(dns_state, {
    subdomain_to_provider = #{} :: #{dns_state:subdomain() => od_provider:id()},
    provider_to_subdomain = #{} :: #{od_provider:id() => dns_state:subdomain()},
    provider_to_ips = #{} :: #{od_provider:id() => [inet:ipv4_address()]},
    provider_to_txt_records = #{} :: #{
        od_provider:id() => [{binary(), binary(), integer() | undefined}]
    }
}).

-record(entity_graph_state, {
    refresh_in_progress = false :: boolean(),
    bottom_up_dirty = [] :: [{Priority :: integer(), EntityType :: atom(), EntityId :: binary()}],
    top_down_dirty = [] :: [{Priority :: integer(), EntityType :: atom(), EntityId :: binary()}]
}).

%% Model that holds the last processed seq for Graph Sync server.
-record(gs_server_state, {
    seq = 1 :: couchbase_changes:seq()
}).

%% Stores information about active provider connection
-record(provider_connection, {
    connection_ref :: gs_server:conn_ref()
}).

%% Stores information about active user connections per session id
-record(user_connections, {
    connections = [] :: [gs_server:conn_ref()]
}).

% Token used to match together OIDC/SAML requests and responses and protect
% against replay attacks. It is correlated with some state, defining for example
% to which IdP the client was redirected.
-record(state_token, {
    timestamp = 0 :: integer(),  % In seconds since epoch
    state_info = #{} :: state_token:state_info()
}).

%% Record used to cache authorization via basic auth credentials
-record(basic_auth_cache, {
    expires :: non_neg_integer(),
    password_hash :: binary(),
    props :: maps:map()
}).


-endif.<|MERGE_RESOLUTION|>--- conflicted
+++ resolved
@@ -69,7 +69,6 @@
 %
 % The below ASCII visual shows possible relations in entities graph.
 %
-<<<<<<< HEAD
 %           provider------------------------------------------>cluster
 %              ^                                                ^  ^
 %              |                                 share          |  |
@@ -90,26 +89,6 @@
 %                     /     \
 %                    /       \
 %                  user      user
-=======
-%       provider----------------------------------->cluster
-%           ^                                        ^  ^
-%           |                          share         |  |
-%           |                            ^          /   |
-%           |                            |         /    |
-%         space    handle_service<-----handle     /     |
-%        ^ ^  ^       ^         ^       ^   ^    /     /
-%       /  |   \     /          |      /    |   /     /
-%      /   |    \   /           |     /     |  /     /
-%  share  user   group           user     group     /
-%                  ^                        ^      /
-%                  |                        |     /
-%                  |                        |    /
-%                group                     user-'
-%                ^   ^
-%               /     \
-%              /       \
-%            user     user
->>>>>>> d039a679
 %
 % Members of groups, spaces, providers, handle_services, handles and harvesters are
 % calculated bottom-up.
