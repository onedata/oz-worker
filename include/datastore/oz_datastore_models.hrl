--- conflicted
+++ resolved
@@ -71,47 +71,26 @@
 %
 % The below ASCII visual shows possible relations in entities graph.
 %
-<<<<<<< HEAD
-%            provider
-%              ^
-%              |
-%              |
-%              |
-%            space            handle_service     handle
-%           ^ ^ ^ ^             ^         ^       ^  ^
-%          /  | |  \           /          |      /   |
-%         /   | |   \         /           |     /    |
-%        /   /   \   \       /            |    /     |
-%       /   /     \   \     /             |   /      |
-% share user harvester group             user      group
-%              ^    ^     ^                          ^
-%             /      \    |                          |
-%            /        \   |                          |
-%          user        group                        user
+%           provider------------------------------------------>cluster
+%              ^                                                ^  ^
+%              |                                 share          |  |
+%              |                                   ^           /   |
+%              |                                   |          /    |
+%            space            handle_service<----handle      /     |
+%           ^ ^ ^ ^             ^         ^       ^  ^      /     /
+%          /  | |  \           /          |      /   |     /     /
+%         /   | |   \         /           |     /    |    /     /
+%        /   /   \   \       /            |    /     |   /     /
+%       /   /     \   \     /             |   /      |  /     /
+% share user harvester group             user      group     /
+%              ^    ^     ^                          ^      /
+%             /      \    |                          |     /
+%            /        \   |                          |    /
+%          user        group                        user-'
 %                      ^   ^
 %                     /     \
 %                    /       \
 %                  user      user
-=======
-%       provider----------------------------------->cluster
-%           ^                                        ^  ^
-%           |                         share          |  |
-%           |                           ^           /   |
-%           |                           |          /    |
-%         space    handle_service<----handle      /     |
-%        ^ ^  ^       ^         ^       ^   ^    /     /
-%       /  |   \     /          |      /    |   /     /
-%      /   |    \   /           |     /     |  /     /
-%  share  user   group           user     group     /
-%                  ^                        ^      /
-%                  |                        |     /
-%                  |                        |    /
-%                group                     user-'
-%                ^   ^
-%               /     \
-%              /       \
-%            user     user
->>>>>>> 05c6bf0c
 %
 % Members of groups, spaces, providers, handle_services, handles and harvesters are
 % calculated bottom-up.
@@ -154,11 +133,8 @@
     spaces = [] :: entity_graph:relations(od_space:id()),
     handle_services = [] :: entity_graph:relations(od_handle_service:id()),
     handles = [] :: entity_graph:relations(od_handle:id()),
-<<<<<<< HEAD
     harvesters = [] :: entity_graph:relations(od_harvester:id()),
-=======
     clusters = [] :: entity_graph:relations(od_cluster:id()),
->>>>>>> 05c6bf0c
 
     % Effective relations to other entities
     eff_groups = #{} :: entity_graph:eff_relations(od_group:id()),
@@ -166,11 +142,8 @@
     eff_providers = #{} :: entity_graph:eff_relations(od_provider:id()),
     eff_handle_services = #{} :: entity_graph:eff_relations(od_handle_service:id()),
     eff_handles = #{} :: entity_graph:eff_relations(od_handle:id()),
-<<<<<<< HEAD
     eff_harvesters = #{} :: entity_graph:eff_relations(od_harvester:id()),
-=======
     eff_clusters = #{} :: entity_graph:eff_relations(od_cluster:id()),
->>>>>>> 05c6bf0c
 
     creation_time = time_utils:system_time_seconds() :: entity_logic:creation_time(),
 
@@ -201,11 +174,8 @@
     spaces = [] :: entity_graph:relations(od_space:id()),
     handle_services = [] :: entity_graph:relations(od_handle_service:id()),
     handles = [] :: entity_graph:relations(od_handle:id()),
-<<<<<<< HEAD
     harvesters = [] :: entity_graph:relations(od_harvester:id()),
-=======
     clusters = [] :: entity_graph:relations(od_cluster:id()),
->>>>>>> 05c6bf0c
 
     % Effective relations to other entities
     eff_users = #{} :: entity_graph:eff_relations_with_attrs(od_user:id(), [privileges:group_privilege()]),
@@ -213,11 +183,8 @@
     eff_providers = #{} :: entity_graph:eff_relations(od_provider:id()),
     eff_handle_services = #{} :: entity_graph:eff_relations(od_handle_service:id()),
     eff_handles = #{} :: entity_graph:eff_relations(od_handle:id()),
-<<<<<<< HEAD
     eff_harvesters = #{} :: entity_graph:eff_relations(od_harvester:id()),
-=======
     eff_clusters = #{} :: entity_graph:eff_relations(od_cluster:id()),
->>>>>>> 05c6bf0c
 
     creation_time = time_utils:system_time_seconds() :: entity_logic:creation_time(),
     creator = undefined :: undefined | entity_logic:client(),
@@ -348,7 +315,6 @@
     bottom_up_dirty = true :: boolean()
 }).
 
-<<<<<<< HEAD
 -record(od_harvester, {
     name = <<"">> :: od_harvester:name(),
     plugin :: od_harvester:plugin(),
@@ -367,7 +333,15 @@
     % Effective relations to other entities
     eff_users = #{} :: entity_graph:eff_relations_with_attrs(od_user:id(), [privileges:space_privilege()]),
     eff_groups = #{} :: entity_graph:eff_relations_with_attrs(od_group:id(), [privileges:space_privilege()]),
-=======
+
+    creation_time = time_utils:system_time_seconds() :: entity_logic:creation_time(),
+    creator = undefined :: undefined | entity_logic:client(),
+
+    % Marks that the record's effective relations are not up to date.
+    bottom_up_dirty = true :: boolean(),
+    top_down_dirty = true :: boolean()
+}).
+
 %% This record defines a Onezone/Oneprovider cluster.
 -record(od_cluster, {
     type = ?ONEZONE :: onedata:cluster_type(),
@@ -378,16 +352,10 @@
     onepanel_version = {?DEFAULT_RELEASE_VERSION, ?DEFAULT_BUILD_VERSION, ?EMPTY_GUI_HASH} :: od_cluster:version_info(),
     % If enabled, onepanel is served on port 443 by oneprovider/onezone (rather than 9443)
     onepanel_proxy = false :: boolean(),
->>>>>>> 05c6bf0c
-
-    creation_time = time_utils:system_time_seconds() :: entity_logic:creation_time(),
-    creator = undefined :: undefined | entity_logic:client(),
-
-<<<<<<< HEAD
-    % Marks that the record's effective relations are not up to date.
-    bottom_up_dirty = true :: boolean(),
-    top_down_dirty = true :: boolean()
-=======
+
+    creation_time = time_utils:system_time_seconds() :: entity_logic:creation_time(),
+    creator = undefined :: undefined | entity_logic:client(),
+
     % Direct relations to other entities
     users = #{} :: entity_graph:relations_with_attrs(od_user:id(), [privileges:cluster_privilege()]),
     groups = #{} :: entity_graph:relations_with_attrs(od_group:id(), [privileges:cluster_privilege()]),
@@ -398,7 +366,6 @@
 
     % Marks that the record's effective relations are not up to date.
     bottom_up_dirty = true :: boolean()
->>>>>>> 05c6bf0c
 }).
 
 %%%===================================================================
