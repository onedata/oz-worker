%%%-------------------------------------------------------------------
%%% @author Lukasz Opiola
%%% @copyright (C) 2016 ACK CYFRONET AGH
%%% This software is released under the MIT license
%%% cited in 'LICENSE.txt'.
%%% @end
%%%-------------------------------------------------------------------
%%% @doc
%%% Common definitions concerning entity logic.
%%% @end
%%%-------------------------------------------------------------------

-ifndef(ENTITY_LOGIC_HRL).
-define(ENTITY_LOGIC_HRL, 1).

-include_lib("cluster_worker/include/graph_sync/graph_sync.hrl").

-define(SELF_INTERMEDIARY, <<"self">>).

% Record expressing entity logic request client (REST and Graph Sync).
-record(client, {
    % root is allowed to do anything, it must be used with caution
    % (should not be used in any kind of external API!)
    type = nobody :: user | provider | root | nobody,
    id = <<"">> :: binary()
}).

% Record expressing entity logic request
-record(el_req, {
    client = #client{} :: entity_logic:client(),
    gri :: entity_logic:gri(),
    operation = create :: entity_logic:operation(),
    data = #{} :: entity_logic:data(),
    auth_hint = undefined :: undefined | entity_logic:auth_hint()
}).

% Convenience macros for concise code
-define(USER, #client{type = user}).
-define(USER(__Id), #client{type = user, id = __Id}).
-define(PROVIDER, #client{type = provider}).
-define(PROVIDER(__Id), #client{type = provider, id = __Id}).
-define(NOBODY, #client{type = nobody}).
-define(ROOT, #client{type = root}).

% Macros to strip results from entity_logic:create into simpler form.
-define(CREATE_RETURN_ID(__Expr),
    case __Expr of
        {error, _} = __Err ->
            __Err;
        ok ->
            throw(create_did_not_return_id);
        {ok, value, __Data} ->
            throw(create_did_not_return_id);
        {ok, resource, {#gri{id = __Id}, __Data}} ->
            {ok, __Id};
        {ok, resource, {#gri{id = __Id}, _AuthHint, __Data}} ->
            {ok, __Id}
    end
).

-define(CREATE_RETURN_DATA(__Expr),
    case __Expr of
        {error, _} = __Err ->
            __Err;
        ok ->
            throw(create_did_not_return_data);
        {ok, value, __Data} ->
            {ok, __Data};
        {ok, resource, {_GRI, __Data}} ->
            {ok, __Data};
        {ok, resource, {_GRI, _AuthHint, __Data}} ->
            {ok, __Data}
    end
).

-define(CREATE_RETURN_OK(__Expr),
    case __Expr of
        {error, _} = __Err ->
            __Err;
        ok ->
            ok;
        {ok, _, _} ->
            ok
    end
).

% Regexp to validate domain (domain, subdomain or IP)
% Domain consists of some number of parts delimited by single dot characters.
% Each part must start and end with an lowercase alphanum
% and may contain a hyphen '-'.
-define(DOMAIN_VALIDATION_REGEXP,
    <<"^(([a-z0-9]|[a-z0-9][a-z0-9\\-]*[a-z0-9])\\.)*([a-z0-9]|[a-z0-9][a-z0-9\\-]*[a-z0-9])$">>).

-define(MAX_DOMAIN_LENGTH, 253).

-define(SUBDOMAIN_VALIDATION_REGEXP,
    <<"^([a-z0-9]|[a-z0-9][a-z0-9\\-]*[a-z0-9])$">>).


-define(NAME_REQUIREMENTS_DESCRIPTION, <<
    "Name must be 2-50 characters long and composed only of UTF-8 letters, digits, brackets and underscores. "
    "Dashes, spaces and dots are allowed (but not at the beginning or the end)."
>>).
-define(NAME_FIRST_CHARS_ALLOWED, <<")(\\w_">>).
-define(NAME_MIDDLE_CHARS_ALLOWED, <<">>)(\\w_ .-">>).
-define(NAME_LAST_CHARS_ALLOWED, ?NAME_FIRST_CHARS_ALLOWED).
-define(NAME_MAXIMUM_LENGTH, 50).


<<<<<<< HEAD
-define(FULL_NAME_REQUIREMENTS_DESCRIPTION, <<
    "Full name must be 2-50 characters long and composed only of UTF-8 letters and digits."
=======
-define(USER_NAME_REQUIREMENTS_DESCRIPTION, <<
    "User name must be 2-50 characters long and composed only of UTF-8 letters and digits. "
>>>>>>> 2eb317a1
    "Dashes, spaces, dots, commas and apostrophes are allowed (but not at the beginning or the end)."
>>).
-define(FULL_NAME_FIRST_CHARS_ALLOWED, <<"\\pL\\pNd">>).
-define(FULL_NAME_MIDDLE_CHARS_ALLOWED, <<"\\pL\\pNd ',.-">>).
-define(FULL_NAME_LAST_CHARS_ALLOWED, <<"\\pL\\pNd.">>).
-define(FULL_NAME_MAXIMUM_LENGTH, 50).
-define(DEFAULT_FULL_NAME, <<"Unnamed User">>).


<<<<<<< HEAD
-define(USERNAME_REQUIREMENTS_DESCRIPTION, <<
    "Username must be 2-20 characters long and composed only of letters and digits."
=======
-define(ALIAS_REQUIREMENTS_DESCRIPTION, <<
    "Alias must be 2-20 characters long and composed only of letters and digits. "
>>>>>>> 2eb317a1
    "Dashes and underscores are allowed (but not at the beginning or the end). "
>>).
-define(USERNAME_FIRST_CHARS_ALLOWED, <<"a-z0-9A-Z">>).
-define(USERNAME_MIDDLE_CHARS_ALLOWED, <<"a-z0-9A-Z._-">>).
-define(USERNAME_LAST_CHARS_ALLOWED, ?USERNAME_FIRST_CHARS_ALLOWED).
-define(USERNAME_MAXIMUM_LENGTH, 20).


-define(PASSWORD_REQUIREMENTS_DESCRIPTION, <<
    "Password must be at least 8 characters long."
>>).
-define(PASSWORD_MIN_LENGTH, 8).


% Used when enable_automatic_first_space is set to true
-define(FIRST_SPACE_NAME, <<"Personal Space">>).

-endif.<|MERGE_RESOLUTION|>--- conflicted
+++ resolved
@@ -107,13 +107,8 @@
 -define(NAME_MAXIMUM_LENGTH, 50).
 
 
-<<<<<<< HEAD
 -define(FULL_NAME_REQUIREMENTS_DESCRIPTION, <<
-    "Full name must be 2-50 characters long and composed only of UTF-8 letters and digits."
-=======
--define(USER_NAME_REQUIREMENTS_DESCRIPTION, <<
-    "User name must be 2-50 characters long and composed only of UTF-8 letters and digits. "
->>>>>>> 2eb317a1
+    "Full name must be 2-50 characters long and composed only of UTF-8 letters and digits. "
     "Dashes, spaces, dots, commas and apostrophes are allowed (but not at the beginning or the end)."
 >>).
 -define(FULL_NAME_FIRST_CHARS_ALLOWED, <<"\\pL\\pNd">>).
@@ -123,13 +118,8 @@
 -define(DEFAULT_FULL_NAME, <<"Unnamed User">>).
 
 
-<<<<<<< HEAD
 -define(USERNAME_REQUIREMENTS_DESCRIPTION, <<
-    "Username must be 2-20 characters long and composed only of letters and digits."
-=======
--define(ALIAS_REQUIREMENTS_DESCRIPTION, <<
-    "Alias must be 2-20 characters long and composed only of letters and digits. "
->>>>>>> 2eb317a1
+    "Username must be 2-20 characters long and composed only of letters and digits. "
     "Dashes and underscores are allowed (but not at the beginning or the end). "
 >>).
 -define(USERNAME_FIRST_CHARS_ALLOWED, <<"a-z0-9A-Z">>).
