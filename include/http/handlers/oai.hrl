--- conflicted
+++ resolved
@@ -61,15 +61,12 @@
     description :: binary()
 }).
 
-<<<<<<< HEAD
-%% @formatter:off
-=======
 -record(oai_listing_result, {
     batch :: [oai_record()] | [oai_header()],
     resumption_token :: handles:resumption_token()
 }).
 
->>>>>>> 822d9cb0
+%% @formatter:off
 -type oai_verb_module() :: identify | get_record | list_identifiers |
                            list_medatada_formats | list_records | list_sets.
 
@@ -91,13 +88,9 @@
                         oai_record() | [oai_record()] |
                         [oai_set()] |
                         oai_header() | [oai_header()] |
-<<<<<<< HEAD
-                        oai_metadata_format() | [oai_metadata_format()].
-%% @formatter:on
-=======
                         oai_metadata_format() | [oai_metadata_format()] |
                         oai_listing_result().
->>>>>>> 822d9cb0
+%% @formatter:on
 
 -type maybe_invalid_date() :: {non_neg_integer(), non_neg_integer(), non_neg_integer()}.
 -type maybe_invalid_time() :: {non_neg_integer(), non_neg_integer(), non_neg_integer()}.
@@ -109,7 +102,6 @@
 
 -define(OAI_DC_METADATA_PREFIX, <<"oai_dc">>).
 -define(EDM_METADATA_PREFIX, <<"edm">>).
--define(DEFAULT_LIST_LIMIT, oz_worker:get_env(default_handle_list_limit, 1000)).
 
 
 -define(OAI_XML_NAMESPACE, #xmlAttribute{
