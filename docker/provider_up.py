--- conflicted
+++ resolved
@@ -112,11 +112,7 @@
 EOF
 escript bamboos/gen_dev/gen_dev.escript /tmp/gen_dev_args.json
 /root/bin/node/bin/oneprovider_node console'''
-<<<<<<< HEAD
-    command = command.format(gen_dev_args=json.dumps({'oneprovider_node' : cfg}))
-=======
     command = command.format(gen_dev_args=json.dumps({'oneprovider_node': cfg}))
->>>>>>> d0719f03
 
     container = docker.run(
         image=args.image,
