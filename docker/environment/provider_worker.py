"""Author: Konrad Zemek
Copyright (C) 2015 ACK CYFRONET AGH
This software is released under the MIT license cited in 'LICENSE.txt'

Brings up a set of oneprovider worker nodes. They can create separate clusters.
"""

import copy
import json
import os

from . import common, docker, riak, couchbase, dns, globalregistry, provider_ccm

PROVIDER_WAIT_FOR_NAGIOS_SECONDS = 60 * 2


def provider_domain(op_instance, uid):
    """Formats domain for a provider."""
    return common.format_hostname(op_instance, uid)


def worker_hostname(node_name, op_instance, uid):
    """Formats hostname for a docker hosting op_worker.
    NOTE: Hostnames are also used as docker names!
    """
    return common.format_hostname([node_name, op_instance], uid)


def worker_erl_node_name(node_name, op_instance, uid):
    """Formats erlang node name for a vm on op_worker docker.
    """
    hostname = worker_hostname(node_name, op_instance, uid)
    return common.format_erl_node_name('worker', hostname)


def _tweak_config(config, name, op_instance, uid):
    cfg = copy.deepcopy(config)
    cfg['nodes'] = {'node': cfg['nodes'][name]}

    sys_config = cfg['nodes']['node']['sys.config']
    sys_config['ccm_nodes'] = [
        provider_ccm.ccm_erl_node_name(n, op_instance, uid) for n in
        sys_config['ccm_nodes']]
    # Set the provider domain (needed for nodes to start)
    sys_config['provider_domain'] = provider_domain(op_instance, uid)

    sys_config['persistence_driver_module'] = _db_driver_module(cfg['db_driver'])

    if 'global_registry_domain' in sys_config:
        gr_hostname = globalregistry.gr_domain(
            sys_config['global_registry_domain'], uid)
        sys_config['global_registry_domain'] = gr_hostname
    if 'vm.args' not in cfg['nodes']['node']:
        cfg['nodes']['node']['vm.args'] = {}
    vm_args = cfg['nodes']['node']['vm.args']
    vm_args['name'] = worker_erl_node_name(name, op_instance, uid)

    return cfg, sys_config['db_nodes']


def _node_up(image, bindir, config, dns_servers, db_node_mappings, logdir):
    node_name = config['nodes']['node']['vm.args']['name']
    db_nodes = config['nodes']['node']['sys.config']['db_nodes']
    for i in range(len(db_nodes)):
        db_nodes[i] = db_node_mappings[db_nodes[i]]

    (name, sep, hostname) = node_name.partition('@')

    command = '''mkdir -p /root/bin/node/log/
chown {uid}:{gid} /root/bin/node/log/
chmod ug+s /root/bin/node/log/
cat <<"EOF" > /tmp/gen_dev_args.json
{gen_dev_args}
EOF
set -e
escript bamboos/gen_dev/gen_dev.escript /tmp/gen_dev_args.json
/root/bin/node/bin/op_worker console'''
    command = command.format(
        gen_dev_args=json.dumps({'op_worker': config}),
        uid=os.geteuid(),
        gid=os.getegid())

    volumes = [(bindir, '/root/build', 'ro')]

    if logdir:
        logdir = os.path.join(os.path.abspath(logdir), hostname)
        volumes.extend([(logdir, '/root/bin/node/log', 'rw')])

    container = docker.run(
        image=image,
        name=hostname,
        hostname=hostname,
        detach=True,
        interactive=True,
        tty=True,
        workdir='/root/build',
        volumes=volumes,
        dns_list=dns_servers,
        command=command)

    return container, {
        'docker_ids': [container],
        'op_worker_nodes': [node_name]
    }


def _ready(container):
    ip = docker.inspect(container)['NetworkSettings']['IPAddress']
    return common.nagios_up(ip)


def _riak_up(cluster_name, db_nodes, dns_servers, uid):
    db_node_mappings = {}
    for node in db_nodes:
        db_node_mappings[node] = ''

    i = 0
    for node in iter(db_node_mappings.keys()):
        db_node_mappings[node] = riak.config_entry(cluster_name, i, uid)
        i += 1

    if i == 0:
        return db_node_mappings, {}

    [dns] = dns_servers
    riak_output = riak.up('onedata/riak', dns, uid, None, cluster_name,
                          len(db_node_mappings))

    return db_node_mappings, riak_output

def _couchbase_up(cluster_name, db_nodes, dns_servers, uid):
    db_node_mappings = {}
    for node in db_nodes:
        db_node_mappings[node] = ''

    i = 0
    for node in iter(db_node_mappings.keys()):
        db_node_mappings[node] = couchbase.config_entry(cluster_name, i, uid)
        i += 1

    if i == 0:
        return db_node_mappings, {}

<<<<<<< HEAD
    [dns] = dns_servers
    couchbase_output = couchbase.up('couchbase/server:latest', dns, uid, cluster_name, len(db_node_mappings))

    return db_node_mappings, couchbase_output


def _db_driver(config):
    return config['db_driver'] if 'db_driver' in config else 'couchbase'

def _db_driver_module(db_driver):
    return db_driver + "_datastore_driver"

=======
def _couchbase_up(cluster_name, db_nodes, dns_servers, uid):
    db_node_mappings = {}
    for node in db_nodes:
        db_node_mappings[node] = ''

    for i, node in enumerate(db_node_mappings):
        db_node_mappings[node] = couchbase.config_entry(cluster_name, i, uid)

    if not db_node_mappings:
        return db_node_mappings, {}

    [dns] = dns_servers
    couchbase_output = couchbase.up('couchbase/server:latest', dns, uid, cluster_name, len(db_node_mappings))

    return db_node_mappings, couchbase_output


def _db_driver(config):
    return config['db_driver'] if 'db_driver' in config else 'couchbase'


def _db_driver_module(db_driver):
    return db_driver + "_datastore_driver"


>>>>>>> 64ed1f07
def up(image, bindir, dns_server, uid, config_path, logdir=None):
    config = common.parse_json_file(config_path)
    input_dir = config['dirs_config']['op_worker']['input_dir']
    dns_servers, output = dns.maybe_start(dns_server, uid)

    # Workers of every provider are started together
    for op_instance in config['provider_domains']:
        gen_dev_cfg = {
            'config': {
                'input_dir': input_dir,
                'target_dir': '/root/bin'
            },
            'nodes': config['provider_domains'][op_instance]['op_worker'],
            'db_driver': _db_driver(config['provider_domains'][op_instance])
        }

<<<<<<< HEAD
        # Tweak configs, retrieve list of db nodes to start
=======
        # Tweak configs, retrieve lis of riak nodes to start
>>>>>>> 64ed1f07
        configs = []
        all_db_nodes = []
        for worker_node in gen_dev_cfg['nodes']:
            tw_cfg, db_nodes = _tweak_config(gen_dev_cfg, worker_node,
                                             op_instance, uid)
            configs.append(tw_cfg)
            all_db_nodes.extend(db_nodes)

        db_node_mappings = None
        db_out = None
        db_driver = _db_driver(config['provider_domains'][op_instance])

        # Start db nodes, obtain mappings
        if db_driver == 'riak':
            db_node_mappings, db_out = _riak_up(op_instance, all_db_nodes, dns_servers, uid)
        elif db_driver == 'couchbase':
            db_node_mappings, db_out = _couchbase_up(op_instance, all_db_nodes, dns_servers, uid)
        else:
            raise ValueError("Invalid db_driver: {0}".format(db_driver))

        common.merge(output, db_out)

        # Start the workers
        workers = []
        worker_ips = []
        for cfg in configs:
            worker, node_out = _node_up(image, bindir, cfg,
                                        dns_servers, db_node_mappings, logdir)
            workers.append(worker)
            worker_ips.append(common.get_docker_ip(worker))
            common.merge(output, node_out)

        # Wait for all workers to start
        common.wait_until(_ready, workers, PROVIDER_WAIT_FOR_NAGIOS_SECONDS)

        # Add the domain of current providers
        domains = {
            'domains': {
                provider_domain(op_instance, uid): {
                    'ns': worker_ips,
                    'a': []
                }
            }
        }
        common.merge(output, domains)

    # Make sure domains are added to the dns server.
    dns.maybe_restart_with_configuration(dns_server, uid, output)
    return output<|MERGE_RESOLUTION|>--- conflicted
+++ resolved
@@ -128,20 +128,18 @@
 
     return db_node_mappings, riak_output
 
+
 def _couchbase_up(cluster_name, db_nodes, dns_servers, uid):
     db_node_mappings = {}
     for node in db_nodes:
         db_node_mappings[node] = ''
 
-    i = 0
-    for node in iter(db_node_mappings.keys()):
+    for i, node in enumerate(db_node_mappings):
         db_node_mappings[node] = couchbase.config_entry(cluster_name, i, uid)
-        i += 1
-
-    if i == 0:
+
+    if not db_node_mappings:
         return db_node_mappings, {}
 
-<<<<<<< HEAD
     [dns] = dns_servers
     couchbase_output = couchbase.up('couchbase/server:latest', dns, uid, cluster_name, len(db_node_mappings))
 
@@ -151,36 +149,11 @@
 def _db_driver(config):
     return config['db_driver'] if 'db_driver' in config else 'couchbase'
 
+
 def _db_driver_module(db_driver):
     return db_driver + "_datastore_driver"
 
-=======
-def _couchbase_up(cluster_name, db_nodes, dns_servers, uid):
-    db_node_mappings = {}
-    for node in db_nodes:
-        db_node_mappings[node] = ''
-
-    for i, node in enumerate(db_node_mappings):
-        db_node_mappings[node] = couchbase.config_entry(cluster_name, i, uid)
-
-    if not db_node_mappings:
-        return db_node_mappings, {}
-
-    [dns] = dns_servers
-    couchbase_output = couchbase.up('couchbase/server:latest', dns, uid, cluster_name, len(db_node_mappings))
-
-    return db_node_mappings, couchbase_output
-
-
-def _db_driver(config):
-    return config['db_driver'] if 'db_driver' in config else 'couchbase'
-
-
-def _db_driver_module(db_driver):
-    return db_driver + "_datastore_driver"
-
-
->>>>>>> 64ed1f07
+
 def up(image, bindir, dns_server, uid, config_path, logdir=None):
     config = common.parse_json_file(config_path)
     input_dir = config['dirs_config']['op_worker']['input_dir']
@@ -197,11 +170,7 @@
             'db_driver': _db_driver(config['provider_domains'][op_instance])
         }
 
-<<<<<<< HEAD
-        # Tweak configs, retrieve list of db nodes to start
-=======
         # Tweak configs, retrieve lis of riak nodes to start
->>>>>>> 64ed1f07
         configs = []
         all_db_nodes = []
         for worker_node in gen_dev_cfg['nodes']:
