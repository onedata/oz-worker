--- conflicted
+++ resolved
@@ -9,10 +9,7 @@
 
 import copy
 import os
-<<<<<<< HEAD
-=======
 import sys
->>>>>>> 64ed1f07
 import subprocess
 
 from . import common, docker, dns, globalregistry, provider_worker
@@ -71,12 +68,6 @@
     volumes = [(bindir, '/root/build', 'ro')]
     volumes = common.add_shared_storages(volumes, os_config['storages'])
 
-    volumes = [(bindir, '/root/build', 'ro')]
-    storages = node['storage']
-    for name in storages:
-        s = storages[name]
-        volumes.append((s['host_path'], s['volume_path'], 'rw'))
-
     container = docker.run(
         image=image,
         name=hostname,
@@ -90,16 +81,9 @@
         run_params=["--privileged"],
         command=command)
 
-<<<<<<< HEAD
     # create system users and groups
     common.create_users(container, os_config)
     common.create_groups(container, os_config)
-=======
-    for user in node['docker_users']:
-        command = "docker exec %s adduser --disabled-password --gecos '' %s" % (container, user)
-        # print command
-        subprocess.check_call(command, stdout=sys.stdout, shell=True)
->>>>>>> 64ed1f07
 
     return {'docker_ids': [container], 'client_nodes': [hostname]}
 
