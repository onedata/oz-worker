"""Brings up a set of oneprovider nodes. They can create separate clusters."""

from __future__ import print_function

import copy
import json
import os
import sys
import time

import common
import docker
import riak


try:
    import xml.etree.cElementTree as eTree
except ImportError:
    import xml.etree.ElementTree as eTree

try:  # Python 2
    from urllib2 import urlopen
    from urllib2 import URLError
    from httplib import BadStatusLine
except ImportError:  # Python 3
    from urllib.request import urlopen
    from urllib.error import URLError
    from http.client import BadStatusLine

PROVIDER_WAIT_FOR_NAGIOS_SECONDS = 60 * 5


def _tweak_config(config, name, uid):
    cfg = copy.deepcopy(config)
    cfg['nodes'] = {'node': cfg['nodes'][name]}

    sys_config = cfg['nodes']['node']['sys.config']
    sys_config['ccm_nodes'] = [common.format_nodename(n, uid) for n in
                               sys_config['ccm_nodes']]

    if 'global_registry_node' in sys_config:
        sys_config['global_registry_node'] = \
            common.format_hostname(sys_config['global_registry_node'], uid)

    vm_args = cfg['nodes']['node']['vm.args']
    vm_args['name'] = common.format_nodename(vm_args['name'], uid)

    return cfg, sys_config['db_nodes']


def _node_up(image, bindir, logdir, uid, config, dns_servers, db_node_mappings):
    node_type = config['nodes']['node']['sys.config']['node_type']
    node_name = config['nodes']['node']['vm.args']['name']
    db_nodes = config['nodes']['node']['sys.config']['db_nodes']
    for i in range(len(db_nodes)):
        db_nodes[i] = db_node_mappings[db_nodes[i]]

    (name, sep, hostname) = node_name.partition('@')

    command = \
        '''set -e
cat <<"EOF" > /tmp/gen_dev_args.json
{gen_dev_args}
EOF
escript bamboos/gen_dev/gen_dev.escript /tmp/gen_dev_args.json
/root/bin/node/bin/oneprovider_node console'''
    command = command.format(
        gen_dev_args=json.dumps({'oneprovider_node': config}),
        uid=os.geteuid(),
        gid=os.getegid())

    logdir = os.path.join(os.path.abspath(logdir), name) if logdir else None
    volumes = [(bindir, '/root/build', 'ro')]
    volumes.extend([(logdir, '/root/bin/node/log', 'rw')] if logdir else [])

    container = docker.run(
        image=image,
        hostname=hostname,
        detach=True,
        interactive=True,
        tty=True,
        workdir='/root/build',
        name=common.format_dockername(name, uid),
        volumes=volumes,
        dns_list=dns_servers,
        command=command)

    return (
        [container] if node_type == 'ccm' else [],
        [container] if node_type == 'worker' else [],
        {
            'docker_ids': [container],
            'op_{0}_nodes'.format(node_type): [node_name]
        }
    )


def _is_up(ip):
    url = 'https://{0}/nagios'.format(ip)
    try:
        fo = urlopen(url, timeout=5)
        tree = eTree.parse(fo)
        healthdata = tree.getroot()
        status = healthdata.attrib['status']
        return status == 'ok'
    except URLError:
        return False
    except BadStatusLine:
        return False


def _wait_until_ready(workers):
    worker_ip = docker.inspect(workers[0])['NetworkSettings']['IPAddress']
<<<<<<< HEAD
    deadline = time.time() + PROVIDER_WAIT_FOR_NAGIOS_SECONDS
=======
    deadline = time.time() + 300
>>>>>>> 882afdc2
    while not _is_up(worker_ip):
        if time.time() > deadline:
            print('WARNING: did not get "ok" healthcheck status for 5 minutes',
                  file=sys.stderr)
            break

        time.sleep(1)


def _riak_up(configs, dns_servers, uid):
    db_node_mappings = {}
    for _, db_nodes in configs:
        for node in db_nodes:
            db_node_mappings[node] = ''

    i = 0
    for node in iter(db_node_mappings.keys()):
        db_node_mappings[node] = riak.config_entry(i, uid)
        i += 1

    [dns] = dns_servers
    riak_output = riak.up('onedata/riak', dns, uid, None,
                          len(db_node_mappings))

    return db_node_mappings, riak_output


def up(image, bindir, logdir, dns, uid, config_path):
    config = common.parse_json_file(config_path)['oneprovider_node']
    config['config']['target_dir'] = '/root/bin'
    configs = [_tweak_config(config, node, uid) for node in config['nodes']]

    dns_servers, output = common.set_up_dns(dns, uid)
    ccms = []
    workers = []

    db_node_mappings, riak_out = _riak_up(configs, dns_servers, uid)
    common.merge(output, riak_out)

    for cfg, _ in configs:
        ccm, worker, node_out = _node_up(image, bindir, logdir, uid, cfg,
                                         dns_servers, db_node_mappings)
        ccms.extend(ccm)
        workers.extend(worker)
        common.merge(output, node_out)

    _wait_until_ready(workers)

    if logdir:
        for node in ccms + workers:
            docker.exec_(node, ['chown', '-R',
                                '{0}:{1}'.format(os.geteuid(), os.getegid()),
                                '/root/bin/node/log/'])

    return output<|MERGE_RESOLUTION|>--- conflicted
+++ resolved
@@ -111,14 +111,10 @@
 
 def _wait_until_ready(workers):
     worker_ip = docker.inspect(workers[0])['NetworkSettings']['IPAddress']
-<<<<<<< HEAD
     deadline = time.time() + PROVIDER_WAIT_FOR_NAGIOS_SECONDS
-=======
-    deadline = time.time() + 300
->>>>>>> 882afdc2
     while not _is_up(worker_ip):
         if time.time() > deadline:
-            print('WARNING: did not get "ok" healthcheck status for 5 minutes',
+            print('WARNING: timeout waiting for "ok" healthcheck status',
                   file=sys.stderr)
             break
 
