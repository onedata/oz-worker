# coding=utf-8
"""Authors: Łukasz Opioła, Konrad Zemek
Copyright (C) 2015 ACK CYFRONET AGH
This software is released under the MIT license cited in 'LICENSE.txt'

Brings up a set of appmock instances.
"""

import copy
import json
import os
import random
import string

from . import common, docker, dns, provider_ccm, provider_worker, globalregistry

APPMOCK_WAIT_FOR_NAGIOS_SECONDS = 60 * 2


def domain(appmock_instance, uid):
    """Formats domain for an appmock instance.
    It is intended to fake OP or GR domain.
    """
    return common.format_hostname(appmock_instance, uid)


def appmock_hostname(node_name, uid):
    """Formats hostname for a docker hosting appmock.
    NOTE: Hostnames are also used as docker names!
    """
    return common.format_hostname(node_name, uid)


def appmock_erl_node_name(node_name, uid):
    """Formats erlang node name for a vm on appmock docker.
    """
    hostname = appmock_hostname(node_name, uid)
    return common.format_erl_node_name('appmock', hostname)


def _tweak_config(config, appmock_node, appmock_instance, uid):
    cfg = copy.deepcopy(config)
    cfg['nodes'] = {'node': cfg['nodes'][appmock_node]}
    mocked_app = 'none'
    if 'mocked_app' in cfg['nodes']['node']:
        mocked_app = cfg['nodes']['node']['mocked_app']

    # Node name depends on mocked app, if none is specified,
    # default appmock_erl_node_name will be used.
    node_name = {
        'op_ccm': provider_ccm.ccm_erl_node_name(appmock_node,
                                                 appmock_instance, uid),
        'op_worker': provider_worker.worker_erl_node_name(appmock_node,
                                                          appmock_instance,
                                                          uid),
        'globalregistry': globalregistry.gr_erl_node_name(appmock_node,
                                                          appmock_instance, uid)
    }.get(mocked_app, appmock_erl_node_name(appmock_node, uid))

    if 'vm.args' not in cfg['nodes']['node']:
        cfg['nodes']['node']['vm.args'] = {}
    vm_args = cfg['nodes']['node']['vm.args']
    vm_args['name'] = node_name
    # If cookie is not specified, set random cookie
    # so the node does not try to connect to others
    if 'setcookie' not in vm_args:
        vm_args['setcookie'] = ''.join(
            random.sample(string.ascii_letters + string.digits, 16))

    return cfg


def _node_up(image, bindir, config, config_path, dns_servers, logdir):
    node_name = config['nodes']['node']['vm.args']['name']
    (name, sep, hostname) = node_name.partition('@')

    sys_config = config['nodes']['node']['sys.config']
    # can be an absolute path or relative to gen_dev_args.json
    app_desc_file_path = sys_config['app_description_file']
    app_desc_file_name = os.path.basename(app_desc_file_path)
    app_desc_file_path = os.path.join(common.get_file_dir(config_path),
                                      app_desc_file_path)

    # file_name must be preserved as it must match the Erlang module name
    sys_config['app_description_file'] = '/tmp/' + app_desc_file_name

    command = '''set -e
cat <<"EOF" > /tmp/{app_desc_file_name}
{app_desc_file}
EOF
cat <<"EOF" > /tmp/gen_dev_args.json
{gen_dev_args}
EOF
escript bamboos/gen_dev/gen_dev.escript /tmp/gen_dev_args.json
/root/bin/node/bin/appmock console'''
    command = command.format(
        app_desc_file_name=app_desc_file_name,
        app_desc_file=open(app_desc_file_path, 'r').read(),
        gen_dev_args=json.dumps({'appmock': config}))

    volumes = [(bindir, '/root/build', 'ro')]

    if logdir:
        logdir = os.path.join(os.path.abspath(logdir), hostname)
        volumes.extend([(logdir, '/root/bin/node/log', 'rw')])

    container = docker.run(
        image=image,
        name=hostname,
        hostname=hostname,
        detach=True,
        interactive=True,
        tty=True,
        workdir='/root/build',
        volumes=volumes,
        dns_list=dns_servers,
        command=command)

    return container, {
        'docker_ids': [container],
        'appmock_nodes': [node_name]
    }


def _ready(node):
    node_ip = docker.inspect(node)['NetworkSettings']['IPAddress']
    return common.nagios_up(node_ip, '9999')


def up(image, bindir, dns_server, uid, config_path, logdir=None):
    config = common.parse_json_file(config_path)
    input_dir = config['dirs_config']['appmock']['input_dir']
    dns_servers, output = dns.maybe_start(dns_server, uid)

    for appmock_instance in config['appmock_domains']:
        gen_dev_cfg = {
            'config': {
                'input_dir': input_dir,
                'target_dir': '/root/bin'
            },
            'nodes': config['appmock_domains'][appmock_instance]['appmock']
        }

        tweaked_configs = [_tweak_config(gen_dev_cfg, appmock_node,
                                         appmock_instance, uid)
                           for appmock_node in gen_dev_cfg['nodes']]

        include_domain = False
        appmock_ips = []
        appmocks = []
        for cfg in tweaked_configs:
            appmock_id, node_out = _node_up(image, bindir, cfg,
                                            config_path, dns_servers, logdir)
            appmocks.append(appmock_id)
<<<<<<< HEAD
            mocked_app = cfg['nodes']['node']['mocked_app']
            if mocked_app == 'op_worker' or mocked_app == 'globalregistry':
                include_domain = True
                appmock_ips.append(common.get_docker_ip(appmock_id))
=======
            if 'mocked_app' in cfg['nodes']['node']:
                mocked_app = cfg['nodes']['node']['mocked_app']
                if mocked_app == 'op_worker' or mocked_app == 'globalregistry':
                    include_domain = True
                    appmock_ips.append(common.get_docker_ip(appmock_id))
>>>>>>> 64ed1f07
            common.merge(output, node_out)

        common.wait_until(_ready, appmocks, APPMOCK_WAIT_FOR_NAGIOS_SECONDS)

        if include_domain:
            domains = {
                'domains': {
                    domain(appmock_instance, uid): {
                        'ns': [],
                        'a': appmock_ips
                    }
                }
            }
            common.merge(output, domains)

    # Make sure domain are added to the dns server
    dns.maybe_restart_with_configuration(dns_server, uid, output)
    return output<|MERGE_RESOLUTION|>--- conflicted
+++ resolved
@@ -152,18 +152,11 @@
             appmock_id, node_out = _node_up(image, bindir, cfg,
                                             config_path, dns_servers, logdir)
             appmocks.append(appmock_id)
-<<<<<<< HEAD
-            mocked_app = cfg['nodes']['node']['mocked_app']
-            if mocked_app == 'op_worker' or mocked_app == 'globalregistry':
-                include_domain = True
-                appmock_ips.append(common.get_docker_ip(appmock_id))
-=======
             if 'mocked_app' in cfg['nodes']['node']:
                 mocked_app = cfg['nodes']['node']['mocked_app']
                 if mocked_app == 'op_worker' or mocked_app == 'globalregistry':
                     include_domain = True
                     appmock_ips.append(common.get_docker_ip(appmock_id))
->>>>>>> 64ed1f07
             common.merge(output, node_out)
 
         common.wait_until(_ready, appmocks, APPMOCK_WAIT_FOR_NAGIOS_SECONDS)
