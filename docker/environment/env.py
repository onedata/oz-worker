# coding=utf-8
"""Authors: Łukasz Opioła, Konrad Zemek
Copyright (C) 2015 ACK CYFRONET AGH
This software is released under the MIT license cited in 'LICENSE.txt'

Brings up dockers with full onedata environment.
"""

import os
import copy
import subprocess
import json
<<<<<<< HEAD
from . import appmock, client, common, gr_worker, cluster_manager, \
    provider_worker, cluster_worker, docker, dns
=======
from . import appmock, client, common, globalregistry, cluster_manager, \
    worker, provider_worker, cluster_worker, docker, dns
>>>>>>> 1e4ceef5


def default(key):
    return {'image': 'onedata/worker',
            'bin_am': '{0}/appmock'.format(os.getcwd()),
            'bin_gr': '{0}/globalregistry'.format(os.getcwd()),
            'bin_op_worker': '{0}/op_worker'.format(os.getcwd()),
            'bin_cluster_worker': '{0}/cluster_worker'.format(os.getcwd()),
            'bin_cluster_manager': '{0}/cluster_manager'.format(os.getcwd()),
            'bin_oc': '{0}/oneclient'.format(os.getcwd()),
            'logdir': None}[key]


def up(config_path, image=default('image'), bin_am=default('bin_am'),
       bin_gr=default('bin_gr'), bin_cluster_manager=default('bin_cluster_manager'),
       bin_op_worker=default('bin_op_worker'), bin_cluster_worker=default('bin_cluster_worker'),
       bin_oc=default('bin_oc'), logdir=default('logdir')):
    config = common.parse_json_file(config_path)
    uid = common.generate_uid()

    output = {
        'docker_ids': [],
        'gr_nodes': [],
        'gr_db_nodes': [],
        'cluster_manager_nodes': [],
        'op_worker_nodes': [],
        'cluster_worker_nodes': [],
        'appmock_nodes': [],
        'client_nodes': []
    }

    # Start DNS
    [dns_server], dns_output = dns.maybe_start('auto', uid)
    common.merge(output, dns_output)

    # Start appmock instances
    if 'appmock_domains' in config:
        am_output = appmock.up(image, bin_am, dns_server,
                               uid, config_path, logdir)
        common.merge(output, am_output)
        # Make sure appmock domains are added to the dns server.
        # Setting first arg to 'auto' will force the restart and this is needed
        # so that dockers that start after can immediately see the domains.
        dns.maybe_restart_with_configuration('auto', uid, output)

    # Start provider cluster instances
    setup_worker(gr_worker, bin_op_worker, 'globalregistry_domains',
                 bin_cluster_manager, config, config_path, dns_server, image, logdir, output, uid)

    # Start provider cluster instances
    setup_worker(provider_worker, bin_op_worker, 'provider_domains',
                 bin_cluster_manager, config, config_path, dns_server, image, logdir, output, uid)

    # Start stock cluster worker instances
    setup_worker(cluster_worker, bin_cluster_worker, 'cluster_domains',
                 bin_cluster_manager, config, config_path, dns_server, image, logdir, output, uid)

    # Start oneclient instances
    if 'oneclient' in config:
        oc_output = client.up(image, bin_oc, dns_server, uid, config_path)
        common.merge(output, oc_output)

    # Setup global environment - providers, users, groups, spaces etc.
    if 'globalregistry_domains' in config \
            and 'provider_domains' in config \
            and 'global_setup' in config:
        providers_map = {}
        for provider_name in config['provider_domains']:
            providers_map[provider_name] = {
                'nodes': [],
                'cookie': ''
            }
            for cfg_node in config['provider_domains'][provider_name][
                'op_worker'].keys():
                providers_map[provider_name]['nodes'].append(
                    worker.worker_erl_node_name(cfg_node,
                                                         provider_name, uid))
                providers_map[provider_name]['cookie'] = \
                    config['provider_domains'][provider_name]['op_worker'][
                        cfg_node]['vm.args']['setcookie']

        env_configurator_input = copy.deepcopy(config['global_setup'])
        env_configurator_input['provider_domains'] = providers_map

        # For now, take only the first node of the first GR
        # as multiple GRs are not supported yet.
        env_configurator_input['gr_cookie'] = \
            config['globalregistry_domains'].values()[0][
                'globalregistry'].values()[0]['vm.args']['setcookie']
        env_configurator_input['gr_node'] = output['gr_nodes'][0]

        env_configurator_dir = '{0}/../../env_configurator'.format(
            common.get_script_dir())

        # Newline for clearer output
        print('')
        # Run env configurator with gathered args
        command = '''epmd -daemon
        ./env_configurator.escript \'{0}\''''
        command = command.format(json.dumps(env_configurator_input))
        docker.run(
            image='onedata/builder',
            interactive=True,
            tty=True,
            rm=True,
            workdir='/root/build',
            name=common.format_hostname('env_configurator', uid),
            volumes=[(env_configurator_dir, '/root/build', 'ro')],
            dns_list=[dns_server],
            command=command
        )

    return output


def setup_worker(worker, bin_worker, domains_name, bin_cm, config, config_path, dns_server, image, logdir, output, uid):
    if domains_name in config:
        # Start cluster_manager instances
        cluster_manager_output = cluster_manager.up(image, bin_cm, dns_server, uid, config_path, logdir,
                                                    domains_name=domains_name)
        common.merge(output, cluster_manager_output)

        # Start op_worker instances
        cluster_worker_output = worker.up(image, bin_worker, dns_server, uid, config_path, logdir)
        common.merge(output, cluster_worker_output)
        # Make sure OP domains are added to the dns server.
        # Setting first arg to 'auto' will force the restart and this is needed
        # so that dockers that start after can immediately see the domains.
        dns.maybe_restart_with_configuration('auto', uid, output)<|MERGE_RESOLUTION|>--- conflicted
+++ resolved
@@ -10,13 +10,8 @@
 import copy
 import subprocess
 import json
-<<<<<<< HEAD
 from . import appmock, client, common, gr_worker, cluster_manager, \
-    provider_worker, cluster_worker, docker, dns
-=======
-from . import appmock, client, common, globalregistry, cluster_manager, \
     worker, provider_worker, cluster_worker, docker, dns
->>>>>>> 1e4ceef5
 
 
 def default(key):
